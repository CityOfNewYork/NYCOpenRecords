# Project Specific
saml/
redis-stable/
python-sudo.sh
<<<<<<< HEAD
=======
quarantine/
>>>>>>> 8b160c26

# Byte-compiled / optimized / DLL files
__pycache__/
*.py[cod]
*$py.class

# C extensions
*.so

# Distribution / packaging
.Python
env/
build/
develop-eggs/
dist/
downloads/
eggs/
.eggs/
parts/
sdist/
var/
*.egg-info/
.installed.cfg
*.egg

# PyInstaller
#  Usually these files are written by a python script from a template
#  before PyInstaller builds the exe, so as to inject date/other infos into it.
*.manifest
*.spec

# Installer logs
pip-log.txt
pip-delete-this-directory.txt

# Unit test / coverage reports
htmlcov/
.tox/
.coverage
.coverage.*
.cache
nosetests.xml
coverage.xml
*,cover
.hypothesis/

# Translations
*.mo
*.pot

# Django stuff:
*.log
local_settings.py

# Flask stuff:
instance/
.webassets-cache

# Scrapy stuff:
.scrapy

# Sphinx documentation
docs/_build/

# PyBuilder
target/

# IPython Notebook
.ipynb_checkpoints

# pyenv
.python-version

# celery beat schedule file
celerybeat-schedule

# dotenv
.env

# virtualenv
.venv/
venv/
ENV/

# Spyder project settings
.spyderproject

# Rope project settings
.ropeproject

# Virtualenv
# http://iamzed.com/2009/05/07/a-primer-on-virtualenv/
.Python
[Bb]in
[Ii]nclude
[Ll]ib64
[Ll]ocal
[Ss]cripts
pyvenv.cfg
.venv
pip-selfcheck.json

*.DS_Store
.AppleDouble
.LSOverride

# Icon must end with two \r
Icon


# Thumbnails
._*

# Files that might appear in the root of a volume
.DocumentRevisions-V100
.fseventsd
.Spotlight-V100
.TemporaryItems
.Trashes
.VolumeIcon.icns
.com.apple.timemachine.donotpresent

# Directories potentially created on remote AFP share
.AppleDB
.AppleDesktop
Network Trash Folder
Temporary Items
.apdisk


# Covers JetBrains IDEs: IntelliJ, RubyMine, PhpStorm, AppCode, PyCharm, CLion, Android Studio and Webstorm
# Reference: https://intellij-support.jetbrains.com/hc/en-us/articles/206544839
.idea
<<<<<<< HEAD

# Mongo Explorer plugin:
.idea/mongoSettings.xml
=======
>>>>>>> 8b160c26

## File-based project format:
*.iws

## Plugin-specific files:

# IntelliJ
/out/

# mpeltonen/sbt-idea plugin
.idea_modules/

# JIRA plugin
atlassian-ide-plugin.xml

# Crashlytics plugin (for Android Studio and IntelliJ)
com_crashlytics_export_strings.xml
crashlytics.properties
crashlytics-build.properties
fabric.properties<|MERGE_RESOLUTION|>--- conflicted
+++ resolved
@@ -2,10 +2,7 @@
 saml/
 redis-stable/
 python-sudo.sh
-<<<<<<< HEAD
-=======
 quarantine/
->>>>>>> 8b160c26
 
 # Byte-compiled / optimized / DLL files
 __pycache__/
@@ -139,12 +136,6 @@
 # Covers JetBrains IDEs: IntelliJ, RubyMine, PhpStorm, AppCode, PyCharm, CLion, Android Studio and Webstorm
 # Reference: https://intellij-support.jetbrains.com/hc/en-us/articles/206544839
 .idea
-<<<<<<< HEAD
-
-# Mongo Explorer plugin:
-.idea/mongoSettings.xml
-=======
->>>>>>> 8b160c26
 
 ## File-based project format:
 *.iws
