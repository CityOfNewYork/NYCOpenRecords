# Project Specific
saml/
redis-stable/
python-sudo.sh
quarantine/
tmp/
.pip-packages/
logs/
received-emails/
ldap/
Vagrantfile
<<<<<<< HEAD
.pem
.crt
.key
=======
.vagrant/
*.pem
*.crt
*.key

>>>>>>> 1884e2fb
# Byte-compiled / optimized / DLL files
__pycache__/
*.py[cod]
*$py.class
# C extensions
*.so
# Distribution / packaging
.Python
env/
build/
develop-eggs/
dist/
downloads/
eggs/
.eggs/
parts/
sdist/
var/
*.egg-info/
.installed.cfg
*.egg

# Installer logs
pip-log.txt
pip-delete-this-directory.txt

# Unit test / coverage reports
htmlcov/
.tox/
.coverage
.coverage.*
.cache
nosetests.xml
coverage.xml
*,cover
.hypothesis/

# Flask stuff:
instance/
.webassets-cache

# dotenv
.env

# virtualenv
.venv/
venv/
ENV/
<<<<<<< HEAD

# Spyder project settings
.spyderproject

# Rope project settings
.ropeproject

# Virtualenv
# http://iamzed.com/2009/05/07/a-primer-on-virtualenv/
=======
>>>>>>> 1884e2fb
[Bb]in
[Ii]nclude
[Ll]ib64
[Ll]ocal
[Ss]cripts
pyvenv.cfg
.venv
pip-selfcheck.json
*.DS_Store
.AppleDouble
.LSOverride

# Covers JetBrains IDEs: IntelliJ, RubyMine, PhpStorm, AppCode, PyCharm, CLion, Android Studio and Webstorm
# Reference: https://intellij-support.jetbrains.com/hc/en-us/articles/206544839
.idea

# mpeltonen/sbt-idea plugin
.idea_modules/<|MERGE_RESOLUTION|>--- conflicted
+++ resolved
@@ -9,17 +9,11 @@
 received-emails/
 ldap/
 Vagrantfile
-<<<<<<< HEAD
-.pem
-.crt
-.key
-=======
 .vagrant/
 *.pem
 *.crt
 *.key
 
->>>>>>> 1884e2fb
 # Byte-compiled / optimized / DLL files
 __pycache__/
 *.py[cod]
@@ -68,18 +62,7 @@
 .venv/
 venv/
 ENV/
-<<<<<<< HEAD
 
-# Spyder project settings
-.spyderproject
-
-# Rope project settings
-.ropeproject
-
-# Virtualenv
-# http://iamzed.com/2009/05/07/a-primer-on-virtualenv/
-=======
->>>>>>> 1884e2fb
 [Bb]in
 [Ii]nclude
 [Ll]ib64
