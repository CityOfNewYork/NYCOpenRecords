<<<<<<< HEAD
# Project Specific
saml/
redis-stable/
python-sudo.sh
=======
saml/
>>>>>>> befb9c14

# Byte-compiled / optimized / DLL files
__pycache__/
*.py[cod]
*$py.class

# C extensions
*.so

# Distribution / packaging
.Python
env/
build/
develop-eggs/
dist/
downloads/
eggs/
.eggs/
lib/
lib64/
parts/
sdist/
var/
*.egg-info/
.installed.cfg
*.egg
*.pyc
__pycache__/
# PyInstaller
#  Usually these files are written by a python script from a template
#  before PyInstaller builds the exe, so as to inject date/other infos into it.
*.manifest
*.spec

# Installer logs
pip-log.txt
pip-delete-this-directory.txt

# Unit test / coverage reports
htmlcov/
.tox/
.coverage
.coverage.*
.cache
nosetests.xml
coverage.xml
*,cover
.hypothesis/

# Translations
*.mo
*.pot

# Django stuff:
*.log
local_settings.py

# Flask stuff:
instance/
.webassets-cache

# Scrapy stuff:
.scrapy

# Sphinx documentation
docs/_build/

# PyBuilder
target/

# IPython Notebook
.ipynb_checkpoints

# pyenv
.python-version

# celery beat schedule file
celerybeat-schedule

# dotenv
.env

# virtualenv
.venv/
venv/
ENV/

# Spyder project settings
.spyderproject

# Rope project settings
.ropeproject

# Virtualenv
# http://iamzed.com/2009/05/07/a-primer-on-virtualenv/
.Python
[Bb]in
[Ii]nclude
[Ll]ib
[Ll]ib64
[Ll]ocal
[Ss]cripts
pyvenv.cfg
.venv
pip-selfcheck.json

*.DS_Store
.AppleDouble
.LSOverride

# Icon must end with two \r
Icon


# Thumbnails
._*

# Files that might appear in the root of a volume
.DocumentRevisions-V100
.fseventsd
.Spotlight-V100
.TemporaryItems
.Trashes
.VolumeIcon.icns
.com.apple.timemachine.donotpresent

# Directories potentially created on remote AFP share
.AppleDB
.AppleDesktop
Network Trash Folder
Temporary Items
.apdisk


# Covers JetBrains IDEs: IntelliJ, RubyMine, PhpStorm, AppCode, PyCharm, CLion, Android Studio and Webstorm
# Reference: https://intellij-support.jetbrains.com/hc/en-us/articles/206544839

.idea

# User-specific stuff:
.idea/workspace.xml
.idea/tasks.xml
.idea/dictionaries
.idea/vcs.xml
.idea/jsLibraryMappings.xml

# Sensitive or high-churn files:
.idea/dataSources.ids
.idea/dataSources.xml
.idea/dataSources.local.xml
.idea/sqlDataSources.xml
.idea/dynamic.xml
.idea/uiDesigner.xml

# Gradle:
.idea/gradle.xml
.idea/libraries

# Mongo Explorer plugin:
.idea/mongoSettings.xml

## File-based project format:
*.iws

## Plugin-specific files:

# IntelliJ
/out/

# mpeltonen/sbt-idea plugin
.idea_modules/

# JIRA plugin
atlassian-ide-plugin.xml

# Crashlytics plugin (for Android Studio and IntelliJ)
com_crashlytics_export_strings.xml
crashlytics.properties
crashlytics-build.properties
fabric.properties
__init__.cpython-35.pyc
utils.cpython-35.pyc<|MERGE_RESOLUTION|>--- conflicted
+++ resolved
@@ -1,11 +1,7 @@
-<<<<<<< HEAD
 # Project Specific
 saml/
 redis-stable/
 python-sudo.sh
-=======
-saml/
->>>>>>> befb9c14
 
 # Byte-compiled / optimized / DLL files
 __pycache__/
@@ -32,8 +28,7 @@
 *.egg-info/
 .installed.cfg
 *.egg
-*.pyc
-__pycache__/
+
 # PyInstaller
 #  Usually these files are written by a python script from a template
 #  before PyInstaller builds the exe, so as to inject date/other infos into it.
@@ -185,6 +180,4 @@
 com_crashlytics_export_strings.xml
 crashlytics.properties
 crashlytics-build.properties
-fabric.properties
-__init__.cpython-35.pyc
-utils.cpython-35.pyc+fabric.properties