from datetime import datetime
<<<<<<< HEAD

=======
>>>>>>> 0f52edd2
from flask import (
    render_template,
    current_app,
)
from app import calendar, scheduler
from app.models import Requests, Events, Emails, Agencies
from app.constants import request_status
from app.constants.event_type import EMAIL_NOTIFICATION_SENT, REQ_STATUS_CHANGED
from app.constants.response_privacy import PRIVATE
from app.lib.db_utils import update_object, create_object
from app.lib.email_utils import send_email


# NOTE: (For Future Reference)
# If we find ourselves in need of a request context,
# app.test_request_context() is an option.

STATUSES_EMAIL_SUBJECT = "Nightly Request Status Report"
STATUSES_EMAIL_TEMPLATE = "email_templates/email_request_status_changed"


def update_request_statuses():
    """
    Update statuses for all requests that are now Due Soon or Overdue
    and send a notification email to agency admins listing the requests.
    """
    with scheduler.app.app_context():
        now = datetime.utcnow()
        due_soon_date = calendar.addbusdays(
            now, current_app.config['DUE_SOON_DAYS_THRESHOLD']
        ).replace(hour=23, minute=59, second=59)  # the entire day

        requests_overdue = Requests.query.filter(
            Requests.due_date < now,
            Requests.status != request_status.CLOSED
        ).order_by(
            Requests.due_date.asc()
        ).all()

        requests_due_soon = Requests.query.filter(
            Requests.due_date > now,
            Requests.due_date <= due_soon_date,
            Requests.status != request_status.CLOSED
        ).order_by(
            Requests.due_date.asc()
        ).all()

        agencies_to_requests_overdue = {}
        agencies_to_acknowledgments_overdue = {}
        agencies_to_requests_due_soon = {}
        agencies_to_acknowledgments_due_soon = {}

        def add_to_agencies_to_request_dict(req, agencies_to_request_dict):
            if req.agency.ein not in agencies_to_request_dict:
                agencies_to_request_dict[req.agency.ein] = [req]
            else:
                agencies_to_request_dict[req.agency.ein].append(req)

        # OVERDUE
        for request in requests_overdue:

            if request.was_acknowledged:
                add_to_agencies_to_request_dict(request, agencies_to_requests_overdue)
            else:
                add_to_agencies_to_request_dict(request, agencies_to_acknowledgments_overdue)

            if request.status != request_status.OVERDUE:
                create_object(
                    Events(
                        request.id,
                        user_guid=None,
                        auth_user_type=None,
                        type_=REQ_STATUS_CHANGED,
                        previous_value={"request": request.status},
                        new_value={"status": request_status.OVERDUE},
                        response_id=None,
                    )
                )
                update_object(
                    {"status": request_status.OVERDUE},
                    Requests,
                    request.id)

        # DUE SOON
        for request in requests_due_soon:

            if request.was_acknowledged:
                add_to_agencies_to_request_dict(request, agencies_to_requests_due_soon)
            else:
                add_to_agencies_to_request_dict(request, agencies_to_acknowledgments_due_soon)

            if request.status != request_status.DUE_SOON:
                create_object(
                    Events(
                        request.id,
                        user_guid=None,
                        auth_user_type=None,
                        type_=REQ_STATUS_CHANGED,
                        previous_value={"status": request.status},
                        new_value={"status": request_status.DUE_SOON},
                        response_id=None,
                    )
                )
                update_object(
                    {"status": request_status.DUE_SOON},
                    Requests,
                    request.id)

        # get all possible agencies to email
        agency_eins = set(
            list(agencies_to_requests_overdue) +
            list(agencies_to_acknowledgments_overdue) +
            list(agencies_to_requests_due_soon) +
            list(agencies_to_acknowledgments_due_soon))

        # mail to agency admins for each agency
        for agency_ein in agency_eins:
            agency_requests_overdue = agencies_to_requests_overdue.get(agency_ein, [])
            agency_acknowledgments_overdue = agencies_to_acknowledgments_overdue.get(agency_ein, [])
            agency_requests_due_soon = agencies_to_requests_due_soon.get(agency_ein, [])
            agency_acknowledgments_due_soon = agencies_to_acknowledgments_due_soon.get(agency_ein, [])

            user_emails = list(set(admin.notification_email or admin.email for admin
                                   in Agencies.query.filter_by(ein=agency_ein).one().administrators))
            send_email(
                STATUSES_EMAIL_SUBJECT,
                to=user_emails,
                template=STATUSES_EMAIL_TEMPLATE,
                requests_overdue=agency_requests_overdue,
                acknowledgments_overdue=agency_acknowledgments_overdue,
                requests_due_soon=agency_requests_due_soon,
                acknowledgments_due_soon=agency_acknowledgments_due_soon
            )
            email = Emails(
                request.id,
                PRIVATE,
                to=','.join(user_emails),
                cc=None,
                bcc=None,
                subject=STATUSES_EMAIL_SUBJECT,
                body=render_template(
                    STATUSES_EMAIL_TEMPLATE + ".html",
                    requests_overdue=agency_requests_overdue,
                    acknowledgments_overdue=agency_acknowledgments_overdue,
                    requests_due_soon=agency_requests_due_soon,
                    acknowledgments_due_soon=agency_acknowledgments_due_soon
                )
            )
            create_object(email)
            create_object(
                Events(
                    request.id,
                    user_guid=None,
                    auth_user_type=None,
                    type_=EMAIL_NOTIFICATION_SENT,
                    previous_value=None,
                    new_value=email.val_for_events,
                    response_id=None,
                    timestamp=datetime.utcnow()
                )
            )<|MERGE_RESOLUTION|>--- conflicted
+++ resolved
@@ -1,8 +1,4 @@
 from datetime import datetime
-<<<<<<< HEAD
-
-=======
->>>>>>> 0f52edd2
 from flask import (
     render_template,
     current_app,
