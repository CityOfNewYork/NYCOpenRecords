from lib import mapping

ACKNOWLEDGEMENT_DAYS_DUE = 5
<<<<<<< HEAD
=======

ROLE_NAME = mapping(
    ANONYMOUS='Anonymous User',
    PUBLIC_NON_REQUESTER='Public User - None Requester',
    PUBLIC_REQUESTER='Public User - Requester',
    AGENCY_HELPER='Agency Helper',
    AGENCY_OFFICER='Agency FOIL Officer',
    AGENCY_ADMIN='Agency Administrator'
)

# TODO: apply the above mapping convention where appropriate
>>>>>>> fc2ae4b0

EVENT_TYPE = {
    "user_added": "user_added",
    "user_permissions_changed": "user_permissions_changed",
    "user_information_edited": "user_information_edited",
    "request_created": "request_created",
    "request_acknowledged": "request_acknowledged",
    "request_status_changed": "request_status_changed",
    "request_extended": "request_extended",
    "request_closed": "request_closed",
    "request_title_edited": "request_title_edited",
    "request_agency_description_edited": "request_agency_description_edited",
    "request_title_privacy_edited": "request_title_privacy_edited",
    "request_agency_description_privacy_edited": "request_agency_description_privacy_edited",
    "email_notification_sent": "email_notification_sent",
    "file_added": "file_added",
    "file_edited": "file_edited",
    "file_removed": "file_removed",
    "link_added": "link_added",
    "link_edited": "link_edited",
    "link_removed": "link_removed",
    "instructions_added": "instructions_added",
    "instructions_edited": "instructions_edited",
    "instructions_removed": "instructions_removed",
    "note_added": "note_added",
    "note_edited": "note_edited",
    "note_deleted": "note_deleted",
}

USER_TYPE = {
    "anonymous_user": "anonymous_user",
    "agency_user": "agency_user",
    "public_user": "public_user"
}

CATEGORIES = [
    ('', ''),
    ('Business', 'Business'),
    ('Civic Services', 'Civic Services'),
    ('Culture & Recreation', 'Culture & Recreation'),
    ('Education', 'Education'),
    ('Government Administration', 'Government Administration'),
    ('Environment', 'Environment'),
    ('Health', 'Health'),
    ('Housing & Development', 'Housing & Development'),
    ('Public Safety', 'Public Safety'),
    ('Social Services', 'Social Services'),
    ('Transportation', 'Transportation')
]

# direct input/mail/fax/email/phone/311/text method of answering request default is direct input
SUBMISSION_METHOD = [
    ('', ''),
    ('Direct Input', 'Direct Input'),
    ('Fax', 'Fax'),
    ('Phone', 'Phone'),
    ('Email', 'Email'),
    ('Mail', 'Mail'),
    ('In-Person', 'In-Person'),
    ('311', '311')
]

STATES = [
    ('', ''),
    ('AL', 'Alabama'),
    ('AK', 'Alaska'),
    ('AZ', 'Arizona'),
    ('AR', 'Arkansas'),
    ('CA', 'California'),
    ('CO', 'Colorado'),
    ('CT', 'Connecticut'),
    ('DE', 'Delaware'),
    ('DC', 'District Of Columbia'),
    ('FL', 'Florida'),
    ('GA', 'Georgia'),
    ('HI', 'Hawaii'),
    ('ID', 'Idaho'),
    ('IL', 'Illinois'),
    ('IN', 'Indiana'),
    ('IA', 'Iowa'),
    ('KS', 'Kansas'),
    ('KY', 'Kentucky'),
    ('LA', 'Louisiana'),
    ('ME', 'Maine'),
    ('MD', 'Maryland'),
    ('MA', 'Massachusetts'),
    ('MI', 'Michigan'),
    ('MN', 'Minnesota'),
    ('MS', 'Mississippi'),
    ('MO', 'Missouri'),
    ('MT', 'Montana'),
    ('NE', 'Nebraska'),
    ('NV', 'Nevada'),
    ('NH', 'New Hampshire'),
    ('NJ', 'New Jersey'),
    ('NM', 'New Mexico'),
    ('NY', 'New York'),
    ('NC', 'North Carolina'),
    ('ND', 'North Dakota'),
    ('OH', 'Ohio'),
    ('OK', 'Oklahoma'),
    ('OR', 'Oregon'),
    ('PA', 'Pennsylvania'),
    ('RI', 'Rhode Island'),
    ('SC', 'South Carolina'),
    ('SD', 'South Dakota'),
    ('TN', 'Tennessee'),
    ('TX', 'Texas'),
    ('UT', 'Utah'),
    ('VT', 'Vermont'),
    ('VA', 'Virginia'),
    ('WA', 'Washington'),
    ('WV', 'West Virginia'),
    ('WI', 'Wisconsin'),
    ('WY', 'Wyoming')
]

AGENCY_USER = 'Saml2In:NYC Employees'
PUBLIC_USER_NYC_ID = 'EDIRSSO'
PUBLIC_USER_FACEBOOK = 'FacebookSSO'
PUBLIC_USER_LINKEDIN = 'LinkedInSSO'
PUBLIC_USER_GOOGLE = 'GoogleSSO'
PUBLIC_USER_YAHOO = 'YahooSSO'
PUBLIC_USER_MICROSOFT = 'MSLiveSSO'
ANONYMOUS_USER = 'AnonymousUser'

PUBLIC_USER = [
    PUBLIC_USER_NYC_ID,
    PUBLIC_USER_FACEBOOK,
    PUBLIC_USER_LINKEDIN,
    PUBLIC_USER_GOOGLE,
    PUBLIC_USER_YAHOO,
    PUBLIC_USER_MICROSOFT
]

RESPONSE_TYPE = {
    "note": "note",
    "record types": "record types",
    "file": "file",
    "link": "link",
    "offline instructions": "offline instructions",
    "email": "email",
    "sms": "sms",
    "push": "push",
    "extension": "extension",
    "status": "status"
}<|MERGE_RESOLUTION|>--- conflicted
+++ resolved
@@ -1,8 +1,6 @@
 from lib import mapping
 
 ACKNOWLEDGEMENT_DAYS_DUE = 5
-<<<<<<< HEAD
-=======
 
 ROLE_NAME = mapping(
     ANONYMOUS='Anonymous User',
@@ -14,7 +12,6 @@
 )
 
 # TODO: apply the above mapping convention where appropriate
->>>>>>> fc2ae4b0
 
 EVENT_TYPE = {
     "user_added": "user_added",
