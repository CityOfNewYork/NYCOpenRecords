"""
.. module:: main.views.

   :synopsis: Handles all core URL endpoints for the timeclock application
"""
from flask import (
<<<<<<< HEAD
    current_app,
    render_template,
=======
>>>>>>> 292cd831
    flash,
    render_template,
    request,
    session
)
from flask_login import current_user

from app.constants import OPENRECORDS_DL_EMAIL
from app.constants.response_privacy import PRIVATE
from app.lib.db_utils import create_object, update_object
from app.lib.email_utils import send_contact_email
from app.models import Emails, Users
from . import main


@main.route('/', methods=['GET', 'POST'])
def index():
    fresh_login = request.args.get('fresh_login', False)
    if current_user.is_authenticated and fresh_login:
        if current_user.session_id is not None:
            return render_template('main/home.html', duplicate_session=True)
        update_object(
            {
                'session_id': session.sid_s
            },
            Users,
            current_user.guid
        )
    return render_template('main/home.html')


@main.route('/index.html', methods=['GET'])
@main.route('/status', methods=['GET'])
def status():
    return '', 200


@main.route('/contact', methods=['GET', 'POST'])
@main.route('/technical-support', methods=['GET', 'POST'])
def technical_support():
    if request.method == 'POST':
        name = request.form.get('name')
        email = request.form.get('email')
        subject = request.form.get('subject')
        message = request.form.get('message')

        if all((name, email, subject, message)):
            body = "Name: {}\n\nEmail: {}\n\nSubject: {}\n\nMessage:\n{}".format(
                name, email, subject, message)
            create_object(
                Emails(
                    request_id=None,
                    privacy=PRIVATE,
                    to=OPENRECORDS_DL_EMAIL,
                    cc=None,
                    bcc=None,
                    subject=subject,
                    body=body,
                )
            )
            if current_user.is_agency:
                send_contact_email(subject, [current_app.config['OPENRECORDS_AGENCY_SUPPORT_DL']], body, email)
            else:
                send_contact_email(subject, [OPENRECORDS_DL_EMAIL], body, email)
            flash('Your message has been sent. We will get back to you.', category='success')
        else:
            flash('Cannot send email.', category='danger')
    error_id = request.args.get('error_id', '')
    return render_template('main/contact.html', error_id=error_id)


@main.route('/faq', methods=['GET'])
def faq():
    return render_template('main/faq.html')


@main.route('/about', methods=['GET'])
def about():
    return render_template('main/about.html')


@main.route('/active', methods=['POST'])
def active():
    """
    Extends a user's session.
    :return:
    """
    session.modified = True
    return 'OK'<|MERGE_RESOLUTION|>--- conflicted
+++ resolved
@@ -4,11 +4,8 @@
    :synopsis: Handles all core URL endpoints for the timeclock application
 """
 from flask import (
-<<<<<<< HEAD
     current_app,
     render_template,
-=======
->>>>>>> 292cd831
     flash,
     render_template,
     request,
