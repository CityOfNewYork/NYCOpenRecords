--- conflicted
+++ resolved
@@ -58,7 +58,7 @@
     return 200
 
 
-@main.route('/faq.html', methods=['GET'])
+@main.route('/faq', methods=['GET'])
 def faq():
     return render_template('main/faq.html')
 
@@ -86,20 +86,10 @@
     return render_template('main/test/user_list.html', users=users, current_user=current_user)
 
 
-<<<<<<< HEAD
-#
-=======
->>>>>>> 4235be5a
-# @main.route('/login-user/<guid>', methods=['GET'])
-# def test_specific_user(guid=None):
-#     user = Users.query.filter_by(guid=guid).first()
-#     login_user(user, force=True)
-#     return redirect(url_for('main.index'))
-
 @main.route('/logout-user/<guid>', methods=['GET'])
 def logout(guid):
     if not guid:
-        return (redirect(url_for('main.login')))
+        return redirect(url_for('main.login'))
     user = Users.query.filter_by(guid=guid).one()
     logout_user()
     flash('Logged out user: {}'.format(user.auth_user_type))
