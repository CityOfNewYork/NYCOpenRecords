--- conflicted
+++ resolved
@@ -18,21 +18,9 @@
 )
 from .constants import CONTENT_RANGE_HEADER
 
-<<<<<<< HEAD
-@upload.route('/test_upload', methods=['POST'])
-def test_upload():
-    form = request.form
-    print(form)
-    return render_template("base.html")
-
-# TODO: include id here and GET, since we are always dealing with a request id in this case?
-@upload.route('/', methods=['POST'])
-def index():
-=======
 
 @upload.route('/<request_id>', methods=['POST'])
 def post(request_id):
->>>>>>> e823cecb
     """
     Create a new upload.
 
@@ -50,57 +38,16 @@
     filename = secure_filename(file_.filename)
     upload_path = os.path.join(
         current_app.config['UPLOAD_QUARANTINE_DIRECTORY'],
-<<<<<<< HEAD
-        request.form['request_id'])  # see TODO above def
-    if not os.path.exists(dirr):
-        os.mkdir(dirr)
-
-    filepath = os.path.join(dirr, filename)
-
-    # try: ...
-    if CONTENT_RANGE_HEADER in request.headers:
-        start, size = parse_content_range(
-            request.headers[CONTENT_RANGE_HEADER])
-
-        with open(filepath, 'ab') as fp:
-            fp.seek(start)
-            fp.write(ufile.stream.read())
-
-        # TODO: what is commented
-        # if os.path.getsize(filepath) == size:
-        #     scan_file.delay(filepath)
-    else:
-        ufile.save(filepath)
-        # scan_file.delay(filepath)
-    # import time
-    # time.sleep(1)
-    return jsonify({
-        "files": [{
-            "name": filename,
-            "type": 'image/jpeg',
-            "size": os.path.getsize(filepath),
-            # "url": filepath,
-            # "deleteUrl": filepath,
-            "deleteType": 'DELETE',
-        }]
-    }), 200
-=======
         request_id)
     if not os.path.exists(upload_path):
         os.mkdir(upload_path)
     filepath = os.path.join(upload_path, filename)
->>>>>>> e823cecb
 
     try:
         if CONTENT_RANGE_HEADER in request.headers:
             start, size = parse_content_range(
                 request.headers[CONTENT_RANGE_HEADER])
 
-<<<<<<< HEAD
-@upload.route('/test', methods=['GET'])
-def test():
-    return render_template('upload/upload.html')
-=======
             # Only validate mime type on first chunk
             valid_file_type = True
             if start == 0:
@@ -118,7 +65,6 @@
                 file_.stream.seek(0)
                 file_.save(filepath)
             # scan_file.delay(filepath)
->>>>>>> e823cecb
 
         if not valid_file_type:
             response = {
