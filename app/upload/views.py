--- conflicted
+++ resolved
@@ -4,25 +4,27 @@
     :synopsis: Handles Upload endpoints for NYC OpenRecords
 """
 import os
+
 from flask import (
     request,
     jsonify,
-    render_template,
     current_app,
 )
+from werkzeug.utils import secure_filename
+
 from app import upload_redis as redis
-from werkzeug.utils import secure_filename
 from . import upload
+from .constants import (
+    CONTENT_RANGE_HEADER,
+    UPLOAD_STATUS
+)
 from .utils import (
     parse_content_range,
     is_valid_file_type,
     scan_and_complete_upload,
     get_upload_key,
 )
-from .constants import (
-    CONTENT_RANGE_HEADER,
-    UPLOAD_STATUS
-)
+
 
 @upload.route('/<request_id>', methods=['POST'])
 def post(request_id):
@@ -110,18 +112,6 @@
     return jsonify({}), 200
 
 
-<<<<<<< HEAD
-@upload.route('/status/<request_id>', methods=['GET'])
-def status(request_id):
-    # check redis
-    # get_redis_key_upload(request_id, filename)
-    return jsonify({}), 200
-=======
-@upload.route('/test', methods=['GET'])
-def test():
-    return render_template('upload/uploads.html')
-
-
 @upload.route('/status', methods=['GET'])
 def status():
     """
@@ -150,5 +140,4 @@
     except KeyError:
         response = {}
         status_code = 422
-    return jsonify(response), status_code
->>>>>>> 480ad154
+    return jsonify(response), status_code