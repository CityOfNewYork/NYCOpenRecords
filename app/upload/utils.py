"""
 .. module:: upload.utils

    :synopsis: Helper functions for uploads
"""

import os
import magic
import subprocess
from flask import current_app
from .constants import (
    ALLOWED_MIMETYPES,
    MAX_CHUNKSIZE,
    upload_status,
)
from app import (
    celery,
    upload_redis as redis
)


def parse_content_range(header):
    """
    Extracts the starting byte position and resource length.

    Content-Range = "Content-Range" ":" content-range-spec

    content-range-spec      = byte-content-range-spec
    byte-content-range-spec = bytes-unit SP
                              byte-range-resp-spec "/"
                              ( instance-length | "*" )
    byte-range-resp-spec    = (first-byte-pos "-" last-byte-pos)
                                  | "*"
    instance-length         = 1*DIGIT

    :param header: the rhs of the content-range header
    :return: the first-byte-pos and instance-length
    """
    bytes = header.split(' ')[1]
    return int(bytes.split('-')[0]), int(bytes.split('/')[1])


def is_valid_file_type(obj):
    """
    Validates the mime type of a file.

    :param obj: the file storage object to check
    :type obj: werkzeug.datastructures.FileStorage

    :return: (whether the mime type is allowed or not,
        the mime type)
    """
    # 1. Check content type header
    mime_type = obj.content_type
    is_valid = mime_type in ALLOWED_MIMETYPES
    if is_valid:
        buffer = obj.stream.read(MAX_CHUNKSIZE)
        # 2. Check from file buffer
        mime_type = magic.from_buffer(buffer, mime=True)
        is_valid = mime_type in ALLOWED_MIMETYPES
<<<<<<< HEAD
        if is_valid and os.environ.get('MAGIC_FILE') != '':
            # 3. Check using mime database file
=======
        if is_valid and current_app.config['MAGIC_FILE'] != '':
            # 3. Check using custom mime database file
>>>>>>> df52e0c7
            m = magic.Magic(
                magic_file=current_app.config['MAGIC_FILE'],
                mime=True)
            m.from_buffer(buffer)
            is_valid = mime_type in ALLOWED_MIMETYPES
        obj.stream.seek(0)
    return is_valid, mime_type


def get_upload_key(request_id, upload_filename):
    """
    Returns a formatted key for an upload.
    Intended for tracking the status of an upload.

    :param request_id: id of the request associated with the upload
    :param upload_filename: the name of the uploaded file

    :return: the formatted key
    """
    return '_'.join((request_id, upload_filename))


class VirusDetectedException(Exception):
    """
    Raise when scanner detects an infected file.
    """
    def __init__(self, filename):
        super(VirusDetectedException, self).__init__(
            "Infected file '{}' removed.".format(filename))


@celery.task
def scan_and_complete_upload(request_id, filepath):
    """
    Scans an uploaded file (see scan_file) and moves
    it to the data directory if it is clean.
    Updates redis accordingly.

    :param request_id: id of request associated with the upload
    :param filepath: path to uploaded and quarantined file
    """
    filename = os.path.basename(filepath)

    key = get_upload_key(request_id, filename)
    redis.set(key, upload_status.SCANNING)

    try:
        scan_file(filepath)
    except VirusDetectedException:
        redis.delete(key)
    else:
        # complete upload
        dst_dir = os.path.join(
            current_app.config['UPLOAD_DIRECTORY'],
            request_id
        )
        if not os.path.exists(dst_dir):
            os.mkdir(dst_dir)
        os.rename(
            filepath,
            os.path.join(dst_dir, filename)
        )
        redis.set(key, upload_status.READY)


def scan_file(filepath):
    """
    Scans a file for viruses using McAfee Virus Scan. If an infected
    file is detected, removes the file and raises VirusDetectedException.

    :param filepath: path of file to scan
    """
    if current_app.config['VIRUS_SCAN_ENABLED']:
        options = [
            '--analyze',  # Use heuristic analysis to find possible new viruses
            '--atime-preserve',  # Preserve the file's last-accessed time and date
            '--delete'  # Automatically delete the infected file
        ]
        cmd = ['uvscan'] + options + [filepath]
        subprocess.call(cmd)  # TODO: redirect output to logfile
        # if the file was removed, it was infected
        if not os.path.exists(filepath):
            raise VirusDetectedException(os.path.basename(filepath))<|MERGE_RESOLUTION|>--- conflicted
+++ resolved
@@ -58,13 +58,8 @@
         # 2. Check from file buffer
         mime_type = magic.from_buffer(buffer, mime=True)
         is_valid = mime_type in ALLOWED_MIMETYPES
-<<<<<<< HEAD
-        if is_valid and os.environ.get('MAGIC_FILE') != '':
-            # 3. Check using mime database file
-=======
         if is_valid and current_app.config['MAGIC_FILE'] != '':
             # 3. Check using custom mime database file
->>>>>>> df52e0c7
             m = magic.Magic(
                 magic_file=current_app.config['MAGIC_FILE'],
                 mime=True)
