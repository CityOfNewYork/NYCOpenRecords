--- conflicted
+++ resolved
@@ -351,7 +351,6 @@
     pass
 
 
-<<<<<<< HEAD
 def edit_requester_info(user_id, updated_info):
     """
     Update the requester's information for the specified request.
@@ -368,7 +367,8 @@
             return False
 
     return True
-=======
+
+
 def send_confirmation_email(request, agency, user):
     """
     Sends out a confirmation email to requester and bcc the agency_ein default email associated with the request.
@@ -430,5 +430,4 @@
     except AssertionError:
         print('Must include: To, CC, or BCC')
     except Exception as e:
-        print("Error:", e)
->>>>>>> 1f3053af
+        print("Error:", e)