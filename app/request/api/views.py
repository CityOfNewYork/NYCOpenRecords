"""
.. module:: api.request.views.

   :synopsis: Handles the API request URL endpoints for the OpenRecords application
"""

from app.request.api import request_api_blueprint
from flask import (
    jsonify,
    request as flask_request,
)
from app.lib.db_utils import update_object
from app.models import Requests
import json


@request_api_blueprint.route('/edit_privacy', methods=['GET', 'POST'])
def edit_privacy():
    """
    Edits the privacy privacy options of a request's title and agency_ein description.
    Retrieves updated privacy options from AJAX call on view_request page and stores changes into database.

    :return: JSON Response with updated title and agency_ein description privacy options
    """
    title = flask_request.form.get('title')
    agency_desc = flask_request.form.get('desc')
    request_id = flask_request.form.get('id')
    current_request = Requests.query.filter_by(id=request_id).first()
<<<<<<< HEAD
    # Gets request's current privacy and loads it as a string
=======
>>>>>>> 837cd86d
    privacy = current_request.privacy
    # Stores title privacy if changed or uses current privacy if exists
    privacy['title'] = title or privacy['title']
    # Stores agency_ein description privacy if changed or uses current privacy
    privacy['agency_description'] = agency_desc or privacy['agency_description']
<<<<<<< HEAD
    update_object({'privacy': privacy},
=======
    update_object(attribute='privacy',
                  value=privacy,
>>>>>>> 837cd86d
                  obj_type='Requests',
                  obj_id=current_request.id)
    return jsonify(privacy), 200


@request_api_blueprint.route('/view/edit', methods=['PUT'])
def edit_request_info():
    """
    Edits the title and agency_ein description of a FOIL request through an API PUT method.
    Retrieves updated edited content from AJAX call on view_request page and stores changes into database.

    :return: JSON Response with updated content: either request title or agency_ein description)
    """
    edit_request = flask_request.form
    # title = flask_request.form['value']
    request_id = flask_request.form.get('pk')
    current_request = Requests.query.filter_by(id=request_id).first()
    update_object({edit_request['name']: edit_request['value']},
                  obj_type='Requests',
                  obj_id=current_request.id)
    return jsonify(edit_request), 200


@request_api_blueprint.route('/history', methods=['GET', 'POST'])
def get_request_history():
    """
    Retrieves a JSON object of event objects to display the history of a request on the view request page.

    :return: json object containing list of 50 history objects from request
    """
    request_history_index = int(flask_request.form['request_history_reload_index'])
    request_history_index_end = (request_history_index + 1) * 50 + 1
    request_history = []
    # TODO: Query events table
    for i in range(1, request_history_index_end):
        request_history.append(str(i))

    return jsonify(request_history=request_history)


@request_api_blueprint.route('/responses', methods=['GET', 'POST'])
def get_request_responses():
    """
    Retrieves a JSON object of event objects to display the responses of a request on the view request page.

    :return: json object containing list of 50 response objects from request
    """
    request_responses_index = int(flask_request.form['request_responses_reload_index'])
    request_responses_index_end = (request_responses_index + 1) * 50 + 1
    request_responses = []
    # TODO: Query responses table.
    for i in range(1, request_responses_index_end):
        request_responses.append(str(i))
    return jsonify(request_responses=request_responses)<|MERGE_RESOLUTION|>--- conflicted
+++ resolved
@@ -26,21 +26,12 @@
     agency_desc = flask_request.form.get('desc')
     request_id = flask_request.form.get('id')
     current_request = Requests.query.filter_by(id=request_id).first()
-<<<<<<< HEAD
-    # Gets request's current privacy and loads it as a string
-=======
->>>>>>> 837cd86d
     privacy = current_request.privacy
     # Stores title privacy if changed or uses current privacy if exists
     privacy['title'] = title or privacy['title']
     # Stores agency_ein description privacy if changed or uses current privacy
     privacy['agency_description'] = agency_desc or privacy['agency_description']
-<<<<<<< HEAD
     update_object({'privacy': privacy},
-=======
-    update_object(attribute='privacy',
-                  value=privacy,
->>>>>>> 837cd86d
                   obj_type='Requests',
                   obj_id=current_request.id)
     return jsonify(privacy), 200
