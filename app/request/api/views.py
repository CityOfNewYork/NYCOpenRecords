--- conflicted
+++ resolved
@@ -11,7 +11,6 @@
 )
 from app.lib.db_utils import update_object
 from app.models import Requests
-import json
 
 
 @request_api_blueprint.route('/edit_privacy', methods=['GET', 'POST'])
@@ -24,13 +23,6 @@
     """
     request_id = flask_request.form.get('id')
     current_request = Requests.query.filter_by(id=request_id).first()
-<<<<<<< HEAD
-    privacy = current_request.privacy
-    # Stores title privacy if changed or uses current privacy if exists
-    privacy['title'] = title or privacy['title']
-    # Stores agency_ein description privacy if changed or uses current privacy
-    privacy['agency_description'] = agency_desc or privacy['agency_description']
-=======
     privacy = {}
     title = flask_request.form.get('title')
     agency_desc = flask_request.form.get('agency_desc')
@@ -38,7 +30,6 @@
         privacy['title'] = True if title == 'true' else False
     if agency_desc is not None:
         privacy['agency_description'] = True if agency_desc == 'true' else False
->>>>>>> fcbf09f2
     update_object({'privacy': privacy},
                   Requests,
                   current_request.id)
