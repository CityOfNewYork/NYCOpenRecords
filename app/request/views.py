--- conflicted
+++ resolved
@@ -21,11 +21,8 @@
 from flask_login import current_user
 from sqlalchemy import any_
 from sqlalchemy.orm.exc import NoResultFound
-<<<<<<< HEAD
-from werkzeug.utils import escape as werkzeug_escape
-=======
-from markupsafe import escape
->>>>>>> 26d9fc70
+# from werkzeug.utils import escape as werkzeug_escape
+# from markupsafe import escape
 
 from app.constants import request_status, permission, HIDDEN_AGENCIES
 from app.lib.date_utils import DEFAULT_YEARS_HOLIDAY_LIST, get_holidays_date_list
@@ -81,17 +78,14 @@
     :return: redirect to homepage on successful form validation
      if form fields are missing or has improper values, backend error messages (WTForms) will appear
     """
-<<<<<<< HEAD
-    kiosk_mode = eval_request_bool(werkzeug_escape(flask_request.args.get("kiosk_mode", False)))
-    category = str(werkzeug_escape(flask_request.args.get("category", None)))
-    agency = str(werkzeug_escape(flask_request.args.get("agency", None)))
-    title = str(werkzeug_escape(flask_request.args.get("title", None)))
-=======
+    # kiosk_mode = eval_request_bool(werkzeug_escape(flask_request.args.get("kiosk_mode", False)))
+    # category = str(werkzeug_escape(flask_request.args.get("category", None)))
+    # agency = str(werkzeug_escape(flask_request.args.get("agency", None)))
+    # title = str(werkzeug_escape(flask_request.args.get("title", None)))
     kiosk_mode = eval_request_bool(escape(flask_request.args.get("kiosk_mode", False)))
     category = str(escape(flask_request.args.get("category", None)))
     agency = str(escape(flask_request.args.get("agency", None)))
     title = str(escape(flask_request.args.get("title", "")))
->>>>>>> 26d9fc70
 
     if current_user.is_public:
         form = PublicUserRequestForm()
@@ -126,6 +120,7 @@
             if flask_request.form["tz-name"]
             else current_app.config["APP_TIMEZONE"]
         )
+        print(form.request_agency.data)
         if current_user.is_public:
             request_id = create_request(
                 escape(form.request_title.data),
