--- conflicted
+++ resolved
@@ -94,16 +94,6 @@
 
 
 def _get_address(form):
-<<<<<<< HEAD
-    address = None
-    if 'address' in form:
-        address = create_mailing_address(form.address.data, form.city.data, form.state.data, form.zipcode.data)
-    elif 'address_two' in form:
-        address = create_mailing_address(form.address.data, form.city.data, form.state.data, form.zipcode.data,
-                                         form.address_two.data)
-    return address
-
-=======
     """
     Get mailing address from form data.
 
@@ -116,5 +106,4 @@
         form.state.data,
         form.zipcode.data,
         form.address_two.data or None
-    )
->>>>>>> fc2ae4b0
+    )