"""
.. module:: request.views.

   :synopsis: Handles the request URL endpoints for the OpenRecords application
"""
from datetime import datetime

from dateutil.relativedelta import relativedelta as rd
from flask import (
    render_template,
    redirect,
    url_for,
    request as flask_request,
    current_app,
    flash,
    Markup,
    jsonify,
    abort
)
from flask_login import current_user
from sqlalchemy import any_
from sqlalchemy.orm.exc import NoResultFound

from app.constants import (
    request_status,
    permission
)
from app.lib.date_utils import (
    DEFAULT_YEARS_HOLIDAY_LIST,
    get_holidays_date_list,
)
from app.lib.permission_utils import (
    is_allowed
)
from app.lib.utils import InvalidUserException
from app.models import (
    Requests,
    Agencies,
    UserRequests,
)
from app.request import request
from app.request.forms import (
    PublicUserRequestForm,
    AgencyUserRequestForm,
    AnonymousRequestForm,
    EditRequesterForm,
    DenyRequestForm,
    GenerateAcknowledgmentLetterForm,
<<<<<<< HEAD
    GenerateEnvelopeForm,
=======
    GenerateDenialLetterForm,
    GenerateClosingLetterForm,
>>>>>>> 843784c5
    SearchRequestsForm,
    CloseRequestForm,
    ContactAgencyForm
)
from app.request.utils import (
    create_request,
    handle_upload_no_id,
    get_address,
    send_confirmation_email,
    create_contact_record
)
from app.user_request.forms import (
    AddUserRequestForm,
    EditUserRequestForm,
    RemoveUserRequestForm,
)
from app.user_request.utils import get_current_point_of_contact

from app import sentry


@request.route('/new', methods=['GET', 'POST'])
def new():
    """
    Create a new FOIL request
    sends a confirmation email after the Requests object is created.

    title: request title
    description: request description
    agency: agency selected for the request
    submission: submission method for the request

    :return: redirect to homepage on successful form validation
     if form fields are missing or has improper values, backend error messages (WTForms) will appear
    """
    site_key = current_app.config['RECAPTCHA_SITE_KEY']

    if current_user.is_public:
        form = PublicUserRequestForm()
        template_suffix = 'user.html'
    elif current_user.is_anonymous:
        form = AnonymousRequestForm()
        template_suffix = 'anon.html'
    elif current_user.is_agency:
        form = AgencyUserRequestForm()
        template_suffix = 'agency.html'
    else:
        raise InvalidUserException(current_user)

    new_request_template = 'request/new_request_' + template_suffix

    if flask_request.method == 'POST':
        # validate upload with no request id available
        upload_path = None
        if form.request_file.data:
            form.request_file.validate(form)
            upload_path = handle_upload_no_id(form.request_file)
            if form.request_file.errors:
                return render_template(new_request_template, form=form, site_key=site_key)

        # create request
        if current_user.is_public:
            request_id = create_request(form.request_title.data,
                                        form.request_description.data,
                                        form.request_category.data,
                                        agency_ein=form.request_agency.data,
                                        upload_path=upload_path,
                                        tz_name=flask_request.form['tz-name'])
        elif current_user.is_agency:
            request_id = create_request(form.request_title.data,
                                        form.request_description.data,
                                        category=None,
                                        agency_ein=(
                                            form.request_agency.data
                                            if form.request_agency.data != 'None'
                                            else current_user.default_agency_ein),
                                        submission=form.method_received.data,
                                        agency_date_submitted=form.request_date.data,
                                        email=form.email.data,
                                        first_name=form.first_name.data,
                                        last_name=form.last_name.data,
                                        user_title=form.user_title.data,
                                        organization=form.user_organization.data,
                                        phone=form.phone.data,
                                        fax=form.fax.data,
                                        address=get_address(form),
                                        upload_path=upload_path,
                                        tz_name=flask_request.form['tz-name'])
        else:  # Anonymous User
            request_id = create_request(form.request_title.data,
                                        form.request_description.data,
                                        form.request_category.data,
                                        agency_ein=form.request_agency.data,
                                        email=form.email.data,
                                        first_name=form.first_name.data,
                                        last_name=form.last_name.data,
                                        user_title=form.user_title.data,
                                        organization=form.user_organization.data,
                                        phone=form.phone.data,
                                        fax=form.fax.data,
                                        address=get_address(form),
                                        upload_path=upload_path,
                                        tz_name=flask_request.form['tz-name'])

        current_request = Requests.query.filter_by(id=request_id).first()
        requester = current_request.requester
        send_confirmation_email(request=current_request, agency=current_request.agency, user=requester)

        if current_request.agency.is_active:
            if requester.email:
                flashed_message_html = render_template('request/confirmation_email.html')
                flash(Markup(flashed_message_html), category='success')
            else:
                flashed_message_html = render_template('request/confirmation_non_email.html')
                flash(Markup(flashed_message_html), category='warning')

            return redirect(url_for('request.view', request_id=request_id))
        else:
            flashed_message_html = render_template('request/non_portal_agency_message.html',
                                                   agency=current_request.agency)
            flash(Markup(flashed_message_html), category='warning')
            return redirect(url_for('request.non_portal_agency', agency_name=current_request.agency.name))

    return render_template(new_request_template, form=form, site_key=site_key)


@request.route('/view_all', methods=['GET'])
def view_all():
    return render_template(
        'request/all.html',
        form=SearchRequestsForm(),
        holidays=sorted(get_holidays_date_list(
            datetime.utcnow().year,
            (datetime.utcnow() + rd(years=DEFAULT_YEARS_HOLIDAY_LIST)).year)
        )
    )


@request.route('/<request_id>', methods=['GET'])
@request.route('/view/<request_id>', methods=['GET'])
def view(request_id):
    """
    This function is for testing purposes of the view a request back until backend functionality is implemented.

    :return: redirect to view request page
    """
    try:
        current_request = Requests.query.filter_by(id=request_id).one()
        assert current_request.agency.is_active
    except NoResultFound:
        print("Request with id '{}' does not exist.".format(request_id))
        sentry.captureException()
        return abort(404)
    except AssertionError:
        print("Request belongs to inactive agency.")
        sentry.captureException()
        return abort(404)

    holidays = sorted(get_holidays_date_list(
        datetime.utcnow().year,
        (datetime.utcnow() + rd(years=DEFAULT_YEARS_HOLIDAY_LIST)).year)
    )

    active_users = []
    assigned_users = []
    if current_user.is_agency:
        for agency_user in current_request.agency.active_users:
            if not agency_user in current_request.agency.administrators and (agency_user != current_user):
                # populate list of assigned users that can be removed from a request
                if agency_user in current_request.agency_users:
                    assigned_users.append(agency_user)
                # append to list of active users that can be added to a request
                else:
                    active_users.append(agency_user)

    permissions = {
        'acknowledge': permission.ACKNOWLEDGE,
        'deny': permission.DENY,
        'extend': permission.EXTEND,
        'close': permission.CLOSE,
        're_open': permission.RE_OPEN,
        'add_file': permission.ADD_FILE,
        'edit_file_privacy': permission.EDIT_FILE_PRIVACY,
        'delete_file': permission.DELETE_FILE,
        'add_note': permission.ADD_NOTE,
        'edit_note_privacy': permission.EDIT_NOTE_PRIVACY,
        'delete_note': permission.DELETE_NOTE,
        'add_link': permission.ADD_LINK,
        'edit_link_privacy': permission.EDIT_LINK_PRIVACY,
        'delete_link': permission.DELETE_LINK,
        'add_instructions': permission.ADD_OFFLINE_INSTRUCTIONS,
        'edit_instructions_privacy': permission.EDIT_OFFLINE_INSTRUCTIONS_PRIVACY,
        'delete_instructions': permission.DELETE_OFFLINE_INSTRUCTIONS,
        'generate_letter': permission.GENERATE_LETTER,
        'add_user': permission.ADD_USER_TO_REQUEST,
        'edit_user': permission.EDIT_USER_REQUEST_PERMISSIONS,
        'remove_user': permission.REMOVE_USER_FROM_REQUEST,
        'edit_title': permission.EDIT_TITLE,
        'edit_title_privacy': permission.CHANGE_PRIVACY_TITLE,
        'edit_agency_request_summary': permission.EDIT_AGENCY_REQUEST_SUMMARY,
        'edit_agency_request_summary_privacy': permission.CHANGE_PRIVACY_AGENCY_REQUEST_SUMMARY,
        'edit_requester_info': permission.EDIT_REQUESTER_INFO
    }

    # Build permissions dictionary for checking on the front-end.
    for key, val in permissions.items():
        if current_user.is_anonymous or not current_request.user_requests.filter_by(
                user_guid=current_user.guid, auth_user_type=current_user.auth_user_type).first():
            permissions[key] = False
        else:
            permissions[key] = is_allowed(current_user, request_id, val) if not current_user.is_anonymous else False

    # Build dictionary of current permissions for all assigned users.
    assigned_user_permissions = {}
    for u in assigned_users:
        assigned_user_permissions[u.guid] = UserRequests.query.filter_by(
            request_id=request_id, user_guid=u.guid).one().get_permission_choice_indices()

    point_of_contact = get_current_point_of_contact(request_id)
    if point_of_contact:
        current_point_of_contact = {'user_guid': point_of_contact.user_guid}
    else:
        current_point_of_contact = {'user_guid': ''}

    # Determine if the Agency Request Summary should be shown.
    show_agency_request_summary = False

    if current_user in current_request.agency_users \
            or current_request.agency_request_summary \
            and (current_request.requester == current_user
                 and current_request.status == request_status.CLOSED
                 and not current_request.privacy['agency_request_summary']
                 or current_request.status == request_status.CLOSED
                 and current_request.agency_request_summary_release_date
                 and current_request.agency_request_summary_release_date
                 < datetime.utcnow()
                 and not current_request.privacy['agency_request_summary']):
        show_agency_request_summary = True

    # Determine if the title should be shown.
    show_title = (current_user in current_request.agency_users or
                  current_request.requester == current_user or
                  not current_request.privacy['title'])

    # Determine if "Generate Letter" functionality is enabled for the agency.

    if 'letters' in current_request.agency.agency_features:
        generate_letters_enabled = current_request.agency.agency_features['letters']['generate_letters']
    else:
        generate_letters_enabled = False

    return render_template(
        'request/view_request.html',
        request=current_request,
        status=request_status,
        agency_users=current_request.agency_users,
        edit_requester_form=EditRequesterForm(current_request.requester),
        contact_agency_form=ContactAgencyForm(current_request),
        deny_request_form=DenyRequestForm(current_request.agency.ein),
        close_request_form=CloseRequestForm(current_request.agency.ein),
        remove_user_request_form=RemoveUserRequestForm(assigned_users),
        add_user_request_form=AddUserRequestForm(active_users),
        edit_user_request_form=EditUserRequestForm(assigned_users),
        generate_acknowledgement_letter_form=GenerateAcknowledgmentLetterForm(current_request.agency.ein),
<<<<<<< HEAD
        generate_envelope_form=GenerateEnvelopeForm(current_request.agency_ein, current_request.requester),
=======
        generate_denial_letter_form=GenerateDenialLetterForm(current_request.agency.ein),
        generate_closing_letter_form=GenerateClosingLetterForm(current_request.agency.ein),
>>>>>>> 843784c5
        assigned_user_permissions=assigned_user_permissions,
        current_point_of_contact=current_point_of_contact,
        holidays=holidays,
        assigned_users=assigned_users,
        active_users=active_users,
        permissions=permissions,
        show_agency_request_summary=show_agency_request_summary,
        show_title=show_title,
        is_requester=(current_request.requester == current_user),
        permissions_length=len(permission.ALL),
        generate_letters_enabled=generate_letters_enabled
    )


@request.route('/non_portal_agency/<agency_name>', methods=['GET'])
def non_portal_agency(agency_name):
    """
    This function handles messaging to the requester if they submitted a request to a non-portal agency.

    :return: redirect to non_portal_agency page.
    """
    return render_template('request/non_partner_request.html', agency_name=agency_name)


@request.route('/agencies', methods=['GET'])
def get_agencies_as_choices():
    """
    Get selected category value from the request body and generate a list of sorted agencies from the category.

    :return: list of agency choices
    """
    if flask_request.args['category']:
        # TODO: is sorted faster than orderby?
        choices = sorted(
            [(agencies.ein, agencies.name)
             for agencies in Agencies.query.filter(
                flask_request.args['category'] == any_(Agencies.categories)
            ).all()],
            key=lambda x: x[1])
    else:
        choices = sorted(
            [(agencies.ein, agencies.name)
             for agencies in Agencies.query.all()],
            key=lambda x: x[1])
    return jsonify(choices)


@request.route('/contact/<request_id>', methods=['POST'])
def contact_agency(request_id):
    """
    This function handles contacting the agency about a request as a requester. 
    :return: 
    """
    current_request = Requests.query.filter_by(id=request_id).one()
    form = ContactAgencyForm(current_request)
    del form.subject
    if form.validate_on_submit():
        create_contact_record(current_request,
                              flask_request.form['first_name'],
                              flask_request.form['last_name'],
                              flask_request.form['email'],
                              "Inquiry about {}".format(request_id),
                              flask_request.form['message'])
        flash('Your message has been sent.', category='success')
    else:
        flash('There was a problem sending your message. Please try again.', category='danger')
    return redirect(url_for('request.view', request_id=request_id))<|MERGE_RESOLUTION|>--- conflicted
+++ resolved
@@ -46,12 +46,9 @@
     EditRequesterForm,
     DenyRequestForm,
     GenerateAcknowledgmentLetterForm,
-<<<<<<< HEAD
-    GenerateEnvelopeForm,
-=======
     GenerateDenialLetterForm,
     GenerateClosingLetterForm,
->>>>>>> 843784c5
+    GenerateEnvelopeForm,
     SearchRequestsForm,
     CloseRequestForm,
     ContactAgencyForm
@@ -316,12 +313,8 @@
         add_user_request_form=AddUserRequestForm(active_users),
         edit_user_request_form=EditUserRequestForm(assigned_users),
         generate_acknowledgement_letter_form=GenerateAcknowledgmentLetterForm(current_request.agency.ein),
-<<<<<<< HEAD
-        generate_envelope_form=GenerateEnvelopeForm(current_request.agency_ein, current_request.requester),
-=======
-        generate_denial_letter_form=GenerateDenialLetterForm(current_request.agency.ein),
-        generate_closing_letter_form=GenerateClosingLetterForm(current_request.agency.ein),
->>>>>>> 843784c5
+        generate_denial_letter_form=GenerateDenialLetterForm(current_request.agency.ein), generate_closing_letter_form=GenerateClosingLetterForm(current_request.agency.ein),
+generate_envelope_form=GenerateEnvelopeForm(current_request.agency_ein, current_request.requester),
         assigned_user_permissions=assigned_user_permissions,
         current_point_of_contact=current_point_of_contact,
         holidays=holidays,
