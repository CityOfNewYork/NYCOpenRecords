"""
.. module:: request.views.

   :synopsis: Handles the request URL endpoints for the OpenRecords application
"""
from datetime import datetime

from dateutil.relativedelta import relativedelta as rd
from flask import (
    render_template,
    redirect,
    url_for,
    request as flask_request,
    current_app,
    flash,
    Markup,
    jsonify,
    abort
)
from flask_login import current_user
from sqlalchemy import any_
from sqlalchemy.orm.exc import NoResultFound

from app.constants import (
    request_status,
    permission
)
from app.lib.date_utils import (
    DEFAULT_YEARS_HOLIDAY_LIST,
    get_holidays_date_list,
)
from app.lib.permission_utils import (
    is_allowed
)
from app.lib.utils import InvalidUserException
from app.models import (
    Requests,
    Agencies,
    UserRequests,
)
from app.request import request
from app.request.forms import (
    PublicUserRequestForm,
    AgencyUserRequestForm,
    AnonymousRequestForm,
    EditRequesterForm,
    DenyRequestForm,
    GenerateAcknowledgmentLetterForm,
    SearchRequestsForm,
    CloseRequestForm,
    ContactAgencyForm
)
from app.request.utils import (
    create_request,
    handle_upload_no_id,
    get_address,
    send_confirmation_email,
    create_contact_record
)
from app.user_request.forms import (
    AddUserRequestForm,
    EditUserRequestForm,
    RemoveUserRequestForm,
)
from app.user_request.utils import get_current_point_of_contact

from app import sentry


@request.route('/new', methods=['GET', 'POST'])
def new():
    """
    Create a new FOIL request
    sends a confirmation email after the Requests object is created.

    title: request title
    description: request description
    agency: agency selected for the request
    submission: submission method for the request

    :return: redirect to homepage on successful form validation
     if form fields are missing or has improper values, backend error messages (WTForms) will appear
    """
    site_key = current_app.config['RECAPTCHA_SITE_KEY']

    if current_user.is_public:
        form = PublicUserRequestForm()
        template_suffix = 'user.html'
    elif current_user.is_anonymous:
        form = AnonymousRequestForm()
        template_suffix = 'anon.html'
    elif current_user.is_agency:
        form = AgencyUserRequestForm()
        template_suffix = 'agency.html'
    else:
        raise InvalidUserException(current_user)

    new_request_template = 'request/new_request_' + template_suffix

    if flask_request.method == 'POST':
        # validate upload with no request id available
        upload_path = None
        if form.request_file.data:
            form.request_file.validate(form)
            upload_path = handle_upload_no_id(form.request_file)
            if form.request_file.errors:
                return render_template(new_request_template, form=form, site_key=site_key)

        # create request
        if current_user.is_public:
            request_id = create_request(form.request_title.data,
                                        form.request_description.data,
                                        form.request_category.data,
                                        agency_ein=form.request_agency.data,
                                        upload_path=upload_path,
                                        tz_name=flask_request.form['tz-name'])
        elif current_user.is_agency:
            request_id = create_request(form.request_title.data,
                                        form.request_description.data,
                                        category=None,
                                        agency_ein=(
                                            form.request_agency.data
                                            if form.request_agency.data != 'None'
                                            else current_user.default_agency_ein),
                                        submission=form.method_received.data,
                                        agency_date_submitted=form.request_date.data,
                                        email=form.email.data,
                                        first_name=form.first_name.data,
                                        last_name=form.last_name.data,
                                        user_title=form.user_title.data,
                                        organization=form.user_organization.data,
                                        phone=form.phone.data,
                                        fax=form.fax.data,
                                        address=get_address(form),
                                        upload_path=upload_path,
                                        tz_name=flask_request.form['tz-name'])
        else:  # Anonymous User
            request_id = create_request(form.request_title.data,
                                        form.request_description.data,
                                        form.request_category.data,
                                        agency_ein=form.request_agency.data,
                                        email=form.email.data,
                                        first_name=form.first_name.data,
                                        last_name=form.last_name.data,
                                        user_title=form.user_title.data,
                                        organization=form.user_organization.data,
                                        phone=form.phone.data,
                                        fax=form.fax.data,
                                        address=get_address(form),
                                        upload_path=upload_path,
                                        tz_name=flask_request.form['tz-name'])

        current_request = Requests.query.filter_by(id=request_id).first()
        requester = current_request.requester
        send_confirmation_email(request=current_request, agency=current_request.agency, user=requester)

        if current_request.agency.is_active:
            if requester.email:
                flashed_message_html = render_template('request/confirmation_email.html')
                flash(Markup(flashed_message_html), category='success')
            else:
                flashed_message_html = render_template('request/confirmation_non_email.html')
                flash(Markup(flashed_message_html), category='warning')

            return redirect(url_for('request.view', request_id=request_id))
        else:
            flashed_message_html = render_template('request/non_portal_agency_message.html',
                                                   agency=current_request.agency)
            flash(Markup(flashed_message_html), category='warning')
            return redirect(url_for('request.non_portal_agency', agency_name=current_request.agency.name))

    return render_template(new_request_template, form=form, site_key=site_key)


@request.route('/view_all', methods=['GET'])
def view_all():
    return render_template(
        'request/all.html',
        form=SearchRequestsForm(),
        holidays=sorted(get_holidays_date_list(
            datetime.utcnow().year,
            (datetime.utcnow() + rd(years=DEFAULT_YEARS_HOLIDAY_LIST)).year)
        )
    )


@request.route('/<request_id>', methods=['GET'])
@request.route('/view/<request_id>', methods=['GET'])
def view(request_id):
    """
    This function is for testing purposes of the view a request back until backend functionality is implemented.

    :return: redirect to view request page
    """
    try:
        current_request = Requests.query.filter_by(id=request_id).one()
        assert current_request.agency.is_active
    except NoResultFound:
        print("Request with id '{}' does not exist.".format(request_id))
        sentry.captureException()
        return abort(404)
    except AssertionError:
        print("Request belongs to inactive agency.")
        sentry.captureException()
        return abort(404)

    holidays = sorted(get_holidays_date_list(
        datetime.utcnow().year,
        (datetime.utcnow() + rd(years=DEFAULT_YEARS_HOLIDAY_LIST)).year)
    )

    active_users = []
    assigned_users = []
    if current_user.is_agency:
        for agency_user in current_request.agency.active_users:
            if not agency_user in current_request.agency.administrators and (agency_user != current_user):
                # populate list of assigned users that can be removed from a request
                if agency_user in current_request.agency_users:
                    assigned_users.append(agency_user)
                # append to list of active users that can be added to a request
                else:
                    active_users.append(agency_user)

    permissions = {
        'acknowledge': permission.ACKNOWLEDGE,
        'deny': permission.DENY,
        'extend': permission.EXTEND,
        'close': permission.CLOSE,
        're_open': permission.RE_OPEN,
        'add_file': permission.ADD_FILE,
        'edit_file_privacy': permission.EDIT_FILE_PRIVACY,
        'delete_file': permission.DELETE_FILE,
        'add_note': permission.ADD_NOTE,
        'edit_note_privacy': permission.EDIT_NOTE_PRIVACY,
        'delete_note': permission.DELETE_NOTE,
        'add_link': permission.ADD_LINK,
        'edit_link_privacy': permission.EDIT_LINK_PRIVACY,
        'delete_link': permission.DELETE_LINK,
        'add_instructions': permission.ADD_OFFLINE_INSTRUCTIONS,
        'edit_instructions_privacy': permission.EDIT_OFFLINE_INSTRUCTIONS_PRIVACY,
        'delete_instructions': permission.DELETE_OFFLINE_INSTRUCTIONS,
        'generate_letter': permission.GENERATE_LETTER,
        'add_user': permission.ADD_USER_TO_REQUEST,
        'edit_user': permission.EDIT_USER_REQUEST_PERMISSIONS,
        'remove_user': permission.REMOVE_USER_FROM_REQUEST,
        'edit_title': permission.EDIT_TITLE,
        'edit_title_privacy': permission.CHANGE_PRIVACY_TITLE,
        'edit_agency_request_summary': permission.EDIT_AGENCY_REQUEST_SUMMARY,
        'edit_agency_request_summary_privacy': permission.CHANGE_PRIVACY_AGENCY_REQUEST_SUMMARY,
        'edit_requester_info': permission.EDIT_REQUESTER_INFO
    }

    # Build permissions dictionary for checking on the front-end.
    for key, val in permissions.items():
        if current_user.is_anonymous or not current_request.user_requests.filter_by(
                user_guid=current_user.guid, auth_user_type=current_user.auth_user_type).first():
            permissions[key] = False
        else:
            permissions[key] = is_allowed(current_user, request_id, val) if not current_user.is_anonymous else False

    # Build dictionary of current permissions for all assigned users.
    assigned_user_permissions = {}
    for u in assigned_users:
        assigned_user_permissions[u.guid] = UserRequests.query.filter_by(
            request_id=request_id, user_guid=u.guid).one().get_permission_choice_indices()

<<<<<<< HEAD
    # Determine if the Agency Request Summary should be shown.
=======
    point_of_contact = get_current_point_of_contact(request_id)
    if point_of_contact:
        current_point_of_contact = {'user_guid': point_of_contact.user_guid}
    else:
        current_point_of_contact = {'user_guid': ''}

>>>>>>> 14b8f16a
    show_agency_request_summary = False

    if current_user in current_request.agency_users \
            or current_request.agency_request_summary \
            and (current_request.requester == current_user
                 and current_request.status == request_status.CLOSED
                 and not current_request.privacy['agency_request_summary']
                 or current_request.status == request_status.CLOSED
                 and current_request.agency_request_summary_release_date
                 and current_request.agency_request_summary_release_date
                 < datetime.utcnow()
                 and not current_request.privacy['agency_request_summary']):
        show_agency_request_summary = True

    # Determine if the title should be shown.
    show_title = (current_user in current_request.agency_users or
                  current_request.requester == current_user or
                  not current_request.privacy['title'])

    # Determine if "Generate Letter" functionality is enabled for the agency.
    generate_letters_enabled = current_request.agency.agency_features['letters']['generate_letters']

    return render_template(
        'request/view_request.html',
        request=current_request,
        status=request_status,
        agency_users=current_request.agency_users,
        edit_requester_form=EditRequesterForm(current_request.requester),
        contact_agency_form=ContactAgencyForm(current_request),
        deny_request_form=DenyRequestForm(current_request.agency.ein),
        close_request_form=CloseRequestForm(current_request.agency.ein),
        remove_user_request_form=RemoveUserRequestForm(assigned_users),
        add_user_request_form=AddUserRequestForm(active_users),
        edit_user_request_form=EditUserRequestForm(assigned_users),
        generate_acknowledgement_letter_form=GenerateAcknowledgmentLetterForm(current_request.agency.ein),
        assigned_user_permissions=assigned_user_permissions,
        current_point_of_contact=current_point_of_contact,
        holidays=holidays,
        assigned_users=assigned_users,
        active_users=active_users,
        permissions=permissions,
        show_agency_request_summary=show_agency_request_summary,
        show_title=show_title,
        is_requester=(current_request.requester == current_user),
        permissions_length=len(permission.ALL),
        generate_letters_enabled=generate_letters_enabled
    )


@request.route('/non_portal_agency/<agency_name>', methods=['GET'])
def non_portal_agency(agency_name):
    """
    This function handles messaging to the requester if they submitted a request to a non-portal agency.

    :return: redirect to non_portal_agency page.
    """
    return render_template('request/non_partner_request.html', agency_name=agency_name)


@request.route('/agencies', methods=['GET'])
def get_agencies_as_choices():
    """
    Get selected category value from the request body and generate a list of sorted agencies from the category.

    :return: list of agency choices
    """
    if flask_request.args['category']:
        # TODO: is sorted faster than orderby?
        choices = sorted(
            [(agencies.ein, agencies.name)
             for agencies in Agencies.query.filter(
                flask_request.args['category'] == any_(Agencies.categories)
            ).all()],
            key=lambda x: x[1])
    else:
        choices = sorted(
            [(agencies.ein, agencies.name)
             for agencies in Agencies.query.all()],
            key=lambda x: x[1])
    return jsonify(choices)


@request.route('/contact/<request_id>', methods=['POST'])
def contact_agency(request_id):
    """
    This function handles contacting the agency about a request as a requester. 
    :return: 
    """
    current_request = Requests.query.filter_by(id=request_id).one()
    form = ContactAgencyForm(current_request)
    del form.subject
    if form.validate_on_submit():
        create_contact_record(current_request,
                              flask_request.form['first_name'],
                              flask_request.form['last_name'],
                              flask_request.form['email'],
                              "Inquiry about {}".format(request_id),
                              flask_request.form['message'])
        flash('Your message has been sent.', category='success')
    else:
        flash('There was a problem sending your message. Please try again.', category='danger')
    return redirect(url_for('request.view', request_id=request_id))<|MERGE_RESOLUTION|>--- conflicted
+++ resolved
@@ -264,16 +264,13 @@
         assigned_user_permissions[u.guid] = UserRequests.query.filter_by(
             request_id=request_id, user_guid=u.guid).one().get_permission_choice_indices()
 
-<<<<<<< HEAD
     # Determine if the Agency Request Summary should be shown.
-=======
     point_of_contact = get_current_point_of_contact(request_id)
     if point_of_contact:
         current_point_of_contact = {'user_guid': point_of_contact.user_guid}
     else:
         current_point_of_contact = {'user_guid': ''}
 
->>>>>>> 14b8f16a
     show_agency_request_summary = False
 
     if current_user in current_request.agency_users \
