"""
.. module:: request.views.

   :synopsis: Handles the request URL endpoints for the OpenRecords application
"""

from flask import (
    render_template,
    request,
    redirect,
    url_for,
)
from app.lib.user_information import create_mailing_address
from app.lib.db_utils import get_agencies_list
from . import request as request_
from .forms import (
    PublicUserRequestForm,
    AgencyUserRequestForm,
    AnonymousRequestForm
)
from .utils import create_request
from flask_login import current_user


@request_.route('/new', methods=['GET', 'POST'])
def new():
    """
    Create a new FOIL request

    title: request title
    description: request description
    agency: agency selected for the request
    submission: submission method for the request

    :return: redirects to homepage if form validates
     uploaded file is stored in app/static
     if form fields are missing or has improper values, backend error messages (WTForms) will appear
    """
    # Public user
    if current_user.is_public:
        form = PublicUserRequestForm()
        agencies = get_agencies_list()
        form.request_agency.choices = agencies
        if request.method == 'POST':
            # Helper function to handle processing of data and secondary validation on the backend
            create_request(form.request_title.data,
                           form.request_description.data,
                           agency=form.request_agency.data,
                           upload_file=form.request_file.data)
            return redirect(url_for('main.index'))
        return render_template('request/new_request_user.html', form=form)

    # Anonymous user
    elif current_user.is_anonymous:
        form = AnonymousRequestForm()
        agencies = get_agencies_list()
        form.request_agency.choices = agencies
        if request.method == 'POST':
            # Helper function to handle processing of data and secondary validation on the backend
            create_request(form.request_title.data,
                           form.request_description.data,
                           agency=form.request_agency.data,
                           email=form.email.data,
                           first_name=form.first_name.data,
                           last_name=form.last_name.data,
                           user_title=form.user_title.data,
                           organization=form.user_organization.data,
                           phone=form.phone.data,
                           fax=form.fax.data,
                           address=_get_address(form),
                           upload_file=form.request_file.data)
            return redirect(url_for('main.index'))
        return render_template('request/new_request_anon.html', form=form)

    # Agency user
    elif current_user.is_agency:
        form = AgencyUserRequestForm()
        if request.method == 'POST':
            # Helper function to handle processing of data and secondary validation on the backend
            create_request(form.request_title.data,
                           form.request_description.data,
                           submission=form.method_received.data,
                           agency_date_submitted=form.request_date.data,
                           email=form.email.data,
                           first_name=form.first_name.data,
                           last_name=form.last_name.data,
                           user_title=form.user_title.data,
                           organization=form.user_organization.data,
                           phone=form.phone.data,
                           fax=form.fax.data,
                           address=_get_address(form),
                           upload_file=form.request_file.data)
            return redirect(url_for('main.index'))
        return render_template('request/new_request_agency.html', form=form)


def _get_address(form):
    """
    Get mailing address from form data.

    :type form: app.request.forms.AgencyUserRequestForm
                app.request.forms.AnonymousRequestForm
    """
    return create_mailing_address(
        form.address.data,
        form.city.data,
        form.state.data,
        form.zipcode.data,
        form.address_two.data or None
    )


<<<<<<< HEAD
@request_blueprint.route('/view', methods=['GET', 'POST'])
def view_request():
=======
@request_.route('/view', methods=['GET', 'POST'])
def view():
>>>>>>> 8b160c26
    """
    This function is for testing purposes of the view a request back until backend functionality is implemeneted.

    :return: redirects to view_request.html which is the frame of the view a request page
    """
    return render_template('request/view_request.html')<|MERGE_RESOLUTION|>--- conflicted
+++ resolved
@@ -110,13 +110,8 @@
     )
 
 
-<<<<<<< HEAD
-@request_blueprint.route('/view', methods=['GET', 'POST'])
-def view_request():
-=======
 @request_.route('/view', methods=['GET', 'POST'])
 def view():
->>>>>>> 8b160c26
     """
     This function is for testing purposes of the view a request back until backend functionality is implemeneted.
 
