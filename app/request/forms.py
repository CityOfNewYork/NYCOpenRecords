"""
.. module:: request.forms.

    :synopsis: Defines forms used to create FOIL requests.
"""

from datetime import datetime

from flask_login import current_user
from flask_wtf import Form
from flask_wtf.file import FileField
from wtforms import (
    StringField,
    SelectField,
    TextAreaField,
    SubmitField,
    DateTimeField,
    SelectMultipleField,
)
from wtforms.validators import (
    Email,
    Length,
    InputRequired
)
from sqlalchemy import or_

from app.agency.api.utils import get_active_users_as_choices
from app.constants import (
    CATEGORIES,
    STATES,
    submission_methods,
    determination_type,
)
from app.lib.db_utils import get_agency_choices
<<<<<<< HEAD
from app.models import Reasons, LetterTemplates
=======
from app.models import Reasons
>>>>>>> 0ec57e95


class PublicUserRequestForm(Form):
    """
    Form for public users to create a new FOIL request.
    For a public user, the required fields are:

    # Request information
    agency: agency selected for the request
    title: name or title of the request
    description: detailed description of the request

    """

    # Request Information
    request_category = SelectField('Category (optional)', choices=CATEGORIES)
    request_agency = SelectField('Agency (required)', choices=None)
    request_title = StringField('Request Title (required)')
    request_description = TextAreaField('Request Description (required)')

    # File Upload
    request_file = FileField('Upload File')

    # Submit Button
    submit = SubmitField('Submit Request')

    def __init__(self):
        super(PublicUserRequestForm, self).__init__()
        self.request_agency.choices = get_agency_choices()
        self.request_agency.choices.insert(0, ('', ''))


class AgencyUserRequestForm(Form):
    """
    Form for agency users to create a new FOIL request.
    For an agency user, the required fields are:

    # Request Information
    agency: agency selected for the request
    title: name or title of the request
    description: detailed description of the request
    request_date: date the request was made
    method_received: format the request was received

    # Personal Information
    first_name: first name of the requester
    last_name: last name of the requester

    # Contact Information (at least one form on contact is required)
    email: requester's email address
    phone: requester's phone number
    fax: requester's fax number
    address, city, state, zip: requester's address
    """

    # Request Information
    request_agency = SelectField('Agency (required)', choices=None)
    request_title = StringField('Request Title (required)')
    request_description = TextAreaField('Request Description (required)')
    request_date = DateTimeField("Date (required)", format="%m/%d/%Y", default=datetime.today)

    # Personal Information
    # TODO: when refactoring these classes, include length and other validators
    first_name = StringField('First Name (required)')
    last_name = StringField('Last Name (required)')
    user_title = StringField('Title')
    user_organization = StringField('Organization')

    # Contact Information
    email = StringField('Email')
    phone = StringField('Phone')
    fax = StringField('Fax')
    address = StringField('Address 1')
    address_two = StringField('Address Line 2')
    city = StringField('City')
    state = SelectField('State', choices=STATES, default='NY')
    zipcode = StringField('Zip')

    # Method Received
    method_received = SelectField('Format Received (required)',
                                  choices=submission_methods.AS_CHOICES)

    # File Upload
    request_file = FileField('Upload File')

    # Submit Button
    submit = SubmitField('Submit Request')

    def __init__(self):
        super(AgencyUserRequestForm, self).__init__()
        if len(current_user.agencies.all()) > 1:
            self.request_agency.choices = current_user.agencies_for_forms()


class AnonymousRequestForm(Form):
    """
    Form for anonymous users to create a new FOIL request.
    For a anonymous user, the required fields are:

    # Request Information
    agency: agency selected for the request
    title: name or title of the request
    description: detailed description of the request

    # Personal Information
    first_name: first name of the requester
    last_name: last name of the requester

    # Contact Information (at least one form on contact is required)
    email: requester's email address
    phone: requester's phone number
    fax: requester's fax number
    address, city, state, zip: requester's address
    """
    # Request Information
    request_category = SelectField('Category (optional)', choices=CATEGORIES)
    request_agency = SelectField('Agency (required)', choices=None)
    request_title = TextAreaField('Request Title (required)')
    request_description = TextAreaField('Request Description (required)')

    # Personal Information
    first_name = StringField('First Name (required)')
    last_name = StringField('Last Name (required)')
    user_title = StringField('Title')
    user_organization = StringField('Organization')

    # Contact Information
    email = StringField('Email')
    phone = StringField('Phone')
    fax = StringField('Fax')
    address = StringField('Address 1')
    address_two = StringField('Address Line 2')
    city = StringField('City')
    state = SelectField('State', choices=STATES, default='NY')
    zipcode = StringField('Zip')

    # File Upload
    request_file = FileField('Upload File')

    submit = SubmitField('Submit Request')

    def __init__(self):
        super(AnonymousRequestForm, self).__init__()
        self.request_agency.choices = get_agency_choices()
        self.request_agency.choices.insert(0, ('', ''))


class EditRequesterForm(Form):
    email = StringField('Email')
    phone = StringField('Phone Number')
    fax = StringField('Fax Number')
    address_one = StringField('Address Line 1')
    address_two = StringField('Address Line 2')
    city = StringField('City')
    state = SelectField('State', choices=STATES)
    zipcode = StringField('Zip Code')
    title = StringField('Title')
    organization = StringField('Organization')

    def __init__(self, requester):
        """
        :type requester: app.models.Users
        """
        super(EditRequesterForm, self).__init__()
        self.email.data = requester.email or ""
        self.phone.data = requester.phone_number or ""
        self.fax.data = requester.fax_number or ""
        self.title.data = requester.title or ""
        self.organization.data = requester.organization or ""
        if requester.mailing_address is not None:
            self.address_one.data = requester.mailing_address.get("address_one") or ""
            self.address_two.data = requester.mailing_address.get("address_two") or ""
            self.city.data = requester.mailing_address.get("city") or ""
            self.state.data = requester.mailing_address.get("state") or ""
            self.zipcode.data = requester.mailing_address.get("zip") or ""


class FinishRequestForm(Form):
    def __init__(self, agency_ein):
        super(FinishRequestForm, self).__init__()
        self.reasons.choices = [
            (reason.id, reason.title)
            for reason in Reasons.query.filter(
                Reasons.type.in_(self.ultimate_determination_type),
                or_(
                    Reasons.agency_ein == agency_ein,
                    Reasons.agency_ein == None
                )
            )]

    @property
    def reasons(self):
        """ SelectMultipleField """
        raise NotImplementedError

    @property
    def ultimate_determination_type(self):
        """ Closing or Denial """
        raise NotImplementedError


class DenyRequestForm(FinishRequestForm):
    reasons = SelectMultipleField('Reasons for Denial (Choose 1 or more)')
    ultimate_determination_type = [determination_type.DENIAL]


class CloseRequestForm(FinishRequestForm):
    reasons = SelectMultipleField('Reasons for Closing (Choose 1 or more)')
    ultimate_determination_type = [determination_type.CLOSING, determination_type.DENIAL]


class GenerateLetterForm(Form):
    def __init__(self, agency_ein):
        super(GenerateLetterForm, self).__init__()
        self.letter_templates.choices = [
            (letter.id, letter.title)
            for letter in LetterTemplates.query.filter_by(agency_ein=agency_ein).all()
        ]
        self.letter_templates.choices.insert(0, ('',''))
    letter_templates = SelectField('Letter Templates')


class SearchRequestsForm(Form):
    agency_ein = SelectField('Agency')
    agency_user = SelectField('User')

    # category = SelectField('Category', get_categories())

    def __init__(self):
        super(SearchRequestsForm, self).__init__()
        self.agency_ein.choices = get_agency_choices()
        self.agency_ein.choices.insert(0, ('', 'All'))
        if current_user.is_agency:
            self.agency_ein.default = current_user.default_agency_ein
            user_agencies = sorted([(agencies.ein, agencies.name) for agencies in current_user.agencies
                                    if agencies.ein != current_user.default_agency_ein],
                                   key=lambda x: x[1])
            default_agency = current_user.default_agency

            # set default value of agency select field to agency user's primary agency
            self.agency_ein.default = default_agency.ein
            self.agency_ein.choices.insert(1, self.agency_ein.choices.pop(self.agency_ein.choices.index(
                (default_agency.ein, default_agency.name))
            ))

            # set secondary agencies to be below the primary
            for agency in user_agencies:
                self.agency_ein.choices.insert(2, self.agency_ein.choices.pop(self.agency_ein.choices.index(agency)))

            # get choices for agency user select field
            if current_user.is_agency_admin():
                self.agency_user.choices = get_active_users_as_choices(current_user.default_agency.ein)

            if current_user.is_agency_active() and not current_user.is_agency_admin():
                self.agency_user.choices = [
                    ('', 'All'),
                    (current_user.guid, 'My Requests')
                ]
                self.agency_user.default = current_user.guid

            # process form for default values
            self.process()


class ContactAgencyForm(Form):
    first_name = StringField(u'First Name', validators=[InputRequired(), Length(max=32)])
    last_name = StringField(u'Last Name', validators=[InputRequired(), Length(max=64)])
    email = StringField(u'Email', validators=[InputRequired(), Length(max=254), Email()])
    subject = StringField(u'Subject')
    message = TextAreaField(u'Message', validators=[InputRequired(), Length(max=5000)])
    submit = SubmitField(u'Send')

    def __init__(self, request):
        super(ContactAgencyForm, self).__init__()
        if current_user == request.requester:
            self.first_name.data = request.requester.first_name
            self.last_name.data = request.requester.last_name
            self.email.data = request.requester.notification_email or request.requester.email
        self.subject.data = "Inquiry about {}".format(request.id)<|MERGE_RESOLUTION|>--- conflicted
+++ resolved
@@ -32,11 +32,7 @@
     determination_type,
 )
 from app.lib.db_utils import get_agency_choices
-<<<<<<< HEAD
-from app.models import Reasons, LetterTemplates
-=======
 from app.models import Reasons
->>>>>>> 0ec57e95
 
 
 class PublicUserRequestForm(Form):
