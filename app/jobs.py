import traceback
from datetime import datetime

# import celery
from celery import Celery
from flask import (current_app, render_template)
from psycopg2 import OperationalError
from sqlalchemy.exc import SQLAlchemyError

from app import calendar, db, store
from app.constants import OPENRECORDS_DL_EMAIL, request_status
from app.constants.event_type import EMAIL_NOTIFICATION_SENT, REQ_STATUS_CHANGED
from app.constants.response_privacy import PRIVATE
from app.lib.db_utils import create_object, update_object
from app.lib.email_utils import send_email
from app.models import Agencies, Emails, Events, Requests, Users

# NOTE: (For Future Reference)
# If we find ourselves in need of a request context, app.test_request_context() might come in handy.

STATUSES_EMAIL_SUBJECT = "Nightly Request Status Report"
STATUSES_EMAIL_TEMPLATE = "email_templates/email_request_status_changed"

app = Celery()

<<<<<<< HEAD
# @celery.task(autoretry_for=(OperationalError, SQLAlchemyError,), retry_kwargs={'max_retries': 5}, retry_backoff=True)
# def update_request_statuses():
#     try:
#         _update_request_statuses()
#     except Exception:
#         db.session.rollback()
#         send_email(
#             subject="Update Request Statuses Failure",
#             to=[OPENRECORDS_DL_EMAIL],
#             email_content=traceback.format_exc().replace("\n", "<br/>").replace(" ", "&nbsp;")
#         )
=======

@app.task(autoretry_for=(OperationalError, SQLAlchemyError,), retry_kwargs={'max_retries': 5}, retry_backoff=True)
def update_request_statuses():
    try:
        _update_request_statuses()
    except Exception:
        db.session.rollback()
        send_email(
            subject="Update Request Statuses Failure",
            to=[OPENRECORDS_DL_EMAIL],
            email_content=traceback.format_exc().replace("\n", "<br/>").replace(" ", "&nbsp;")
        )
>>>>>>> 26d9fc70


def _update_request_statuses():
    """
    Update statuses for all requests that are now Due Soon or Overdue
    and send a notification email to agency admins listing the requests.
    """
    now = datetime.utcnow()
    due_soon_date = calendar.addbusdays(
        now, current_app.config['DUE_SOON_DAYS_THRESHOLD']
    ).replace(hour=23, minute=59, second=59)  # the entire day

    agencies = Agencies.query.with_entities(Agencies.ein).filter_by(is_active=True).all()
    for agency_ein, in agencies:
        requests_overdue = Requests.query.filter(
            Requests.due_date < now,
            Requests.status != request_status.CLOSED,
            Requests.agency_ein == agency_ein
        ).order_by(
            Requests.due_date.asc()
        ).all()

        requests_due_soon = Requests.query.filter(
            Requests.due_date > now,
            Requests.due_date <= due_soon_date,
            Requests.status != request_status.CLOSED,
            Requests.agency_ein == agency_ein
        ).order_by(
            Requests.due_date.asc()
        ).all()

        if not requests_overdue and not requests_due_soon:
            continue

        agency_requests_overdue = []
        agency_acknowledgments_overdue = []
        agency_requests_due_soon = []
        agency_acknowledgments_due_soon = []

        # OVERDUE
        for request in requests_overdue:

            if request.was_acknowledged:
                agency_requests_overdue.append(request)
            else:
                agency_acknowledgments_overdue.append(request)

            if request.status != request_status.OVERDUE:
                create_object(
                    Events(
                        request.id,
                        user_guid=None,
                        type_=REQ_STATUS_CHANGED,
                        previous_value={"status": request.status},
                        new_value={"status": request_status.OVERDUE},
                        response_id=None,
                    )
                )
                update_object(
                    {"status": request_status.OVERDUE},
                    Requests,
                    request.id)

        # DUE SOON
        for request in requests_due_soon:

            if request.was_acknowledged:
                agency_requests_due_soon.append(request)
            else:
                agency_acknowledgments_due_soon.append(request)

            if request.status != request_status.DUE_SOON:
                create_object(
                    Events(
                        request.id,
                        user_guid=None,
                        type_=REQ_STATUS_CHANGED,
                        previous_value={"status": request.status},
                        new_value={"status": request_status.DUE_SOON},
                        response_id=None,
                    )
                )
                update_object(
                    {"status": request_status.DUE_SOON},
                    Requests,
                    request.id)

        # mail to agency admins for each agency
        user_emails = list(set(admin.notification_email or admin.email for admin
                               in Agencies.query.filter_by(ein=agency_ein).one().administrators))

        send_email(
            STATUSES_EMAIL_SUBJECT,
            to=user_emails,
            template=STATUSES_EMAIL_TEMPLATE,
            requests_overdue=agency_requests_overdue,
            acknowledgments_overdue=agency_acknowledgments_overdue,
            requests_due_soon=agency_requests_due_soon,
            acknowledgments_due_soon=agency_acknowledgments_due_soon
        )
        email = Emails(
            request.id,
            PRIVATE,
            to=','.join(user_emails),
            cc=None,
            bcc=None,
            subject=STATUSES_EMAIL_SUBJECT,
            body=render_template(
                STATUSES_EMAIL_TEMPLATE + ".html",
                requests_overdue=agency_requests_overdue,
                acknowledgments_overdue=agency_acknowledgments_overdue,
                requests_due_soon=agency_requests_due_soon,
                acknowledgments_due_soon=agency_acknowledgments_due_soon
            )
        )
        create_object(email)
        create_object(
            Events(
                request.id,
                user_guid=None,
                type_=EMAIL_NOTIFICATION_SENT,
                previous_value=None,
                new_value=email.val_for_events,
                response_id=None,
                timestamp=datetime.utcnow()
            )
        )


@app.task(autoretry_for=(OperationalError, SQLAlchemyError,), retry_kwargs={'max_retries': 5}, retry_backoff=True)
def update_next_request_number():
    """
    Celery task to automatically update the next request number of each agency to 1
    :return:
    """
    try:
        for agency in Agencies.query.all():
            agency.next_request_number = 1
            db.session.add(agency)
        db.session.commit()
    except SQLAlchemyError:
        db.session.rollback()


@app.task(autoretry_for=(OperationalError, SQLAlchemyError,), retry_kwargs={'max_retries': 5}, retry_backoff=True)
def clear_expired_session_ids():
    """
    Celery task to clear session ids that are no longer valid.
    :return:
    """
    users = Users.query.with_entities(Users.guid, Users.session_id).filter(Users.session_id.isnot(None)).all()
    if users:
        for user in users:
            if store.get("session:" + user[1]) is None:
                update_object(
                    {
                        'session_id': None
                    },
                    Users,
                    user[0]
                )<|MERGE_RESOLUTION|>--- conflicted
+++ resolved
@@ -23,7 +23,6 @@
 
 app = Celery()
 
-<<<<<<< HEAD
 # @celery.task(autoretry_for=(OperationalError, SQLAlchemyError,), retry_kwargs={'max_retries': 5}, retry_backoff=True)
 # def update_request_statuses():
 #     try:
@@ -35,20 +34,6 @@
 #             to=[OPENRECORDS_DL_EMAIL],
 #             email_content=traceback.format_exc().replace("\n", "<br/>").replace(" ", "&nbsp;")
 #         )
-=======
-
-@app.task(autoretry_for=(OperationalError, SQLAlchemyError,), retry_kwargs={'max_retries': 5}, retry_backoff=True)
-def update_request_statuses():
-    try:
-        _update_request_statuses()
-    except Exception:
-        db.session.rollback()
-        send_email(
-            subject="Update Request Statuses Failure",
-            to=[OPENRECORDS_DL_EMAIL],
-            email_content=traceback.format_exc().replace("\n", "<br/>").replace(" ", "&nbsp;")
-        )
->>>>>>> 26d9fc70
 
 
 def _update_request_statuses():
