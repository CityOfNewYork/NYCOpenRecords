import traceback
from datetime import datetime

from flask import (current_app, render_template)
import celery

<<<<<<< HEAD
from app import calendar, sentry, db
=======
from app import calendar, sentry
>>>>>>> 616149eb
from app.constants import OPENRECORDS_DL_EMAIL, request_status
from app.constants.event_type import EMAIL_NOTIFICATION_SENT, REQ_STATUS_CHANGED
from app.constants.response_privacy import PRIVATE
from app.lib.db_utils import create_object, update_object
from app.lib.email_utils import send_email
from app.models import Agencies, Emails, Events, Requests

# NOTE: (For Future Reference)
# If we find ourselves in need of a request context, app.test_request_context() might come in handy.

STATUSES_EMAIL_SUBJECT = "Nightly Request Status Report"
STATUSES_EMAIL_TEMPLATE = "email_templates/email_request_status_changed"


@celery.task()
def update_request_statuses():
    try:
        _update_request_statuses()
    except Exception:
        sentry.captureException()
        send_email(
            subject="Update Request Statuses Failure",
            to=[OPENRECORDS_DL_EMAIL],
            email_content=traceback.format_exc().replace("\n", "<br/>").replace(" ", "&nbsp;")
        )


def _update_request_statuses():
    """
    Update statuses for all requests that are now Due Soon or Overdue
    and send a notification email to agency admins listing the requests.
    """
    now = datetime.utcnow()
    due_soon_date = calendar.addbusdays(
        now, current_app.config['DUE_SOON_DAYS_THRESHOLD']
    ).replace(hour=23, minute=59, second=59)  # the entire day

    agencies = Agencies.query.with_entities(Agencies.ein).filter_by(is_active=True).all()
    print(agencies)
    for agency_ein, in agencies:
        requests_overdue = Requests.query.filter(
            Requests.due_date < now,
            Requests.status != request_status.CLOSED,
            Requests.agency_ein == agency_ein
        ).order_by(
            Requests.due_date.asc()
        ).all()

        requests_due_soon = Requests.query.filter(
            Requests.due_date > now,
            Requests.due_date <= due_soon_date,
            Requests.status != request_status.CLOSED,
            Requests.agency_ein == agency_ein
        ).order_by(
            Requests.due_date.asc()
        ).all()

        if not requests_overdue and not requests_due_soon:
            continue

        agency_requests_overdue = []
        agency_acknowledgments_overdue = []
        agency_requests_due_soon = []
        agency_acknowledgments_due_soon = []

        # OVERDUE
        for request in requests_overdue:

            if request.was_acknowledged:
                agency_requests_overdue.append(request)
            else:
                agency_acknowledgments_overdue.append(request)

            if request.status != request_status.OVERDUE:
                create_object(
                    Events(
                        request.id,
                        user_guid=None,
                        auth_user_type=None,
                        type_=REQ_STATUS_CHANGED,
                        previous_value={"status": request.status},
                        new_value={"status": request_status.OVERDUE},
                        response_id=None,
                    )
                )
                update_object(
                    {"status": request_status.OVERDUE},
                    Requests,
                    request.id)

        # DUE SOON
        for request in requests_due_soon:

            if request.was_acknowledged:
                agency_requests_due_soon.append(request)
            else:
                agency_acknowledgments_due_soon.append(request)

            if request.status != request_status.DUE_SOON:
                create_object(
                    Events(
                        request.id,
                        user_guid=None,
                        auth_user_type=None,
                        type_=REQ_STATUS_CHANGED,
                        previous_value={"status": request.status},
                        new_value={"status": request_status.DUE_SOON},
                        response_id=None,
                    )
                )
                update_object(
                    {"status": request_status.DUE_SOON},
                    Requests,
                    request.id)

        # mail to agency admins for each agency
        user_emails = list(set(admin.notification_email or admin.email for admin
                               in Agencies.query.filter_by(ein=agency_ein).one().administrators))

        send_email(
            STATUSES_EMAIL_SUBJECT,
            to=user_emails,
            template=STATUSES_EMAIL_TEMPLATE,
            requests_overdue=agency_requests_overdue,
            acknowledgments_overdue=agency_acknowledgments_overdue,
            requests_due_soon=agency_requests_due_soon,
            acknowledgments_due_soon=agency_acknowledgments_due_soon
        )
        email = Emails(
            request.id,
            PRIVATE,
            to=','.join(user_emails),
            cc=None,
            bcc=None,
            subject=STATUSES_EMAIL_SUBJECT,
            body=render_template(
                STATUSES_EMAIL_TEMPLATE + ".html",
                requests_overdue=agency_requests_overdue,
                acknowledgments_overdue=agency_acknowledgments_overdue,
                requests_due_soon=agency_requests_due_soon,
                acknowledgments_due_soon=agency_acknowledgments_due_soon
            )
        )
        create_object(email)
        create_object(
            Events(
                request.id,
                user_guid=None,
                auth_user_type=None,
                type_=EMAIL_NOTIFICATION_SENT,
                previous_value=None,
                new_value=email.val_for_events,
                response_id=None,
                timestamp=datetime.utcnow()
            )
        )


@celery.task()
def update_next_request_number():
    for agency in Agencies.query.all():
        agency.next_request_number = 1
        db.session.add(agency)
    db.session.commit()<|MERGE_RESOLUTION|>--- conflicted
+++ resolved
@@ -4,11 +4,7 @@
 from flask import (current_app, render_template)
 import celery
 
-<<<<<<< HEAD
 from app import calendar, sentry, db
-=======
-from app import calendar, sentry
->>>>>>> 616149eb
 from app.constants import OPENRECORDS_DL_EMAIL, request_status
 from app.constants.event_type import EMAIL_NOTIFICATION_SENT, REQ_STATUS_CHANGED
 from app.constants.response_privacy import PRIVATE
