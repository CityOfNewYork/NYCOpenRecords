--- conflicted
+++ resolved
@@ -7,22 +7,13 @@
 from psycopg2 import OperationalError
 from sqlalchemy.exc import SQLAlchemyError
 
-<<<<<<< HEAD
-from app import calendar, db, store
-from app.constants import OPENRECORDS_DL_EMAIL, request_status
-=======
-from app import calendar, sentry, db
+from app import calendar, sentry, store, db
 from app.constants import OPENRECORDS_DL_EMAIL, request_status, determination_type
->>>>>>> 9f6d077f
 from app.constants.event_type import EMAIL_NOTIFICATION_SENT, REQ_STATUS_CHANGED
 from app.constants.response_privacy import PRIVATE
 from app.lib.db_utils import create_object, update_object
 from app.lib.email_utils import send_email
-<<<<<<< HEAD
-from app.models import Agencies, Emails, Events, Requests, Users
-=======
-from app.models import Agencies, Emails, Events, Requests, Responses, Determinations
->>>>>>> 9f6d077f
+from app.models import Agencies, Emails, Events, Requests, Responses, Determinations, Users
 
 # NOTE: (For Future Reference)
 # If we find ourselves in need of a request context, app.test_request_context() might come in handy.
