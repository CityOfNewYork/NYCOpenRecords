"use strict";

$(function () {

    var responses = null;
    var index = 0;
    var index_increment = 5;
    var alphaNumericChars = '0123456789abcdefghijklmnopqrstuvwxyzABCDEFGHIJKLMNOPQRSTUVWXYZ';

    var request_id = $.trim($('#request-id').text());
    var navButtons = $('#responses-nav-buttons');
    var prevButton = navButtons.find(".prev");
    var nextButton = navButtons.find(".next");
    var requestResponses = $("#request-responses");

<<<<<<< HEAD
    $.blockUI.defaults.css.border = '';
    $.blockUI.defaults.css.backgroundColor = '';
    $.blockUI.defaults.overlayCSS.backgroundColor = 'gray';
=======
    $.blockUI.defaults.css.border = "";
    $.blockUI.defaults.css.backgroundColor = "";
    $.blockUI.defaults.overlayCSS.backgroundColor = "gray";
>>>>>>> fc75311e
    requestResponses.block({
        message: "<div class=\"col-sm-12 loading-container\"><div class=\"loading-spinner\">" +
        "<span class=\"sr-only\">Loading responses...</span></div></div>"
    });
    // get first set of responses on page load
    $.ajax({
        url: '/request/api/v1.0/responses',
        data: {
            start: 0,
            request_id: request_id,
            with_template: true
        },
        success: function (data) {
            responses = data.responses;
            if (responses.length > index_increment) {
                navButtons.show();
                prevButton.attr("disabled", true);
            }
            requestResponses.unblock();
            showResponses();
        },
        error: function (error) {
            console.log(error);
        }
    });

    function showResponses() {
        var response_list = $('#request-responses');
        response_list.empty();

        if (responses.length !== 0) {
            var index_incremented = index + index_increment;
            var end = responses.length < index_incremented ? responses.length : index_incremented;
            for (var i = index; i < end; i++) {
                response_list.append(responses[i].template);
                setEditResponseWorkflow(responses[i].id, responses[i].type);
                setDeleteResponseWorkflow(responses[i].id);
                if (responses[i].type === "files") {
                    bindFileUpload(
                        "#fileupload-update-" + responses[i].id,
                        request_id,
                        '',
                        true,
                        responses[i].id,
                        "template-upload-update",
                        "template-download-update",
                        $("#response-modal-" + responses[i].id).find(
                            ".first").find(".response-modal-next")
                    );
                }
            }
            flask_moment_render_all();
        }
        else {
            response_list.html("<div class=\"center-text\">" +
                "<br/><br/>There are no responses available for this request.</div>");
        }
    }


    function loadMoreResponses() {
        $.ajax({
            url: '/request/api/v1.0/responses',
            data: {
                start: responses.length,
                request_id: request_id,
                with_template: true
            },
            success: function (data) {
                responses = responses.concat(data.responses);
                if (responses.length - index_increment == index) {
                    nextButton.attr("disabled", true);
                }
            },
            error: function (error) {
                console.log(error);
            }
        })
    }

    function getRandomString(length, chars) {
        var string = '';
        for (var i = length; i > 0; --i) string += chars[Math.floor(Math.random() * chars.length)];
        return string;
    }

    // replaces currently displayed responses with previous 10 responses
    prevButton.click(function () {
        nextButton.attr("disabled", false);
        if (index !== 0) {
            index -= index_increment;
            if (index === 0) {
                $(this).attr("disabled", true);
            }
            showResponses();
        }
    });

    // replaces currently displayed responses with next 10 responses
    nextButton.click(function () {
        prevButton.attr("disabled", false);
        index += index_increment;
        if (index == responses.length - index_increment) {
            loadMoreResponses();
        }
        if (responses.length < index + index_increment) {
            nextButton.attr("disabled", true);
        }
        if (responses.length < index) {
            index -= index_increment;
        }
        showResponses();
    });

    // TODO: DELETE 'updated' on modal close and reset / refresh page (wait until all responses ready)

    function setEditResponseWorkflow(response_id, response_type) {

        var responseModal = $("#response-modal-" + response_id);

        var first = responseModal.find(".first");
        var second = responseModal.find(".second");
        var third = responseModal.find(".third");

        var next1 = first.find(".response-modal-next");
        var next2 = second.find(".response-modal-next");
        var prev2 = second.find(".response-modal-prev");
        var prev3 = third.find(".response-modal-prev");

        var submitBtn = third.find(".response-modal-submit");

        // Initialize tinymce HTML editor
        tinymce.init({
            menubar: false,
            // sets tinymce to enable only on specific textareas classes
            mode: "specific_textareas",
            // selector for tinymce textarea classes is set to 'tinymce-area'
            editor_selector: "tinymce-area",
            elementpath: false,
            convert_urls: false,
            height: 180,
            plugins: ["noneditable", "preventdelete"]
        });

        switch (response_type) {
            case "files":  // TODO: constants?
                first.find(".fileupload-form input").on("keyup keypress", function (e) {  // TODO: global function
                    if (e.keyCode === 13) {
                        e.preventDefault();
                    }
                });

                next1.click(function (e) {
                    // Validate fileupload form
                    first.find(".fileupload-form").parsley().validate();

                    // Do not proceed if file upload has not been completed
                    if (first.find(".template-download").length === 0 &&
                        first.find(".template-upload").length !== 0) {
                        first.find(".fileupload-error-messages").text(
                            "The file upload has not been completed").show();
                        e.preventDefault();
                        return false;
                    }

                    // Do not proceed if files with error are not removed
                    if (first.find(".upload-error").length > 0 ||
                        first.find(".error-post-fileupload").is(':visible')) {
                        first.find(".fileupload-error-messages").text(
                            "Files with Errors must be removed").show();
                        e.preventDefault();
                        return false;
                    }

                    if (first.find(".fileupload-form").parsley().isValid()) {
                        $.ajax({
                            url: "/response/email",
                            type: "POST",
                            data: {
                                request_id: request_id,
                                template_name: "email_edit_file.html",
                                type: "edit",
                                response_id: response_id,
                                title: first.find("input[name=title]").val(),
                                privacy: first.find("input[name=privacy]:checked").val(),
                                filename: first.find(".secured-name").length > 0 ? first.find(".secured-name").text() : null
                            },
                            success: function (data) {
                                if (data.error) {
                                    first.find(".fileupload-error-messages").text(data.error).show();
                                }
                                else {
                                    first.hide();
                                    second.show();
                                    first.find(".fileupload-error-messages").text(data.error).hide();
                                    tinyMCE.get("email-content-" + response_id).setContent(data.template);
                                }
                            }
                        });
                    }
                });

                next2.click(function () {
                    second.hide();
                    third.show();

                    tinyMCE.triggerSave();

                    var filename = first.find(".secured-name").text();
                    if (filename === "") {
                        filename = first.find(".uploaded-filename").text();
                    }
                    var privacy = first.find("input[name=privacy]:checked").val();

                    $.ajax({
                        url: "/response/email",
                        type: "POST",
                        data: {
                            request_id: request_id,
                            template_name: "email_edit_file.html",
                            type: "edit",
                            response_id: response_id,
                            title: first.find("input[name=title]").val(),
                            privacy: first.find("input[name=privacy]:checked").val(),
                            filename: first.find(".secured-name").length > 0 ? first.find(".secured-name").text() : null,
                            confirmation: true,
                            email_content: $("#email-content-" + response_id).val()
                        },
                        success: function (data) {
                            third.find(".confirmation-header").text(data.header);
                            third.find(".email-summary").html(data.template);
                        }
                    });
                });

                prev2.click(function () {
                    first.find('.fileupload-error-messages').hide();
                    second.hide();
                    first.show();
                });

                prev3.click(function () {
                    third.hide();
                    second.show();
                });

                // SUBMIT!
                submitBtn.click(function () {
                    $(this).attr("disabled", true);
                    var randomString = getRandomString(32, alphaNumericChars);
                    var emailSummaryHidden = third.find(".email-summary-hidden");
                    emailSummaryHidden.html(third.find(".email-summary").html());
                    emailSummaryHidden.find(".file-links").html(randomString);
                    first.find("input[name='replace-string']").val(randomString);
                    first.find("input[name='email_content']").val(emailSummaryHidden.html());
                    var form = first.find("form").serializeArray();
                    $.ajax({
                        url: "/response/" + response_id,
                        type: "PATCH",
                        data: form,
                        success: function () {
                            location.reload();
                        }
                    });
                });

                // Apply parsley required validation for title
                first.find("input[name=title]").attr("data-parsley-required", "");
                first.find("input[name=title]").attr("data-parsley-errors-container", ".title-error");

                break;

            case "notes":
                next1.click(function () {
                    first.find(".note-form").parsley().validate();

                    if (first.find(".note-form").parsley().isValid()) {
                        $.ajax({
                            url: "/response/email",
                            type: "POST",
                            data: {
                                request_id: request_id,
                                template_name: "email_edit_response.html",
                                type: "edit",
                                response_id: response_id,
                                content: first.find(".note-content").val(),
                                privacy: first.find("input[name=privacy]:checked").val()
                            },
                            success: function (data) {
                                if (data.error) {
                                    first.find(".note-error-messages").text(
                                        data.error).show();
                                }
                                else {
                                    first.hide();
                                    second.show();
                                    first.find(".note-error-messages").text(
                                        data.error).hide();
                                    tinyMCE.get("email-content-" + response_id).setContent(data.template);
                                }
                            }
                        });
                    }
                });

                next2.click(function () {
                    second.hide();
                    third.show();

                    tinyMCE.triggerSave();

                    $.ajax({
                        url: "/response/email",
                        type: "POST",
                        data: {
                            request_id: request_id,
                            template_name: "email_edit_response.html",
                            type: "edit",
                            response_id: response_id,
                            content: first.find(".note-content").val(),
                            privacy: first.find("input[name=privacy]:checked").val(),
                            confirmation: true,
                            email_content: $("#email-content-" + response_id).val()
                        },
                        success: function (data) {
                            third.find(".confirmation-header").text(data.header);
                            third.find(".email-summary").html(data.template);
                        }
                    });
                });

                prev2.click(function () {
                    second.hide();
                    first.show();
                });

                prev3.click(function () {
                    third.hide();
                    second.show();
                });

                // SUBMIT!
                submitBtn.click(function () {
                    $(this).attr("disabled", true);
                    var form = first.find("form");
                    $.ajax({
                        url: "/response/" + response_id,
                        type: "PATCH",
                        data: form.serializeArray(),
                        success: function (response) {
                            location.reload();
                        }
                    });
                });

                // Apply parsley data required validation to note content
                first.find('.note-content').attr("data-parsley-required", "");

                // Apply parsley max length validation to note content
                first.find('.note-content').attr("data-parsley-maxlength", "5000");

                // Apply custom validation messages
                first.find('.note-content').attr("data-parsley-required-message",
                    "Note content must be provided");
                first.find('.note-content').attr("data-parsley-maxlength-message",
                    "Note content must be less than 5000 characters");

                $(first.find(".note-content")).keyup(function () {
                    characterCounter(first.find(".note-content-character-count"), 5000, $(this).val().length)
                });

                break;

            // TODO: call common function, stop copying code
            case "instructions":
                next1.click(function () {
                    first.find(".instruction-form").parsley().validate();

                    if (first.find(".instruction-form").parsley().isValid()) {
                        $.ajax({
                            url: "/response/email",
                            type: "POST",
                            data: {
                                request_id: request_id,
                                template_name: "email_edit_response.html",
                                type: "edit",
                                response_id: response_id,
                                content: first.find('.instruction-content').val(),
                                privacy: first.find("input[name=privacy]:checked").val(),
                            },
                            success: function (data) {
                                if (data.error) {
                                    first.find(".instruction-error-messages").text(
                                        data.error).show();
                                }
                                else {
                                    first.hide();
                                    second.show();
                                    first.find(".instruction-error-messages").text(
                                        data.error).hide();
                                    tinyMCE.get("email-content-" + response_id).setContent(data.template);
                                }
                            }
                        });
                    }
                });

                next2.click(function () {
                    second.hide();
                    third.show();

                    tinyMCE.triggerSave();

                    $.ajax({
                        url: "/response/email",
                        type: "POST",
                        data: {
                            request_id: request_id,
                            template_name: "email_edit_response.html",
                            type: "edit",
                            response_id: response_id,
                            content: first.find(".instruction-content").val(),
                            privacy: first.find("input[name=privacy]:checked").val(),
                            confirmation: true,
                            email_content: $("#email-content-" + response_id).val()
                        },
                        success: function (data) {
                            third.find(".confirmation-header").text(data.header);
                            third.find(".email-summary").html(data.template);
                        },
                        error: function (error) {
                            console.log(error);
                        }
                    });
                });

                prev2.click(function () {
                    second.hide();
                    first.show();
                });

                prev3.click(function () {
                    third.hide();
                    second.show();
                });

                // SUBMIT!
                submitBtn.click(function () {
                    $(this).attr("disabled", true);
                    var form = first.find("form");
                    $.ajax({
                        url: "/response/" + response_id,
                        type: "PATCH",
                        data: form.serializeArray(),
                        success: function (response) {
                            location.reload();
                        }
                    });
                });

                // Apply parsley data required validation to instructions content
                first.find('.instruction-content').attr("data-parsley-required", "");

                // Apply parsley max length validation to instructions content
                first.find('.instruction-content').attr("data-parsley-maxlength", "500");

                // Apply custom validation messages
                first.find('.instruction-content').attr("data-parsley-required-message",
                    "Instruction content must be provided");
                first.find('.instruction-content').attr("data-parsley-maxlength-message",
                    "Instruction content must be less than 500 characters");

                $(first.find(".instruction-content")).keyup(function () {
                    characterCounter(first.find(".instruction-content-character-count"), 500, $(this).val().length)
                });

                break;

            case "links":
                first.find("input[name='url']").on('input', function () {
                    var urlVal = $(this).val();
                    first.find(".edit-link-href").attr("href", urlVal).text(urlVal);
                });

                next1.click(function () {
                    first.find(".link-form").parsley().validate();

                    if (first.find(".link-form").parsley().isValid()) {
                        $.ajax({
                            url: "/response/email",
                            type: "POST",
                            data: {
                                request_id: request_id,
                                template_name: "email_edit_response.html",
                                type: "edit",
                                response_id: response_id,
                                title: first.find(".title").val(),
                                url: first.find(".url").val(),
                                privacy: first.find("input[name=privacy]:checked").val(),
                            },
                            success: function (data) {
                                if (data.error) {
                                    first.find(".link-error-messages").text(
                                        data.error).show();
                                }
                                else {
                                    first.hide();
                                    second.show();
                                    first.find(".link-error-messages").text(
                                        data.error).hide();
                                    tinyMCE.get("email-content-" + response_id).setContent(data.template);
                                }
                            }
                        });
                    }
                });

                next2.click(function () {
                    second.hide();
                    third.show();

                    tinyMCE.triggerSave();

                    $.ajax({
                        url: "/response/email",
                        type: "POST",
                        data: {
                            request_id: request_id,
                            template_name: "email_edit_response.html",
                            type: "edit",
                            response_id: response_id,
                            title: first.find(".title").val(),
                            url: first.find(".url").val(),
                            privacy: first.find("input[name=privacy]:checked").val(),
                            confirmation: true,
                            email_content: $("#email-content-" + response_id).val()
                        },
                        success: function (data) {
                            third.find(".confirmation-header").text(data.header);
                            third.find(".email-summary").html(data.template);
                        }
                    });
                });

                prev2.click(function () {
                    second.hide();
                    first.show()
                });

                prev3.click(function () {
                    third.hide();
                    second.show();
                });

                // SUBMIT!
                submitBtn.click(function () {
                    $(this).attr("disabled", true);
                    var form = first.find("form");
                    $.ajax({
                        url: "/response/" + response_id,
                        type: "PATCH",
                        data: form.serializeArray(),
                        success: function (response) {
                            location.reload();
                        }
                    });
                });

                // Apply parsley data required validation to link-form fields
                first.find(".title").attr("data-parsley-required", "");
                first.find(".url").attr("data-parsley-required", "");

                // Apply parsley max length validation to link-form fields
                first.find(".title").attr("data-parsley-maxlength", "90");
                first.find(".url").attr("data-parsley-required", "254");

                // Apply custom validation messages
                first.find('.title').attr('data-parsley-required-message', 'Link title must be provided.');
                first.find('.url').attr('data-parsley-required-message', 'URL link must be provided.');
                first.find('.title').attr('data-parsley-maxlength-message', 'Link title must be less than 90 characters.');
                first.find('.url').attr('data-parsley-maxlength-message', 'URL link must be less than 254 characters.');

                // Custom validator to validate strict url using regexUrlChecker
                first.find('.url').attr('data-parsley-urlstrict', '');

                // Set character counter for link title
                first.find('.title').keyup(function () {
                    characterCounter(first.find(".link-title-character-count"), 90, $(this).val().length)
                });

                // Set character counter for link url
                first.find('.url').keyup(function () {
                    characterCounter(first.find(".link-url-character-count"), 254, $(this).val().length)
                });

                break;

            default:
                break;
        }
        var editFileTitle = "#edit-file-title-" + response_id;
        var editFileTitleCharacterCounter = "#edit-file-title-character-counter-" + response_id;
        $(editFileTitle).keyup(function () {
            characterCounter(editFileTitleCharacterCounter, 250, $(this).val().length)
        });
    }

    function setDeleteResponseWorkflow(response_id) {
        var responseModal = $("#response-modal-" + response_id);
        var deleteSection = responseModal.find(".delete");
        var defaultSection = responseModal.find(".default");

        var deleteConfirmCheck = responseModal.find("input[name=delete-confirm-string]");
        var deleteConfirm = responseModal.find(".delete-confirm");

        deleteConfirmCheck.on('paste', function (e) {
            e.preventDefault();
        });

        var deleteConfirmString = "DELETE";
        deleteConfirmCheck.on("input", function () {
            if ($(this).val().toUpperCase() === deleteConfirmString) {
                deleteConfirm.attr("disabled", false);
            }
            else {
                deleteConfirm.attr("disabled", true);
            }
        });

        responseModal.find(".delete-select").click(function () {
            defaultSection.hide();
            deleteSection.show();
        });

        responseModal.find(".delete-cancel").click(function () {
            deleteSection.hide();
            defaultSection.show();

            deleteConfirmCheck.val('');
            deleteConfirm.attr("disabled", true);
        });

        responseModal.find(".delete-confirm").click(function () {
            deleteConfirm.attr("disabled", true);
            $.ajax({
                url: "/response/" + response_id,
                type: "PATCH",
                data: {
                    deleted: true,
                    confirmation: deleteConfirmCheck.val()
                },
                success: function () {
                    location.reload();
                },
                error: function (error) {
                    console.log(error)
                }
            })
        });
    }

});<|MERGE_RESOLUTION|>--- conflicted
+++ resolved
@@ -13,15 +13,9 @@
     var nextButton = navButtons.find(".next");
     var requestResponses = $("#request-responses");
 
-<<<<<<< HEAD
-    $.blockUI.defaults.css.border = '';
-    $.blockUI.defaults.css.backgroundColor = '';
-    $.blockUI.defaults.overlayCSS.backgroundColor = 'gray';
-=======
     $.blockUI.defaults.css.border = "";
     $.blockUI.defaults.css.backgroundColor = "";
     $.blockUI.defaults.overlayCSS.backgroundColor = "gray";
->>>>>>> fc75311e
     requestResponses.block({
         message: "<div class=\"col-sm-12 loading-container\"><div class=\"loading-spinner\">" +
         "<span class=\"sr-only\">Loading responses...</span></div></div>"
