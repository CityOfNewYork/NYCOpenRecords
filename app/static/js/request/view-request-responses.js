--- conflicted
+++ resolved
@@ -30,31 +30,13 @@
         var response_list = $('#request-responses');
         response_list.empty();
 
-<<<<<<< HEAD
-        var index_incremented = index + index_increment;
-        var end = responses.length < index_incremented ? responses.length : index_incremented;
-        for (var i = index; i < end; i++) {
-            response_list.append(responses[i].template);
-            setEditResponseWorkflow(responses[i].id, responses[i].type);
-            setDeleteResponseWorkflow(responses[i].id);
-            if (responses[i].type === "file") {
-                bindFileUpload(
-                    "#fileupload-update-" + responses[i].id,
-                    request_id,
-                    true,
-                    "template-upload-update",
-                    "template-download-update",
-                    $("#response-modal-" + responses[i].id).find(
-                        ".first").find(".response-modal-next")
-                );
-=======
         if (responses.length !== 0) {
             var index_incremented = index + index_increment;
             var end = responses.length < index_incremented ? responses.length : index_incremented;
             for (var i = index; i < end; i++) {
                 response_list.append(responses[i].template);
                 setEditResponseWorkflow(responses[i].id, responses[i].type);
-                if (responses[i].type === "file") {
+                if (responses[i].type === "files") {
                     bindFileUpload(
                         "#fileupload-update-" + responses[i].id,
                         request_id,
@@ -65,7 +47,6 @@
                             ".first").find(".response-modal-next")
                     );
                 }
->>>>>>> 68f5b3ad
             }
         }
         else {
@@ -112,27 +93,12 @@
         showResponses();
     });
 
-<<<<<<< HEAD
     // TODO: DELETE 'updated' on modal close and reset / refresh page (wait until all responses ready)
 
     function setEditResponseWorkflow(response_id, response_type) {
-
-        switch (response_type) {
-            case "files":  // TODO: constants?
-                var responseModal = $("#response-modal-" + response_id);
-
-                var first = responseModal.find('.first');
-                var second = responseModal.find('.second');
-                var third = responseModal.find('.third');
-=======
-    // TODO: DELETE updated on modal close and reset (or just refresh page)
-
-    function setEditResponseWorkflow(response_id, response_type) {
-
         // FIXME: if response_type does not need email workflow, some of these elements won't be found!
 
         var responseModal = $("#response-modal-" + response_id);
->>>>>>> 68f5b3ad
 
         var first = responseModal.find(".first");
         var second = responseModal.find(".second");
@@ -154,7 +120,7 @@
         });
 
         switch (response_type) {
-            case "file":
+            case "files":  // TODO: constants?
                 next1.click(function (e) {
                     // Validate fileupload form
                     first.find(".fileupload-form").parsley().validate();
@@ -250,14 +216,9 @@
                     var form = first.find("form");
                     $.ajax({
                         url: "/response/" + response_id,
-<<<<<<< HEAD
                         type: "PATCH",
-                        data: data,
-=======
-                        type: "PUT",
                         data: form.serializeArray(), // TODO: remove hidden email summaries
->>>>>>> 68f5b3ad
-                        success: function (response) {
+                        success: function () {
                             location.reload();
                         }
                     });
@@ -269,7 +230,7 @@
 
                 break;
 
-            case "note":
+            case "notes":
                 next1.click(function () {
                     first.find(".note-form").parsley().validate();
 
