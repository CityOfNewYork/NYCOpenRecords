--- conflicted
+++ resolved
@@ -11,15 +11,9 @@
     var nextButton = navButtons.find(".next");
     var requestHistory = $("#request-history");
 
-<<<<<<< HEAD
-    $.blockUI.defaults.css.border = '';
-    $.blockUI.defaults.css.backgroundColor = '';
-    $.blockUI.defaults.overlayCSS.backgroundColor = 'gray';
-=======
     $.blockUI.defaults.css.border = "";
     $.blockUI.defaults.css.backgroundColor = "";
     $.blockUI.defaults.overlayCSS.backgroundColor = "gray";
->>>>>>> fc75311e
     requestHistory.block({
         message: "<div class=\"col-sm-12 loading-container\"><div class=\"loading-spinner\">" +
         "<span class=\"sr-only\">Loading history...</span></div></div>"
