/**
 * Created by atan on 9/14/16.
 */
$(document).ready(function () {
<<<<<<< HEAD
    $("[data-toggle='popover']").popover();
=======

    $("input[name='tz-name']").val(jstz.determine().name());

    $('[data-toggle="popover"]').popover();
>>>>>>> 6e53a146

    // Prevent user from entering a non numeric value into phone and fax field
    $('#phone').keypress(function(key) {
        if (key.charCode != 0){
            if (key.charCode < 48 || key.charCode > 57) {
                key.preventDefault();
            }
        }
    });
    $('#fax').keypress(function(key) {
        if (key.charCode != 0){
            if (key.charCode < 48 || key.charCode > 57) {
                key.preventDefault();
            }
        }
    });

    // javascript to add tooltip popovers when selecting the title and description
    $('#request-title').attr({
            'data-placement': "top",
            'data-trigger': "hover focus",
            'data-toggle': "popover",
            'data-content': "Public Advocate Emails from 2015",
            title: "Example Title"
    });
    $('#request-title').popover();
    // $('#request-title').click(function(){
    //     $('#request-title').popover('show');
    // });

    $('#request-description').attr({
            'data-placement': "top",
            'data-trigger': "hover focus",
            'data-toggle': "popover",
            'data-content': "Topic: Public Advocate Emails from 2015. Emails that mention bike lanes or bicycle lanes from the Public Advocate's Office between July 27, 2015 and September 10, 2015.",
            title: "Example Request"
    });
    $('#request-description').click(function(){
        $('#request-description').popover('show');
    });
    $('#request-description').popover();
    // $('#request-description').click(function(){
    //     $('#request-description').popover('show');
    // });

    // jQuery mask plugin to format fields
    $('#phone').mask("(999) 999-9999");
    $('#fax').mask("(999) 999-9999");
    $('#zipcode').mask("99999");

    // Apply parsley validation styles to the input forms for a new request.

    // Loop through required fields and apply a data-parsley-required attribute to them
    var required_fields = ['request-title','request-description', 'request-agency', 'first-name','last-name','email',
        'phone','fax','address-line-1', 'city', 'zipcode'];
    for (i = 0 ; i < required_fields.length ; i++){
        $('#' + required_fields[i]).attr('data-parsley-required','');
    }

    // Specify length requirement of certain fields
    $('#request-title').attr('data-parsley-maxlength', 90);
    $('#request-description').attr('data-parsley-maxlength', 5000);
    $('#phone').attr('data-parsley-length','[14,14]');
    $('#fax').attr('data-parsley-length','[14,14]');
    $('#zipcode').attr('data-parsley-length', '[5,5]');

    // Custom Validation Messages
    $('#fax').attr('data-parsley-length-message', 'The fax number must be 10 digits.');
    $('#phone').attr('data-parsley-length-message', 'The phone number must be 10 digits.');
    $('#zipcode').attr('data-parsley-length-message', 'The Zipcode must be 5 digits.');

    // Disable default error messages for email,phone,fax,address so custom one can be used instead.
    $('#phone').attr('data-parsley-required-message', '');
    $('#fax').attr('data-parsley-required-message', '');
    $('#address-line-1').attr('data-parsley-required-message', '');
    $('#city').attr('data-parsley-required-message','');
    $('#email').attr('data-parsley-required-message', '');
    $('#zipcode').attr('data-parsley-required-message','');

    // Limit the size of the file upload to 20 Mb. Second parameter is number of Mb's.
    $('#request-file').attr('data-parsley-max-file-size',"20");

    // Set name of the file to the text of filename div if file exists
    $("#request-file").change(function () {
        var file = this.files[0];
        var isChrome = window.chrome;

        if(file) {
            $("#filename").text((this.files[0].name));
        }
        // Cancel is clicked on upload window
        else {
            // If browser is chrome, reset filename text
            if(isChrome) {
                $("#filename").text("");
            }
        }
    });

    // Clear the file from input and the name from filename div
    $("#clear-file").click(function () {
        $("#request-file").val("");
        $("#filename").text("");
    });

    // Contact information validation
    $('#email').attr('data-parsley-type', 'email');
    // Checks that at least one form of contact was filled out in addition to the rest of the form.
    $('#request-form').parsley().on('form:validate', function () {
        // Re-apply validators to fields in the event that they were removed from previous validation requests.
        for (i = 0 ; i < required_fields.length ; i++){
           $('#' + required_fields[i]).attr('data-parsley-required','');
        }
        // If address is filled out then make sure the city, state, and zipcode are filled.
        if ($('#address-line-1').parsley().isValid()){
                $('#city').attr('data-parsley-required','');
                $('#state').attr('data-parsley-required','');
                $('#zipcode').attr('data-parsley-required','');
            }
        // Checks that at least one of the contact information fields is filled in addition to the rest of the form
        if ($('#email').parsley().isValid() ||
            $('#phone').parsley().isValid() ||
            $('#fax').parsley().isValid() ||
            ($('#address-line-1').parsley().isValid() && $('#state').parsley().isValid() && $('#zipcode').parsley().isValid() && $('#city').parsley().isValid())
            &&
            ($('#request-agency').parsley().isValid() &&
            $('#request-title').parsley().isValid() &&
            $('#request-description').parsley().isValid() &&
            $('#first-name').parsley().isValid() &&
            $('#last-name').parsley().isValid())
        ) {
                // If at least one of the fields are validated then remove required from the rest of the contact fields that aren't being filled out
                $('#city').removeAttr('data-parsley-required');
                $('#state').removeAttr('data-parsley-required');
                $('#zipcode').removeAttr('data-parsley-required');
                $('#phone').removeAttr('data-parsley-required');
                $('#fax').removeAttr('data-parsley-required');
                $('#address-line-1').removeAttr('data-parsley-required');
                $('#email').removeAttr('data-parsley-required');
        }
        else {
            // If none of the fields are valid then produce an error message and apply required fields.
            $('.contact-form-error-message').html("*At least one of the following must be filled out: Email, Phone, Fax, and/or Address (with City, State, and Zipcode)");
            $('#fax').attr('data-parsley-required', '');
            $('#phone').attr('data-parsley-required', '');
            $('#address-line-1').attr('data-parsley-required', '');
            $('#email').attr('data-parsley-required', '');
        }
    });

    // Clear error messages for form.request_file on submit...
    $('#submit').click(function() {
        $('.upload-error').remove();
    });
    // ... or on input change for request_file
    $('#request-file').change(function() {
        $('.upload-error').remove();
    });

    // Disable submit button on form submission
    $('#request-form').submit(function() {
        $('#submit').hide();
        $('#processing-submission').show()
    });

    // Character count for creating a new request
    $('#request-title').keyup(function () {
        characterCounter("#title-character-count", 90, $(this).val().length)
    });

    $('#request-description').keyup(function () {
        characterCounter("#description-character-count", 5000, $(this).val().length)
    });

});

<|MERGE_RESOLUTION|>--- conflicted
+++ resolved
@@ -2,14 +2,10 @@
  * Created by atan on 9/14/16.
  */
 $(document).ready(function () {
-<<<<<<< HEAD
-    $("[data-toggle='popover']").popover();
-=======
 
     $("input[name='tz-name']").val(jstz.determine().name());
 
     $('[data-toggle="popover"]').popover();
->>>>>>> 6e53a146
 
     // Prevent user from entering a non numeric value into phone and fax field
     $('#phone').keypress(function(key) {
