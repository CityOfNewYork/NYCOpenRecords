/**
 * Created by atan on 9/14/16.
 */
$(document).ready(function () {
<<<<<<< HEAD
    $('[data-toggle="popover"]').popover();

    // $('#request-description').click(function(){
    //     $('#request-description').attr({
    //         'data-toggle': "popover",
    //         title: "Example Request"
    //         'data-content': ""
    //     });
    //     $('#popover').popover('show');
    // });
=======
    // javascript to add tooltip popovers when selecting the title and description
    $('#request-title').attr({
            'data-trigger': "focus",
            'data-toggle': "popover",
            'data-content': "Public Advocate Emails from 2015",
            title: "Example Title"
    });
    $('#request-title').click(function(){
        $('#request-title').popover('show');
    });
    $('#request-description').attr({
            'data-trigger': "focus",
            'data-toggle': "popover",
            'data-content': "Topic: Public Advocate Emails from 2015. Emails that mention bike lanes or bicycle lanes from the Public Advocate's Office between July 27, 2015 and September 10, 2015.",
            title: "Example Request"
    });
    $('#request-description').click(function(){
        $('#request-description').popover('show');
    });

>>>>>>> 96fd352f

     // data-toggle="popover", title="Example Request", data-content="Topic: Public Advocate Emails from 2015. Emails that mention bike lanes or bicycle lanes from the Public Advocate's Office between July 27, 2015 and September 10, 2015."
    // jQuery mask plugin to format fields
    $('#phone').mask("(999) 999-9999");
    $('#fax').mask("(999) 999-9999");
    $('#zipcode').mask("99999");

    // Apply parsley validation styles to the input forms for a new request.

    // Loop through required fields and apply a data-parsley-required attribute to them
    var required_fields = ['request-title','request-description', 'request-agency', 'first-name','last-name','email',
        'phone','fax','address-line-1', 'city', 'zipcode'];
    for (i = 0 ; i < required_fields.length ; i++){
        $('#' + required_fields[i]).attr('data-parsley-required','');
    }

    // Specify length requirement of certain fields
    $('#request-title').attr('data-parsley-maxlength', 90);
    $('#request-description').attr('data-parsley-maxlength', 5000);
    $('#phone').attr('data-parsley-length','[10,10]');
    $('#zipcode').attr('data-parsley-length', '[5,5]');

    // Custom Validation Messages
    $('#phone').attr('data-parsley-minlength-message', 'Must be a 10 digit phone number');

    // Disable default error messages for email,phone,fax,address so custom one can be used instead.
    $('#phone').attr('data-parsley-required-message', '');
    $('#fax').attr('data-parsley-required-message', '');
    $('#address-line-1').attr('data-parsley-required-message', '');
    $('#city').attr('data-parsley-required-message','');
    $('#email').attr('data-parsley-required-message', '');
    $('#zipcode').attr('data-parsley-required-message','');

    // Contact information validation
    $('#email').attr('data-parsley-type', 'email');
    // Checks that at least one form of contact was filled out in addition to the rest of the form.
    $('#request-form').parsley().subscribe('parsley:form:validate', function () {
        if ($('#address-line-1').parsley().isValid()){
                $('#city').attr('data-parsley-required','');
                $('#state').attr('data-parsley-required','');
                $('#zipcode').attr('data-parsley-required','');
            }
        if ($('#email').parsley().isValid() ||
            $('#phone').parsley().isValid() ||
            $('#fax').parsley().isValid() ||
            ($('#address-line-1').parsley().isValid() && $('#state').parsley().isValid() && $('#zipcode').parsley().isValid() && $('#city').parsley().isValid())
            &&
            ($('#request-agency').parsley().isValid() &&
            $('#request-title').parsley().isValid() &&
            $('#request-description').parsley().isValid() &&
            $('#first-name').parsley().isValid() &&
            $('#last-name').parsley().isValid())
        ) {
            // If at least one of the fields are validated then removed their requirement
            $('#city').removeAttr('data-parsley-required');
            $('#state').removeAttr('data-parsley-required');
            $('#zipcode').removeAttr('data-parsley-required');
            $('#phone').removeAttr('data-parsley-required');
            $('#fax').removeAttr('data-parsley-required');
            $('#address-line-1').removeAttr('data-parsley-required');
            $('#email').removeAttr('data-parsley-required');
        }
        else {
            // If none of the fields are valid then produce an error message and apply required fields.
            $('.contact-form-error-message').html("*At least one of the following must be filled out: Email, Phone, Fax, and/or Address (with City, State, and Zipcode)");
            $('#fax').attr('data-parsley-required', '');
            $('#phone').attr('data-parsley-required', '');
            $('#address-line-1').attr('data-parsley-required', '');
            $('#email').attr('data-parsley-required', '');
        }
    });

});<|MERGE_RESOLUTION|>--- conflicted
+++ resolved
@@ -2,18 +2,9 @@
  * Created by atan on 9/14/16.
  */
 $(document).ready(function () {
-<<<<<<< HEAD
+
     $('[data-toggle="popover"]').popover();
 
-    // $('#request-description').click(function(){
-    //     $('#request-description').attr({
-    //         'data-toggle': "popover",
-    //         title: "Example Request"
-    //         'data-content': ""
-    //     });
-    //     $('#popover').popover('show');
-    // });
-=======
     // javascript to add tooltip popovers when selecting the title and description
     $('#request-title').attr({
             'data-trigger': "focus",
@@ -33,8 +24,6 @@
     $('#request-description').click(function(){
         $('#request-description').popover('show');
     });
-
->>>>>>> 96fd352f
 
      // data-toggle="popover", title="Example Request", data-content="Topic: Public Advocate Emails from 2015. Emails that mention bike lanes or bicycle lanes from the Public Advocate's Office between July 27, 2015 and September 10, 2015."
     // jQuery mask plugin to format fields
