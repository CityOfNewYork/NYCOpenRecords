/**
 * Created by atan on 9/14/16.
 */

/* globals characterCounter: true */

/* globals getRequestAgencyInstructions: true */
/* globals getCustomRequestForms: true */
/* globals renderCustomRequestForm: true */
/* globals processCustomRequestForms: true */
/* globals requiredFields: true */
"use strict";

$(document).ready(function () {
    $(window).load(function () {
        // Determine if the agencyRequestInstructions need to be shown on page load.
        getRequestAgencyInstructions();
    });

    $("input[name='tz-name']").val(jstz.determine().name());

    // Prevent user from entering a non numeric value into phone and fax field
    $("#phone").keypress(function (key) {
        if (key.charCode !== 0) {
            if (key.charCode < 48 || key.charCode > 57) {
                key.preventDefault();
            }
        }
    });
    $("#fax").keypress(function (key) {
        if (key.charCode !== 0) {
            if (key.charCode < 48 || key.charCode > 57) {
                key.preventDefault();
            }
        }
    });

    $("#request-category").change(function () {
        $.ajax({
            url: "/request/agencies",
            type: "GET",
            data: {
                category: $("#request-category").val()
            },
            success: function (data) {
                var sel = $("#request-agency");
                sel.empty();
                for (var i = 0; i < data.length; i++) {
                    var opt = document.createElement("option");
                    opt.innerHTML = data[i][1];
                    opt.value = data[i][0];
                    sel.append(opt);
                }
                // Determine if the agencyRequestInstructions need to be shown on page load.
                getRequestAgencyInstructions();
                $(".appended-div").remove(); // remove the appended divs from previous agency
                previousValues = [];
                currentValues = [];
                getCustomRequestForms(sel.find("option:first-child").val());
            }
        });
    });

    // functions to get additional information and custom request forms for the specified agency
    $("#request-agency").change(function () {
        getRequestAgencyInstructions();
        $(".appended-div").remove(); // remove the appended divs from previous agency
        previousValues = [];
        currentValues = [];
        getCustomRequestForms($("#request-agency").val());
    });

    // render a new form every time a request type dropdown is changed
    $(document).on("focus", ".request-type", function () {
        var target = document.activeElement.id;
        target = target.replace("request-type-", "");
        var targetId = "#" + document.activeElement.id;
        $(targetId).off().change(function () {
            if (categorized && categorySelected) {
                var formId = $(targetId).val();
                var selectedCategory = formCategories[formId];
                // if the selected category is not the same as the current category warn the user with a modal
                if (selectedCategory !== currentCategory && formId !== "") {
                    // show the modal
                    $("#category-warning-modal").modal({
                        backdrop: "static",
                        keyboard: false
                    });
                    // handle modal button actions
                    $("#change-category-button").off().click(function () {
                        handleCategorySwitch(formId);
                    });
                    $("#cancel-change-category-button").off().click(function () {
                        $(targetId).val(previousValues[target - 1]);
                    });
                }
                else{ // otherwise render the form normally
                    renderCustomRequestForm(target);
                }
            }
            else {
                renderCustomRequestForm(target);
                categorySelected = true;
            }
        });
    });

    // determine which dismiss button is being clicked
    $(document).on("click", ".panel-dismiss", function () {
        dismissTarget = "#" + document.activeElement.id;
    });

    // append a new dropdown and content div every time the additional content button is clicked
    $("#custom-request-form-additional-content").click(function () {
        customRequestFormCounter = customRequestFormCounter + 1;
        var dropdownTemplate = "<div class='panel panel-default appended-div' id='custom-request-panel-" + customRequestFormCounter + "'><div class='panel-heading' id='custom-request-forms-" + customRequestFormCounter + "' style='display: block;'><label class='request-heading request-type-label' for='request_type'>Request Type (optional)</label><button type='button' class='close panel-dismiss' id='panel-dismiss-button-" + customRequestFormCounter + "' data-target='#panel-dismiss-modal' data-toggle='modal'><span aria-hidden='true'>&times;</span><span class='sr-only'>Close</span></button><select class='input-block-level request-type' id='request-type-" + customRequestFormCounter + "' name='request_type'></select><br></div>";
        var contentTemplate = "<div class='panel-body' id='custom-request-form-content-" + customRequestFormCounter + "' hidden></div></div>";
        $(dropdownTemplate + contentTemplate).insertBefore("#custom-request-form-additional-content");
        $("#custom-request-form-additional-content").hide();

        // populate any empty dropdowns with that agency's form options
        populateDropdown($("#request-agency").val());

        previousValues[customRequestFormCounter - 1] = "";
        currentValues[customRequestFormCounter - 1] = "";
    });

    // javascript to add tooltip popovers when selecting the title and description
    $("#request-title").attr({
        "data-placement": "top",
        "data-trigger": "hover focus",
        "data-toggle": "popover",
        "data-content": "Queens Blvd Roadwork Permit. Do NOT put private names, phone numbers, home address, date of birth, etc.",
        title: "Example Title"
    });
    $("#request-title").popover();
    // $("#request-title").click(function(){
    //     $("#request-title").popover("show");
    // });

    $("#request-description").attr({
        "data-placement": "top",
        "data-trigger": "hover focus",
        "data-toggle": "popover",
        "data-content": "Roadwork permits for work done in on Queens Blvd. between 40th and 45th streets, Borough of Queens, in September and October 2017.",
        title: "Example Request"
    });
    $("#request-description").click(function () {
        $("#request-description").popover("show");
    });
    $("#request-description").popover();
    // $("#request-description").click(function(){
    //     $("#request-description").popover("show");
    // });

    // jQuery mask plugin to format fields
    $("#phone").mask("(999) 999-9999");
    $("#fax").mask("(999) 999-9999");
    $("#zipcode").mask("99999");

    // Apply parsley validation styles to the input forms for a new request.

    // Loop through required fields and apply a data-parsley-required attribute to them
    var requiredFields = ["request-title", "request-description", "request-agency", "first-name", "last-name", "email",
    "phone", "fax", "address-line-1", "city", "zipcode"];

    for (var i = 0; i < requiredFields.length; i++) {
        $("#" + requiredFields[i]).attr("data-parsley-required", "");
    }

    // Specify length requirement of certain fields
    $("#request-title").attr("data-parsley-maxlength", 90);
    $("#request-description").attr("data-parsley-maxlength", 5000);
    $("#first-name").attr("data-parsely-maxlength", 32);
    $("#last-name").attr("data-parsely-maxlength", 64);
    $("#email").attr("data-parsley-maxlength", 254);
    $("#user-title").attr("data-parsley-maxlength", 64);
    $("#user-organization").attr("data-parsley-maxlength", 128);
    $("#phone").attr("data-parsley-length", "[14,14]");
    $("#fax").attr("data-parsley-length", "[14,14]");
    $("#zipcode").attr("data-parsley-length", "[5,5]");

    // Custom Validation Messages
    $("#fax").attr("data-parsley-length-message", "The fax number must be 10 digits.");
    $("#phone").attr("data-parsley-length-message", "The phone number must be 10 digits.");
    $("#zipcode").attr("data-parsley-length-message", "The Zipcode must be 5 digits.");

    // Disable default error messages for email,phone,fax,address so custom one can be used instead.
    $("#phone").attr("data-parsley-required-message", "");
    $("#fax").attr("data-parsley-required-message", "");
    $("#address-line-1").attr("data-parsley-required-message", "");
    $("#city").attr("data-parsley-required-message", "");
    $("#email").attr("data-parsley-required-message", "");
    $("#zipcode").attr("data-parsley-required-message", "");

    // Limit the size of the file upload to 20 Mb. Second parameter is number of Mb's.
    $("#request-file").attr("data-parsley-max-file-size", "20");

    // Specify container for file input parsley error message
    $("#request-file").attr("data-parsley-errors-container", ".file-error");

    // Set name of the file to the text of filename div if file exists
    $("#request-file").change(function () {
        var file = this.files[0];
        var isChrome = window.chrome;

        if (file) {
            // return chosen filename to additional input
            var filename = this.files[0].name;
            $("#filename").val(filename);
            $("#filename").attr("placeholder", filename);
            $("#filename").focus();
        }
        // Cancel is clicked on upload window
        else {
            // If browser is chrome, reset filename text
            if (isChrome) {
                $("#filename").val("");
                $("#filename").attr("placeholder", "No file uploaded");
            }
        }
    });

    // Clear the file from input and the name from filename div
    $("#clear-file").click(function () {
        if ($(".file-error").is(":visible")) {
            $(".file-error").hide();
        }
        $("#request-file").val("");
        $("#filename").val("");
        $("#filename").attr("placeholder", "No file uploaded");
    });

    // trigger file explorer on space and enter
    $("#buttonlabel span[role=button]").bind("keypress keyup", function (e) {
        if (e.which === 32 || e.which === 13) {
            e.preventDefault();
            $("#request-file").click();
        }
<<<<<<< HEAD
    });

    // return chosen filename to additional input
    $("#request-file").change(function (e) {
        var filename = $("#request-file").val().split("\\").pop();
        $("#filename").val(filename);
        $("#filename").attr("placeholder", filename);
        $("#filename").focus();
=======
>>>>>>> ca144546
    });

    // Contact information validation
    $("#email").attr("data-parsley-type", "email");

    // Checks that at least one form of contact was filled out in addition to the rest of the form.
    $("#request-form").parsley().on("form:validate", function () {
        // Re-apply validators to fields in the event that they were removed from previous validation requests.
        for (i = 0; i < requiredFields.length; i++) {
            $("#" + requiredFields[i]).attr("data-parsley-required", "");
        }
        // If address is filled out then make sure the city, state, and zipcode are filled.
        if ($("#address-line-1").parsley().isValid()) {
            $("#city").attr("data-parsley-required", "");
            $("#state").attr("data-parsley-required", "");
            $("#zipcode").attr("data-parsley-required", "");
        }
        // Checks that at least one of the contact information fields is filled in addition to the rest of the form
        if ($("#email").parsley().isValid() ||
            $("#phone").parsley().isValid() ||
            $("#fax").parsley().isValid() ||
            ($("#address-line-1").parsley().isValid() && $("#state").parsley().isValid() && $("#zipcode").parsley().isValid() && $("#city").parsley().isValid())
        ) {
            // If at least one of the fields are validated then remove required from the rest of the contact fields that aren't being filled out
            $("#city").removeAttr("data-parsley-required");
            $("#state").removeAttr("data-parsley-required");
            $("#zipcode").removeAttr("data-parsley-required");
            $("#phone").removeAttr("data-parsley-required");
            $("#fax").removeAttr("data-parsley-required");
            $("#address-line-1").removeAttr("data-parsley-required");
            $("#email").removeAttr("data-parsley-required");
        }
        else {
            // If none of the fields are valid then produce an error message and apply required fields.
            $(".contact-form-error-message").html("*At least one of the following must be filled out: Email, Phone, Fax, and/or Address (with City, State, and Zipcode)");
            $("#fax").attr("data-parsley-required", "");
            $("#phone").attr("data-parsley-required", "");
            $("#address-line-1").attr("data-parsley-required", "");
            $("#email").attr("data-parsley-required", "");
        }

        if ($("#request-file").parsley().isValid() === false) {
            $(".file-error").show();
        }
        else {
            $(".file-error").hide();
        }

        // Scroll to input label if parsley validation fails
        if ($("#request-agency").parsley().isValid() === false) {
            $(window).scrollTop($(".agency-label").offset().top);
        }
        else if ($("#request-title").parsley().isValid() === false) {
            $(window).scrollTop($(".title-label").offset().top);
        }
        else if ($("#request-description").parsley().isValid() === false) {
            $(window).scrollTop($(".description-label").offset().top);
        }
        else if ($("#request-file").parsley().isValid() === false) {
            $(".file-error").show();
            $(window).scrollTop($("#upload-control").offset().top);
        }
        else if ($("#first-name").parsley().isValid() === false) {
            $(window).scrollTop($(".first-name-label").offset().top);
        }
        else if ($("#last-name").parsley().isValid() === false) {
            $(window).scrollTop($(".last-name-label").offset().top);
        }
        else if ($("#email").parsley().isValid() === false) {
            $(window).scrollTop($(".email-label").offset().top);
        }
    });

    // Clear error messages for form.request_file on submit...
    $("#submit").click(function () {
        $(".upload-error").remove();
    });
    // ... or on input change for request_file
    $("#request-file").change(function () {
        $(".upload-error").remove();
    });

    // Disable submit button on form submission
    $("#request-form").on("submit", function (e) {
        $(".remove-on-resubmit").remove();
        if ($("#request-form").parsley().isValid()) {
            // section to check if at least one request type has been selected
            var emptyRequestDropdown = checkRequestTypeDropdowns();
            if (customRequestFormsEnabled === true && emptyRequestDropdown === true) {
                e.preventDefault();
                $("#processing-submission").hide();
                $("#submit").show();
                $(window).scrollTop($("#custom-request-forms-warning").offset().top - 50);
                return;
            }
            // section to check if all custom forms pass the minimum required validator
            var invalidForms = processCustomRequestFormData();
            if (invalidForms.length > 0) {
                e.preventDefault();
                $("#processing-submission").hide();
                $("#submit").show();
                $(window).scrollTop($(invalidForms[0]).offset().top);
                return;
            }
        }

        // Prevent multiple submissions
        $(this).submit(function () {
            return false;
        });
        $("#submit").hide();
        $("#processing-submission").show();
    });

    // Character count for creating a new request
    $("#request-title").keyup(function () {
        characterCounter("#title-character-count", 90, $(this).val().length);
    });

    $("#request-description").keyup(function () {
        characterCounter("#description-character-count", 5000, $(this).val().length);
    });

    $("#first-name").keyup(function () {
        characterCounter("#first-name-character-count", 32, $(this).val().length);
    });

    $("#last-name").keyup(function () {
        characterCounter("#last-name-character-count", 64, $(this).val().length);
    });

    $("#user-title").keyup(function () {
        characterCounter("#user-title-character-count", 64, $(this).val().length);
    });

    $("#user-organization").keyup(function () {
        characterCounter("#organization-character-count", 128, $(this).val().length);
    });
});

<|MERGE_RESOLUTION|>--- conflicted
+++ resolved
@@ -237,17 +237,6 @@
             e.preventDefault();
             $("#request-file").click();
         }
-<<<<<<< HEAD
-    });
-
-    // return chosen filename to additional input
-    $("#request-file").change(function (e) {
-        var filename = $("#request-file").val().split("\\").pop();
-        $("#filename").val(filename);
-        $("#filename").attr("placeholder", filename);
-        $("#filename").focus();
-=======
->>>>>>> ca144546
     });
 
     // Contact information validation
