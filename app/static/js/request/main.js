--- conflicted
+++ resolved
@@ -157,15 +157,12 @@
 var formCategories = {}; // tracks what category each form belongs to
 var categorized = false; // determines if selected agency has categorized forms
 var currentCategory = ""; // tracks the current category that can be submitted for the selected agency
-<<<<<<< HEAD
 var categorySelected = false; // a flag that determines if a category has been set yet or not
 var categoryDividerText = "────────────────────";
 var defaultCateogryInfoText = "Note: This agency has categorized the different types of requests a user can submit and they are separated in the dropdown below. Your request may have multiple submissions of only one category.";
 var defaultCategoryWarningText = "Selecting this option will remove any existing information for other request types. Are you sure you want to change categories?";
 var currentAgency = ""; // tracks the current agency that has been selected
-=======
 var originalFormNames = {}; // tracks the original text for a form option
->>>>>>> 3bb54f44
 var minimumRequired = {}; // tracks the minimum amount of completed fields a custom request forms needs to be submitted
 
 function getCustomRequestForms(agencyEin) {
@@ -175,11 +172,8 @@
      */
     customRequestFormsEnabled = false;
     repeatableCounter = {};
-<<<<<<< HEAD
     categorized = false;
-=======
     maxRepeatable = {};
->>>>>>> 3bb54f44
     formCategories = {};
     currentCategory = "";
     categorySelected = false;
@@ -211,7 +205,6 @@
         type: "GET",
         success: function (data) {
             if (data["custom_request_forms"]["enabled"] === true) {
-<<<<<<< HEAD
                 // determine if form options are categorized
                 if (data["custom_request_forms"]["categorized"]) {
                     categorized = true;
@@ -234,13 +227,11 @@
                     categorized = false;
                     $("#category-info").hide();
                 }
-=======
                 customRequestFormsEnabled = true;
                 // hide request description and pre fill it with placeholder to bypass parsley
                 requestDescriptionSection.hide();
                 requestDescriptionAlert.hide();
                 requestDescriptionField.val("custom request forms");
->>>>>>> 3bb54f44
                 // ajax call to populate request type drop down with custom request form options
                 $.ajax({
                     url: "/agency/api/v1.0/custom_request_forms/" + selectedAgency,
@@ -301,33 +292,20 @@
             else {
                 customRequestPanelDiv.hide();
                 customRequestFormsDiv.hide();
-<<<<<<< HEAD
                 $("#category-info").hide();
-=======
                 // if custom request forms are disabled then show the regular request description
                 requestDescriptionSection.show();
                 requestDescriptionAlert.show();
                 requestDescriptionField.val("");
             }
-            // determine if form options are categorized
-            if (data["custom_request_forms"]["categorized"]) {
-                categorized = true;
-            }
-            else {
-                categorized = false;
->>>>>>> 3bb54f44
-            }
         },
         error: function () {
             customRequestPanelDiv.hide();
             customRequestFormsDiv.hide();
-<<<<<<< HEAD
             $("#category-info").hide();
-=======
             requestDescriptionSection.show();
             requestDescriptionAlert.show();
             requestDescriptionField.val("");
->>>>>>> 3bb54f44
         }
     });
 }
@@ -374,13 +352,7 @@
                             requestType.append(option);
                         }
                     }
-<<<<<<< HEAD
-=======
                     updateCustomRequestFormDropdowns();
-                    if (categorized) {
-                        disableOptions();
-                    }
->>>>>>> 3bb54f44
                 }
             });
         }
@@ -427,7 +399,8 @@
         var requestTypeOptions = "#" + this.id + " > option";
         if (this.value !== "") { // if the dropdown is not exmpty execute this block
             $(requestTypeOptions).each(function () { // loop through each option in the dropdown
-                if (this.text !== "") { // only update options that actually have text
+                console.log(this.text);
+                if (this.text !== "" && this.text !== categoryDividerText) { // only update options that actually have text
                     var originalText = originalFormNames[this.value]; // get the actual form name
                     if (backwards[this.value] === 0) { // if there are no instances of the form keep the text at 0
                         $(this).text(originalText + " (" + (backwards[this.value]).toString() + " of " + maxRepeatable[this.value].toString() +  ")");
@@ -443,7 +416,7 @@
         }
         else { // if the dropdown is empty execute this block because we have to skip this when counting backwards
             $(requestTypeOptions).each(function () {
-                if (this.text !== "") {
+                if (this.text !== "" && this.text !== categoryDividerText) {
                     // if we see a dropdown with no value selected then we will use the original instance counter number to prepare for when an option is actually selected
                     var originalText = originalFormNames[this.value];
                     $(this).text(originalText + " (" + (originalBackwards[this.value]).toString() + " of " + maxRepeatable[this.value].toString() +  ")");
@@ -669,7 +642,6 @@
     $(panelId).remove();
 }
 
-<<<<<<< HEAD
 function handleCategorySwitch(formId) {
     /*
      * handle a category switch by removing all appended divs,
@@ -679,8 +651,8 @@
     $(".appended-div").remove();
     // reset the current and previous value arrays
     for (var i = 0; i < currentValues.length; i++) {
-            previousValues[i] = "";
-            currentValues[i] = "";
+        previousValues[i] = "";
+        currentValues[i] = "";
     }
     currentValues[0] = formId;
     // reset the repeatable counter using ajax
@@ -697,7 +669,8 @@
     // set the new form to the first dropdown and render it
     $("#request-type-1").val(formId);
     renderCustomRequestForm("1");
-=======
+}
+
 function checkRequestTypeDropdowns() {
     /*
      * Function to check if at least one request type dropdown has a selected value
@@ -714,7 +687,6 @@
         return true;
     }
     return false;
->>>>>>> 3bb54f44
 }
 
 function processCustomRequestFormData() {
