/* globals requiredFields: true */
"use strict";

// Don't cache ajax requests
$.ajaxSetup({cache: false});

$(function () {
    $("[data-toggle='popover']").popover();
});

$(function () {
    $(".disable-enter-submit").keypress(function (e) {
        if (e.keyCode === "13") {
            e.preventDefault();
        }
    });
});

function characterCounter(target, limit, currentLength, minLength) {
    /* Global character counter
     *
     * Parameters:
     * - target: string of target selector
     * - limit: integer of maximum character length
     * - currentLength: integer value of keyed in content
     * - minLength: integer of minimum character length (default = 0)
     *
     * Ex:
     * {
     *     target: "#note-content",
     *     charLength: 500,
     *     contentLength: $(this).val().length,
     *     minLength: 0
     * }
     *
     * */
    var length = limit - currentLength;
    minLength = (typeof minLength !== "undefined") ? minLength : 0;
    var s = length === 1 ? "" : "s";
    $(target).text(length + " character" + s + " remaining");
    if (length == 0) {
        $(target).css("color", "red");
    } else if (currentLength < minLength) {
        $(target).css("color", "red");
    }
    else {
        $(target).css("color", "black");
    }
}

function regexUrlChecker(value) {
    /* Global regexUrlChecker
     *
     * Checks the value of a url link using regex with one of the following allowed protocols: http, https, ftp, git
     *
     * Parameters:
     * value: string of link url
     *
     * Returns: does value match regex object?
     * */
    var regex = /^(https?|s?ftp|git):\/\/(((([a-z]|\d|-|\.|_|~|[\u00A0-\uD7FF\uF900-\uFDCF\uFDF0-\uFFEF])|(%[\da-f]{2})|[!\$&'\(\)\*\+,;=]|:)*@)?(((\d|[1-9]\d|1\d\d|2[0-4]\d|25[0-5])\.(\d|[1-9]\d|1\d\d|2[0-4]\d|25[0-5])\.(\d|[1-9]\d|1\d\d|2[0-4]\d|25[0-5])\.(\d|[1-9]\d|1\d\d|2[0-4]\d|25[0-5]))|((([a-z]|\d|[\u00A0-\uD7FF\uF900-\uFDCF\uFDF0-\uFFEF])|(([a-z]|\d|[\u00A0-\uD7FF\uF900-\uFDCF\uFDF0-\uFFEF])([a-z]|\d|-|\.|_|~|[\u00A0-\uD7FF\uF900-\uFDCF\uFDF0-\uFFEF])*([a-z]|\d|[\u00A0-\uD7FF\uF900-\uFDCF\uFDF0-\uFFEF])))\.)+(([a-z]|[\u00A0-\uD7FF\uF900-\uFDCF\uFDF0-\uFFEF])|(([a-z]|[\u00A0-\uD7FF\uF900-\uFDCF\uFDF0-\uFFEF])([a-z]|\d|-|\.|_|~|[\u00A0-\uD7FF\uF900-\uFDCF\uFDF0-\uFFEF])*([a-z]|[\u00A0-\uD7FF\uF900-\uFDCF\uFDF0-\uFFEF])))\.?)(:\d*)?)(\/((([a-z]|\d|-|\.|_|~|[\u00A0-\uD7FF\uF900-\uFDCF\uFDF0-\uFFEF])|(%[\da-f]{2})|[!\$&'\(\)\*\+,;=]|:|@)+(\/(([a-z]|\d|-|\.|_|~|[\u00A0-\uD7FF\uF900-\uFDCF\uFDF0-\uFFEF])|(%[\da-f]{2})|[!\$&'\(\)\*\+,;=]|:|@)*)*)?)?(\?((([a-z]|\d|-|\.|_|~|[\u00A0-\uD7FF\uF900-\uFDCF\uFDF0-\uFFEF])|(%[\da-f]{2})|[!\$&'\(\)\*\+,;=]|:|@)|[\uE000-\uF8FF]|\/|\?)*)?(#((([a-z]|\d|-|\.|_|~|[\u00A0-\uD7FF\uF900-\uFDCF\uFDF0-\uFFEF])|(%[\da-f]{2})|[!\$&'\(\)\*\+,;=]|:|@)|\/|\?)*)?$/i;
    return regex.test(value);
}

/* jquery datepicker */

// An array of holiday dates to be disabled
var holiday_dates = null;

function notHolidayOrWeekend(date, forPicker) {
    /* Global notHolidayOrWeekend
     *
     * http://api.jqueryui.com/datepicker/#option-beforeShowDay
     *
     * WARNING:
     * --------
     * 'holiday_dates' must be set globally before calling this function.
     */
    if (typeof(forPicker) === "undefined") {
        forPicker = true;
    }
    var formattedDate = $.datepicker.formatDate("yy-mm-dd", date);
    var holiday_or_weekend = $.inArray(formattedDate, holiday_dates) !== -1 ||
        date.getDay() === 0 || date.getDay() === 6;
    // TODO: would be nice to display the name of the holiday (tooltip)
    return forPicker ? [!holiday_or_weekend] : !holiday_or_weekend;
}

function getRequestAgencyInstructions() {
    /* Global getAgencyInstructions
     *
     * ajax call to get additional information for the specified agency
     */
    var agencyEin = $("#request-agency").val();
    var requestInstructionsDiv = $("#request-agency-instructions");
    var requestInstructionsContentDiv = $("#request-agency-instructions-content");

    if (agencyEin !== "") {
        $.ajax({
            url: "/agency/feature/" + agencyEin + "/" + "specific_request_instructions",
            type: "GET",
            success: function (data) {
                if (data["specific_request_instructions"]["text"] !== "") {
                    requestInstructionsContentDiv.html("<p>" + data["specific_request_instructions"]["text"] + "</p>");
                    requestInstructionsDiv.show();
                }
                else {
                    requestInstructionsDiv.hide();
                }
            },
            error: function () {
                requestInstructionsDiv.hide();
            }
        });
    }
}

function toggleRequestAgencyInstructions(action) {
    /* Global toggleRequestAgencyInstructions
     *
     * determine whether or not to show agency instruction content
     */
    var el = $("#request-agency-instructions-toggle");
    var requestInstructionsContentDiv = $("#request-agency-instructions-content");
    var hideHtml = "<button type=\"button\" id=\"request-agency-instructions-btn\" class=\"btn btn-block btn-info\"><span class=\"glyphicon glyphicon-chevron-up\"></span>&nbsp;&nbsp;Hide Agency Instructions&nbsp;&nbsp;<span class=\"glyphicon glyphicon-chevron-up\"></span></button>";
    var showHtml = "<button type=\"button\" id=\"request-agency-instructions-btn\" class=\"btn btn-block btn-info\"><span class=\"glyphicon glyphicon-chevron-down\"></span>&nbsp;&nbsp;Show Agency Instructions&nbsp;&nbsp;<span class=\"glyphicon glyphicon-chevron-down\"></span></button>";

    if (action === "show") {
        el.html(hideHtml);
        requestInstructionsContentDiv.show();
    }
    else if (action === "hide") {
        el.html(showHtml);
        requestInstructionsContentDiv.hide();
    }
    else if (action === "default") {
        if (el.html() === showHtml) {
            el.html(hideHtml);
            requestInstructionsContentDiv.show();
        } else {
            el.html(showHtml);
            requestInstructionsContentDiv.hide();
        }
    }
}

// variables used to handle custom forms
var showMultipleRequestTypes = false; // determines if that agency's custom forms can be repeated
var repeatableCounter = {}; // tracks how many more repeatable options can be rendered
var maxRepeatable = {}; // tracks the maximum number of times each form can be repeated
var previousValues = []; // tracks the previous values of each request type dropdown
var currentValues = []; // tracks the current values of each request type dropdown
var customRequestFormCounter = 1; // tracks how many request type dropdowns have been rendered
var dismissTarget = ""; // tracks which dismiss button is being clicked
var customRequestFormData = {}; // tracks the data of custom forms that will be sent on submit
var formCategories = {}; // tracks what category each form belongs to
var categorized = false; // determines if selected agency has categorized forms
var currentCategory = ""; // tracks the current category that can be submitted for the selected agency
<<<<<<< HEAD
var originalFormNames = {}; // tracks the original text for a form option
=======
var minimumRequired = {}; // tracks the minimum amount of completed fields a custom request forms needs to be submitted
>>>>>>> 1ff6d794

function getCustomRequestForms(agencyEin) {
    /* exported getCustomRequestForms
     *
     * function to determine if custom request forms need to be shown on category or agency change
     */
    repeatableCounter = {};
    maxRepeatable = {};
    formCategories = {};
    currentCategory = "";
    customRequestFormCounter = 1;

    var selectedAgency = agencyEin;
    var customRequestPanelDiv = $("#custom-request-panel-" + customRequestFormCounter.toString());
    var customRequestFormsDivId = "#custom-request-forms-" + customRequestFormCounter.toString();
    var requestTypeId = "#request-type-" + customRequestFormCounter.toString();
    var customRequestFormId = "#custom-request-form-content-" + customRequestFormCounter.toString();
    var customRequestFormsDiv = $(customRequestFormsDivId);
    var requestType = $(requestTypeId);
    var customRequestFormContent = $(customRequestFormId);
    var customRequestFormAdditionalContent = $("#custom-request-form-additional-content");

    requestType.empty();
    customRequestFormContent.html("");
    customRequestFormContent.hide();
    customRequestFormAdditionalContent.hide();

    // ajax call to show request type drop down
    $.ajax({
        url: "/agency/feature/" + selectedAgency + "/" + "custom_request_forms",
        type: "GET",
        success: function (data) {
            if (data["custom_request_forms"]["enabled"] === true) {
                // ajax call to populate request type drop down with custom request form options
                $.ajax({
                    url: "/agency/api/v1.0/custom_request_forms/" + selectedAgency,
                    type: "GET",
                    success: function (data) {
                        if (data.length === 1) {
                            originalFormNames[data[0][0]] = data[0][1];
                            repeatableCounter[[data[0][0]]] = data[0][2];
                            maxRepeatable[[data[0][0]]] = data[0][2];
                            formCategories[[data[0][0]]] = data[0][3];
                            minimumRequired[[data[0][0]]] = data[0][4];
                            requestType.append(new Option(data[0][1], data[0][0]));
                            previousValues[0] = "";
                            currentValues[0] = "";
                            customRequestPanelDiv.show();
                            customRequestFormsDiv.show();
                            renderCustomRequestForm("1"); // render the form to the first custom request form content div
                            if (moreOptions()) {
                                customRequestFormAdditionalContent.show();
                            }
                        }
                        else {
                            requestType.append(new Option("", ""));
                            for (var i = 0; i < data.length; i++) {
                                originalFormNames[data[i][0]] = data[i][1];
                                repeatableCounter[data[i][0]] = data[i][2]; // set the keys to be the form id
                                maxRepeatable[[data[i][0]]] = data[i][2];
                                formCategories[data[i][0]] = data[i][3];
                                minimumRequired[data[i][0]] = data[i][4];
                                var option = new Option(data[i][1], data[i][0]);
                                requestType.append(option);
                            }
                            previousValues[0] = "";
                            currentValues[0] = "";

                            customRequestPanelDiv.show();
                            customRequestFormsDiv.show();
                        }
                        updateCustomRequestFormDropdowns();
                    }
                });
                // check if custom forms are repeatable
                if (data["custom_request_forms"]["multiple_request_types"] === true) {
                    showMultipleRequestTypes = true;
                }
                else {
                    showMultipleRequestTypes = false;
                }
            }
            else {
                customRequestPanelDiv.hide();
                customRequestFormsDiv.hide();
            }
            // determine if form options are categorized
            if (data["custom_request_forms"]["categorized"]) {
                categorized = true;
            }
            else {
                categorized = false;
            }
        },
        error: function () {
            customRequestPanelDiv.hide();
            customRequestFormsDiv.hide();
        }
    });
}

function populateDropdown(agencyEin) {
    /*
     * function to populate any empty request type dropdowns
     */
    var selectedAgency = agencyEin;
    var customRequestFormsDivId = "#custom-request-forms-" + customRequestFormCounter.toString();
    var customRequestFormsDiv = $(customRequestFormsDivId);
    var customRequestFormAdditionalContent = $("#custom-request-form-additional-content");

    $(".request-type").each(function () {
        if (this.length === 0) { // if this is an unpopulated dropdown
            var requestType = this;
            $.ajax({
                url: "/agency/api/v1.0/custom_request_forms/" + selectedAgency,
                type: "GET",
                success: function (data) {
                    if (data.length === 1) {
                        requestType.append(new Option(data[0][1], data[0][0]));
                        customRequestFormsDiv.show();
                        renderCustomRequestForm(customRequestFormCounter);
                        if (moreOptions()) {
                            customRequestFormAdditionalContent.show();
                        }
                    }
                    else {
                        requestType.append(new Option("", ""));
                        for (var i = 0; i < data.length; i++) {
                            var option = new Option(data[i][1], data[i][0]);
                            if (repeatableCounter[data[i][0]] === 0) {
                                // if all possible instances of the form have been rendered then disable the option
                                option.disabled = true;
                            }
                            requestType.append(option);
                        }
                    }
                    updateCustomRequestFormDropdowns();
                    if (categorized) {
                        disableOptions();
                    }
                }
            });
        }
    });
}

function updateCustomRequestFormDropdowns() {
    /*
     * Update the dropdowns to disable options where they are no longer repeatable.
     * Update the option text to show instance number of each form and how many more you can create.
     */
<<<<<<< HEAD
    // this section handles disabling options when they reach their repeatable limit
=======
>>>>>>> 1ff6d794
    $(".request-type").each(function () {
        var requestTypeOptions = "#" + this.id + " > option";
        $(requestTypeOptions).each(function () {
            if (repeatableCounter[this.value] === 0) {
                $(this).attr("disabled", "disabled");
            }
            else {
                $(this).removeAttr("disabled");
            }
        });
    });

    // this section dynamically updates the option text to show how many more times a form can be created
    var backwards = {}; // we will use this to count backwards from the number of form instances used until we reach 0
    var originalBackwards = {}; // this keeps track of original number of instances of each form before we started counting backwards

    // set the counters to have 0 for each form id
    for (var key in repeatableCounter) {
        backwards[key] = 0;
        originalBackwards[key] = 0;
    }
    // loop through currentValues and every time you see an instance of a form id, increment the counter
    for (var i = 0; i < currentValues.length; i++) {
        backwards[currentValues[i]]++;
        originalBackwards[currentValues[i]]++;
    }

    // now we have counters that tell us how many times a form id appears on screen

    // loop through each request type dropdown
    $(".request-type").each(function () {
        var requestTypeOptions = "#" + this.id + " > option";
        if (this.value !== "") { // if the dropdown is not exmpty execute this block
            $(requestTypeOptions).each(function () { // loop through each option in the dropdown
                if (this.text !== "") { // only update options that actually have text
                    var originalText = originalFormNames[this.value]; // get the actual form name
                    if (backwards[this.value] === 0) { // if there are no instances of the form keep the text at 0
                        $(this).text(originalText + " (" + (backwards[this.value]).toString() + " of " + maxRepeatable[this.value].toString() +  ")");
                    }
                    else { // use the following formula, maxRepeatable[this.value] - backwards[this.value] - repeatableCounter[this.value] + 1 to calculate what instance number is currently being processed
                        $(this).text(originalText + " (" + (maxRepeatable[this.value] - backwards[this.value] - repeatableCounter[this.value] + 1).toString() + " of " + maxRepeatable[this.value].toString() +  ")");
                    }
                    if (backwards[this.value] > 1) { // update the backwards counter for the next time you see the same form selected in another dropdown
                        backwards[this.value]--;
                    }
                }
            });
        }
        else { // if the dropdown is empty execute this block because we have to skip this when counting backwards
            $(requestTypeOptions).each(function () {
                if (this.text !== "") {
                    // if we see a dropdown with no value selected then we will use the original instance counter number to prepare for when an option is actually selected
                    var originalText = originalFormNames[this.value];
                    $(this).text(originalText + " (" + (originalBackwards[this.value]).toString() + " of " + maxRepeatable[this.value].toString() +  ")");
                }
            });
        }
    });
}

function disableOptions() {
    /*
     * Update the dropdowns to disable all options that don't belong to the current category
     */
    $(".request-type").each(function () {
        var requestTypeOptions = "#" + this.id + " > option";
        $(requestTypeOptions).each(function () {
            if (formCategories[this.value] !== currentCategory && this.value !== "") {
                $(this).attr("disabled", "disabled");
            }
        });
    });
}

function renderCustomRequestForm(target) {
    /*
     * function to render custom form fields based on their field definitions.
     * target is the instance number of divs that the form will be rendered to
     */
    var requestTypeId = "#request-type-" + target;
    var requestType = $(requestTypeId);
    var formId = $(requestType).val();
    var agencyEin = $("#request-agency").val();
    var customRequestFormId = "#custom-request-form-content-" + target;
    var customRequestFormContent = $(customRequestFormId);
    var customRequestFormAdditionalContent = $("#custom-request-form-additional-content");

    if (formId !== "") {
        $.ajax({
            url: "/agency/api/v1.0/custom_request_form_fields",
            type: "GET",
            data: {
                form_id: formId,
                agency_ein: agencyEin,
                repeatable_counter: JSON.stringify(repeatableCounter)
            },
            success: function (data) {
                // update the values in the tracking variables
                currentValues[target - 1] = formId;

                detectChange(); // determine which request type dropdown was changed

                customRequestFormContent.html(data);
                previousValues[target - 1] = formId;
                updateCustomRequestFormDropdowns();
                if (categorized) {
                    currentCategory = formCategories[formId];
                    disableOptions();
                }

                try {
                    // render datepicker plugins
                    $(".custom-request-form-datepicker").datepicker({
                        dateFormat: "mm/dd/yy",
                        maxDate: 0
                    }).keydown(function (e) {
                        // prevent keyboard input except for tab
                        if (e.keyCode !== 8 &&
                            e.keyCode !== 9 &&
                            e.keyCode !== 37 &&
                            e.keyCode !== 39 &&
                            e.keyCode !== 48 &&
                            e.keyCode !== 49 &&
                            e.keyCode !== 50 &&
                            e.keyCode !== 51 &&
                            e.keyCode !== 52 &&
                            e.keyCode !== 53 &&
                            e.keyCode !== 54 &&
                            e.keyCode !== 55 &&
                            e.keyCode !== 56 &&
                            e.keyCode !== 57 &&
                            e.keyCode !== 191)
                            e.preventDefault();
                    });
                }
                catch (err) {
                    // if one of the forms doesn't have a date field it will throw an error when you try to render it
                    // TODO: find a better way to handle this error
                }

                try {
                    // render timepicker plugins
                    $(".timepicker").timepicker({
                        timeFormat: "h:mm p",
                        interval: 1,
                        minTime: "12:00am",
                        maxTime: "11:59pm",
                        startTime: "12:00am",
                        dynamic: false,
                        dropdown: true,
                        scrollbar: true
                    }).keydown(function (e) {
                        // prevent keyboard input except for allowed keys
                        if (e.keyCode !== 8 &&
                            e.keyCode !== 9 &&
                            e.keyCode !== 37 &&
                            e.keyCode !== 39 &&
                            e.keyCode !== 48 &&
                            e.keyCode !== 49 &&
                            e.keyCode !== 50 &&
                            e.keyCode !== 51 &&
                            e.keyCode !== 52 &&
                            e.keyCode !== 53 &&
                            e.keyCode !== 54 &&
                            e.keyCode !== 55 &&
                            e.keyCode !== 56 &&
                            e.keyCode !== 57 &&
                            e.keyCode !== 16 &&
                            e.keyCode !== 65 &&
                            e.keyCode !== 77 &&
                            e.keyCode !== 80 &&
                            e.keyCode !== 186)
                            e.preventDefault();
                    });

                }
                catch (err) {
                    // if one of the forms doesn't have a time field it will throw an error when you try to render it
                    // TODO: find a better way to handle this error
                }

                // Do not reset on click
                $(".select-multiple").find("option").mousedown(function (e) {
                    e.preventDefault();
                    $(".select-multiple").focus();
                    $(this).prop("selected", !$(this).prop("selected"));
                    return false;
                });

                customRequestFormContent.show();
                // check to show add new request information button
                if (showMultipleRequestTypes === true) {
                    // check if repeatable counter still has options
                    if (moreOptions()) {
                        customRequestFormAdditionalContent.show();
                    }
                    else {
                        customRequestFormAdditionalContent.hide();
                    }
                }
                else {
                    customRequestFormAdditionalContent.hide();
                }
            }
        });
    }
    else {
        customRequestFormContent.html("");
        customRequestFormContent.hide();
        customRequestFormAdditionalContent.hide();

        // update the values in the tracking variables
        currentValues[target - 1] = "";

        detectChange();

        previousValues[target - 1] = "";
        updateCustomRequestFormDropdowns();
    }
}

function moreOptions() {
    /*
     * Determine if there are still forms that can be repeated in the request.
     * Return true if there is at least one form that can be rendered.
     * Return false if all options have been rendered already.
     */
    for (var key in repeatableCounter) {
        if (repeatableCounter[key] !== 0) return true;
    }
    return false;
}

function detectChange() {
    /*
     * Detects which request type dropdown was changed and updates the repeatable counter accordingly
     */
    for (var i = 0; i < currentValues.length; i++) {
        if (currentValues[i] !== previousValues[i]) {
            if (previousValues[i] !== "") {
                repeatableCounter[previousValues[i]] = repeatableCounter[previousValues[i]] + 1;
            }

            if (currentValues[i] !== "") {
                repeatableCounter[currentValues[i]] = repeatableCounter[currentValues[i]] - 1;
            }
        }
    }
}

function handlePanelDismiss() {
    /*
     * handle the dismissal of a custom request panel. Target is the data target of the dismiss button
     */
    // +1 to repeatable counter and reset previousValues/currentValues array
    var targetId = dismissTarget.replace("#panel-dismiss-button-", "");
    var panelId = dismissTarget.replace("#panel-dismiss-button-", "#custom-request-panel-");
    if (currentValues[targetId - 1] !== "") {
        repeatableCounter[currentValues[targetId - 1]] = repeatableCounter[currentValues[targetId - 1]] + 1;
        previousValues[targetId - 1] = "";
        currentValues[targetId - 1] = "";
    }
    updateCustomRequestFormDropdowns();

    // show additional content button if repeatable counter has more options and it is the last one
    if (targetId === customRequestFormCounter.toString()) {
        if (moreOptions()) {
            $("#custom-request-form-additional-content").show();
        }
    }

    // remove custom request panel div
    $(panelId).remove();
}

function processCustomRequestFormData() {
    /*
     * Process the custom request form data into a JSON to be passed back on submit
     */
    var formNumber = 1;
    var fieldNumber = 1;
    var invalidForms = [];
    for (var i = 0; i < currentValues.length; i++) {
        if (currentValues[i] !== "") {
            var target = (i + 1).toString();
            var formKey = "form_";
            var fieldKey = "field_";
            var formName = $("#request-type-" + target + " option:selected").text();
            var previousRadioId = "";
            var completedFields = 0;

            // add leading zero to forms less than 10 so they can be properly sorted
            if (formNumber < 10) {
                formKey = formKey + "0" + formNumber;
            }
            else {
                formKey = formKey + formNumber;
            }

            customRequestFormData[formKey] = {};
            customRequestFormData[formKey]["form_name"] = formName;
            customRequestFormData[formKey]["form_fields"] = {};

            // loop through each form field to get the value
            $("#custom-request-form-content-" + target + " > .custom-request-form-field > .custom-request-form-data").each(function () {
                var fieldName = $("label[for='" + this.id + "']").html();
                // add leading zero to fields less than 10 so they can be properly sorted
                if (fieldNumber < 10) {
                    fieldKey = fieldKey + "0" + fieldNumber;
                }
                else {
                    fieldKey = fieldKey + fieldNumber;
                }
                customRequestFormData[formKey]["form_fields"][fieldKey] = {};
                customRequestFormData[formKey]["form_fields"][fieldKey]["field_name"] = fieldName;

                if ($("#" + this.id).prop("multiple") === true) {
                    var selectMultipleId = "#" + this.id;
                    customRequestFormData[formKey]["form_fields"][fieldKey]["field_value"] = $(selectMultipleId).val();
                    if ($(selectMultipleId).val() !== null) {
                        completedFields++;
                    }

                }
                else if ($("#" + this.id).is(":radio") === true) {
                    // since all radio inputs have the same id only take the value of the first one to avoid duplicates
                    var radioValue = $("input[name='" + this.id + "']:checked").val();
                    if (this.id !== previousRadioId) {
                        customRequestFormData[formKey]["form_fields"][fieldKey]["field_value"] = radioValue;
                        if (radioValue != null) {
                            completedFields++;
                        }
                    }
                    else {
                        fieldNumber--;
                    }
                    previousRadioId = this.id;
                }
                else {
                    customRequestFormData[formKey]["form_fields"][fieldKey]["field_value"] = this.value;
                    if (this.value !== "") {
                        completedFields++;
                    }
                }
                fieldNumber++;
                fieldKey = "field_";
            });
            if (completedFields < minimumRequired[currentValues[i]]) {
                var invalidFormContent = "#custom-request-form-content-" + target;
                var invalidForm = "#custom-request-forms-" + target;
                var invalidFormErrorDiv = invalidForm + "-error-div";
                if (minimumRequired[currentValues[i]] > 1) {
                    $(invalidFormContent).prepend("<div class='alert alert-danger remove-on-resubmit' id='" + invalidFormErrorDiv + "'>You need to fill in at least " + minimumRequired[currentValues[i]] + " fields to submit this form.</div>");
                } else {
                    $(invalidFormContent).prepend("<div class='alert alert-danger remove-on-resubmit' id='" + invalidFormErrorDiv + "'>You need to fill in at least " + minimumRequired[currentValues[i]] + " field to submit this form.</div>");
                }
                invalidForms.push(invalidForm);
            }

            completedFields = 0;
            formNumber++;
            fieldNumber = 1;
        }
    }
    $("#custom-request-forms-data").val(JSON.stringify(customRequestFormData));
    return invalidForms;
}<|MERGE_RESOLUTION|>--- conflicted
+++ resolved
@@ -156,11 +156,8 @@
 var formCategories = {}; // tracks what category each form belongs to
 var categorized = false; // determines if selected agency has categorized forms
 var currentCategory = ""; // tracks the current category that can be submitted for the selected agency
-<<<<<<< HEAD
 var originalFormNames = {}; // tracks the original text for a form option
-=======
 var minimumRequired = {}; // tracks the minimum amount of completed fields a custom request forms needs to be submitted
->>>>>>> 1ff6d794
 
 function getCustomRequestForms(agencyEin) {
     /* exported getCustomRequestForms
@@ -312,10 +309,7 @@
      * Update the dropdowns to disable options where they are no longer repeatable.
      * Update the option text to show instance number of each form and how many more you can create.
      */
-<<<<<<< HEAD
     // this section handles disabling options when they reach their repeatable limit
-=======
->>>>>>> 1ff6d794
     $(".request-type").each(function () {
         var requestTypeOptions = "#" + this.id + " > option";
         $(requestTypeOptions).each(function () {
