"use strict";

// Don't cache ajax requests
$.ajaxSetup({cache: false});

$(function () {
    $("[data-toggle='popover']").popover();
});

$(function () {
    $(".disable-enter-submit").keypress(function (e) {
        if (e.keyCode == '13') {
            e.preventDefault();
        }
    });
});

function characterCounter(target, limit, currentLength, minLength) {
    /* Global character counter
     *
     * Parameters:
     * - target: string of target selector
     * - limit: integer of maximum character length
     * - currentLength: integer value of keyed in content
     * - minLength: integer of minimum character length (default = 0)
     *
     * Ex:
     * {
     *     target: "#note-content",
     *     charLength: 500,
     *     contentLength: $(this).val().length,
     *     minLength: 0
     * }
     *
     * */
    var length = limit - currentLength;
    minLength = (typeof minLength !== 'undefined') ? minLength : 0;
    var s = length === 1 ? "" : "s";
    $(target).text(length + " character" + s + " remaining");
    if (length == 0) {
        $(target).css("color", "red");
    } else if (currentLength < minLength) {
        $(target).css("color", "red");
    }
    else {
        $(target).css("color", "black");
    }
}

function regexUrlChecker(value) {
    /* Checks the value of a url link using regex with one of the following allowed protocols: http, https, ftp, git
     *
     * Parameters:
     * value: string of link url
     *
     * Returns: does value match regex object?
     * */
    var regex = /^(https?|s?ftp|git):\/\/(((([a-z]|\d|-|\.|_|~|[\u00A0-\uD7FF\uF900-\uFDCF\uFDF0-\uFFEF])|(%[\da-f]{2})|[!\$&'\(\)\*\+,;=]|:)*@)?(((\d|[1-9]\d|1\d\d|2[0-4]\d|25[0-5])\.(\d|[1-9]\d|1\d\d|2[0-4]\d|25[0-5])\.(\d|[1-9]\d|1\d\d|2[0-4]\d|25[0-5])\.(\d|[1-9]\d|1\d\d|2[0-4]\d|25[0-5]))|((([a-z]|\d|[\u00A0-\uD7FF\uF900-\uFDCF\uFDF0-\uFFEF])|(([a-z]|\d|[\u00A0-\uD7FF\uF900-\uFDCF\uFDF0-\uFFEF])([a-z]|\d|-|\.|_|~|[\u00A0-\uD7FF\uF900-\uFDCF\uFDF0-\uFFEF])*([a-z]|\d|[\u00A0-\uD7FF\uF900-\uFDCF\uFDF0-\uFFEF])))\.)+(([a-z]|[\u00A0-\uD7FF\uF900-\uFDCF\uFDF0-\uFFEF])|(([a-z]|[\u00A0-\uD7FF\uF900-\uFDCF\uFDF0-\uFFEF])([a-z]|\d|-|\.|_|~|[\u00A0-\uD7FF\uF900-\uFDCF\uFDF0-\uFFEF])*([a-z]|[\u00A0-\uD7FF\uF900-\uFDCF\uFDF0-\uFFEF])))\.?)(:\d*)?)(\/((([a-z]|\d|-|\.|_|~|[\u00A0-\uD7FF\uF900-\uFDCF\uFDF0-\uFFEF])|(%[\da-f]{2})|[!\$&'\(\)\*\+,;=]|:|@)+(\/(([a-z]|\d|-|\.|_|~|[\u00A0-\uD7FF\uF900-\uFDCF\uFDF0-\uFFEF])|(%[\da-f]{2})|[!\$&'\(\)\*\+,;=]|:|@)*)*)?)?(\?((([a-z]|\d|-|\.|_|~|[\u00A0-\uD7FF\uF900-\uFDCF\uFDF0-\uFFEF])|(%[\da-f]{2})|[!\$&'\(\)\*\+,;=]|:|@)|[\uE000-\uF8FF]|\/|\?)*)?(#((([a-z]|\d|-|\.|_|~|[\u00A0-\uD7FF\uF900-\uFDCF\uFDF0-\uFFEF])|(%[\da-f]{2})|[!\$&'\(\)\*\+,;=]|:|@)|\/|\?)*)?$/i;
    return regex.test(value);
}

/* jquery datepicker */

// An array of holiday dates to be disabled
var holiday_dates = null;

function notHolidayOrWeekend(date, forPicker) {
    /*
     * http://api.jqueryui.com/datepicker/#option-beforeShowDay
     *
     * WARNING:
     * --------
     * 'holiday_dates' must be set globally before calling this function.
     */
    if (typeof(forPicker) === "undefined") {
        forPicker = true;
    }
    var formattedDate = $.datepicker.formatDate('yy-mm-dd', date);
    var holiday_or_weekend = $.inArray(formattedDate, holiday_dates) !== -1 ||
        date.getDay() === 0 || date.getDay() === 6;
    // TODO: would be nice to display the name of the holiday (tooltip)
    return forPicker ? [!holiday_or_weekend] : !holiday_or_weekend;
}

<<<<<<< HEAD

function getRequestAgencyInstructions() {
    /*
     * ajax call to get additional information for the specified agency
     */

    var agencyEin = $("#request-agency").val();
    var requestInstructionsDiv = $("#request-agency-instructions");
    var requestInstructionsContentDiv = $("#request-agency-instructions-content");

    if (agencyEin !== "") {
        $.ajax({
            url: "/agency/feature/" + agencyEin + "/" + "specific_request_instructions",
            type: "GET",
            success: function (data) {
                if (data["specific_request_instructions"]["text"] !== "") {
                    requestInstructionsContentDiv.html("<p>" + data["specific_request_instructions"]["text"] + "</p>");
                    requestInstructionsDiv.show();
                }
                else {
                    requestInstructionsDiv.hide();
                }
            },
            error: function () {
                requestInstructionsDiv.hide();
            }
        });
    }
}

function toggleRequestAgencyInstructions(action) {
    /*
     * determine whether or not to show agency instruction content
     */
    var el = $("#request-agency-instructions-toggle");
    var requestInstructionsContentDiv = $("#request-agency-instructions-content");
    var hideHtml = "<button type=\"button\" id=\"request-agency-instructions-btn\" class=\"btn btn-block btn-info\"><span class=\"glyphicon glyphicon-chevron-up\"></span>&nbsp;&nbsp;Hide Agency Instructions&nbsp;&nbsp;<span class=\"glyphicon glyphicon-chevron-up\"></span></button>";
    var showHtml = "<button type=\"button\" id=\"request-agency-instructions-btn\" class=\"btn btn-block btn-info\"><span class=\"glyphicon glyphicon-chevron-down\"></span>&nbsp;&nbsp;Show Agency Instructions&nbsp;&nbsp;<span class=\"glyphicon glyphicon-chevron-down\"></span></button>";

    if (action === "show") {
        el.html(hideHtml);
        requestInstructionsContentDiv.show();
    }
    else if (action === "hide") {
        el.html(showHtml);
        requestInstructionsContentDiv.hide();
    }
    else if (action === "default") {
        if (el.html() === showHtml) {
            el.html(hideHtml);
            requestInstructionsContentDiv.show();
        } else {
            el.html(showHtml);
            requestInstructionsContentDiv.hide();
        }
    }
=======
// function to determine if custom request forms need to be shown on category or agency change
function getCustomRequestForms(agencyEin) {
    var selectedAgency = agencyEin;
    var customRequestFormsDiv = $("#custom-request-forms");
    var requestType = $("#request-type");

    // ajax call to show request type drop down
    requestType.empty();
    $.ajax({
        url: "/agency/feature/" + selectedAgency + "/" + "custom_request_forms",
        type: "GET",
        success: function (data) {
            if (data["custom_request_forms"] === true) {
                customRequestFormsDiv.show();
                // ajax call to populate request type drop down with custom request form options
                $.ajax({
                    url: "/agency/api/v1.0/custom_request_forms/" + selectedAgency,
                    type: "GET",
                    success: function (data) {
                        requestType.append(new Option("", ""));
                        for (var i = 0; i < data.length; i++) {
                            requestType.append(new Option(data[i][1], data[i][0]));
                        }
                    }
                });
            }
            else {
                customRequestFormsDiv.hide();
            }
        },
        error: function () {
            customRequestFormsDiv.hide();
        }
    });
>>>>>>> 2ac0debe
}<|MERGE_RESOLUTION|>--- conflicted
+++ resolved
@@ -82,8 +82,6 @@
     return forPicker ? [!holiday_or_weekend] : !holiday_or_weekend;
 }
 
-<<<<<<< HEAD
-
 function getRequestAgencyInstructions() {
     /*
      * ajax call to get additional information for the specified agency
@@ -139,7 +137,8 @@
             requestInstructionsContentDiv.hide();
         }
     }
-=======
+}
+
 // function to determine if custom request forms need to be shown on category or agency change
 function getCustomRequestForms(agencyEin) {
     var selectedAgency = agencyEin;
@@ -174,5 +173,4 @@
             customRequestFormsDiv.hide();
         }
     });
->>>>>>> 2ac0debe
 }