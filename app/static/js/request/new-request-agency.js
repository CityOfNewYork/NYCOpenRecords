/**
 * Created by atan on 9/14/16.
 */

"use strict";

$(document).ready(function () {

    $("input[name='tz-name']").val(jstz.determine().name());


    // Prevent user from entering a non numeric value into phone and fax field
    $('#phone').keypress(function (key) {
        if (key.charCode != 0) {
            if (key.charCode < 48 || key.charCode > 57) {
                key.preventDefault();
            }
        }
    });
    $('#fax').keypress(function (key) {
        if (key.charCode != 0) {
            if (key.charCode < 48 || key.charCode > 57) {
                key.preventDefault();
            }
        }
    });

    // ajax call to get additional information for the specified agency
    var selectedAgency = $("#request-agency").val();
    var requestInstructionsDiv = $("#request-agency-instructions");
    var requestInstructionsContentDiv = $("#request-agency-instructions-content");
    $.ajax({
        url: "/agency/feature/" + selectedAgency + "/" + "specific_request_instructions",
        type: "GET",
        success: function (data) {
            if (data["specific_request_instructions"]["text"] !== "") {
                requestInstructionsContentDiv.html("<p>" + data["specific_request_instructions"]["text"] + "</p>");
                requestInstructionsDiv.show();
            }
            else {
                requestInstructionsDiv.hide();
            }
        },
        error: function () {
            requestInstructionsDiv.hide();
        }

    });

    $("#request-agency-instructions-toggle").click(function () {
        var el = $("#request-agency-instructions-toggle");
        var requestInstructionsContentDiv = $("#request-agency-instructions-content");
        var hideHtml = "<button type=\"button\" id=\"request-agency-instructions-btn\" class=\"btn btn-block btn-info\"><span class=\"glyphicon glyphicon-chevron-up\"></span>&nbsp;&nbsp;Hide Agency Instructions&nbsp;&nbsp;<span class=\"glyphicon glyphicon-chevron-up\"></span></button>";
        var showHtml = "<button type=\"button\" id=\"request-agency-instructions-btn\" class=\"btn btn-block btn-info\"><span class=\"glyphicon glyphicon-chevron-down\"></span>&nbsp;&nbsp;Show Agency Instructions&nbsp;&nbsp;<span class=\"glyphicon glyphicon-chevron-down\"></span></button>";
        if (el.html() === showHtml) {
            el.html(hideHtml);
            requestInstructionsContentDiv.show();
        } else {
            el.html(showHtml);
            requestInstructionsContentDiv.hide();
        }
    });

    // javascript to add tooltip popovers when selecting the title and description
    $('#request-title').attr({
        'data-placement': "top",
        'data-trigger': "hover focus",
        'data-toggle': "popover",
        'data-content': "Public Advocate Emails from 2015",
        title: "Example Title"
    });
    $('#request-title').popover();
    // $('#request-title').click(function(){
    //     $('#request-title').popover('show');
    // });

    $('#request-description').attr({
        'data-placement': "top",
        'data-trigger': "hover focus",
        'data-toggle': "popover",
        'data-content': "Topic: Public Advocate Emails from 2015. Emails that mention bike lanes or bicycle lanes from the Public Advocate's Office between July 27, 2015 and September 10, 2015.",
        title: "Example Request"
    });
    $('#request-description').click(function () {
        $('#request-description').popover('show');
    });
    $('#request-description').popover();
    // $('#request-description').click(function(){
    //     $('#request-description').popover('show');
    // });

    // jQuery mask plugin to format fields
    $('#phone').mask("(999) 999-9999");
    $('#fax').mask("(999) 999-9999");
    $('#zipcode').mask("99999");

    // Datepicker for date request was received when creating a new request
    $(".dtpick").datepicker({
        dateFormat: "mm/dd/yy",
        maxDate: 0
    }).keydown(function (e) {
        // prevent keyboard input except for tab
        if (e.keyCode !== 9)
            e.preventDefault();
    });

    // Loop through required fields and apply a data-parsley-required attribute to them
    var required_fields = ['request-title', 'request-description', 'first-name', 'last-name', 'email',
        'phone', 'fax', 'address-line-1', 'method-received', 'request-date', 'city', 'zipcode'];
    for (var i = 0; i < required_fields.length; i++) {
        $('#' + required_fields[i]).attr('data-parsley-required', '');
    }

    // Apply parsley validation styles to the input forms for a new request.
    $('#request-title').attr('data-parsley-maxlength', 90);
    $('#request-description').attr('data-parsley-maxlength', 5000);
    $('#first-name').attr("data-parsely-maxlength", 32);
    $('#last-name').attr("data-parsely-maxlength", 64);
    $("#email").attr("data-parsley-maxlength", 254);
    $("#user-title").attr("data-parsley-maxlength", 64);
    $("#user-organization").attr("data-parsley-maxlength", 128);
    $('#phone').attr('data-parsley-length', '[14,14]');
    $('#fax').attr('data-parsley-length', '[14,14]');
    $('#zipcode').attr('data-parsley-length', '[5,5]');

    // Custom Validation Messages
    $('#fax').attr('data-parsley-length-message', 'The fax number must be 10 digits.');
    $('#phone').attr('data-parsley-length-message', 'The phone number must be 10 digits.');
    $('#zipcode').attr('data-parsley-length-message', 'The Zipcode must be 5 digits.');

    // Disable default error messages for email,phone,fax,address so custom one can be used instead.
    $('#phone').attr('data-parsley-required-message', '');
    $('#fax').attr('data-parsley-required-message', '');
    $('#address-line-1').attr('data-parsley-required-message', '');
    $('#city').attr('data-parsley-required-message', '');
    $('#email').attr('data-parsley-required-message', '');
    $('#zipcode').attr('data-parsley-required-message', '');

    // Limit the size of the file upload to 20 Mb. Second parameter is number of Mb's.
    $('#request-file').attr('data-parsley-max-file-size', "20");

    // Specify container for file input parsley error message
    $('#request-file').attr("data-parsley-errors-container", ".file-error");

    // Set name of the file to the text of filename div if file exists
    $("#request-file").change(function () {
        var file = this.files[0];
        var isChrome = window.chrome;

        if (file) {
            $("#filename").text((this.files[0].name));
        }
        // Cancel is clicked on upload window
        else {
            // If browser is chrome, reset filename text
            if (isChrome) {
                $("#filename").text("");
            }
        }
    });

    // Clear the file from input and the name from filename div
    $("#clear-file").click(function () {
        if ($(".file-error").is(":visible")) {
            $(".file-error").hide();
        }
        $("#request-file").val("");
        $("#filename").text("");
    });

    // Contact information validation
    $('#email').attr('data-parsley-type', 'email');
    // Checks that at least one form of contact was filled out in addition to the rest of the form.
    $('#request-form').parsley().on('form:validate', function () {
        // Re-apply validators to fields in the event that they were removed from previous validation requests.
        for (var i = 0; i < required_fields.length; i++) {
            $('#' + required_fields[i]).attr('data-parsley-required', '');
        }
        // If address is filled out then make sure the city, state, and zipcode are filled.
        if ($('#address-line-1').parsley().isValid()) {
            $('#city').attr('data-parsley-required', '');
            $('#state').attr('data-parsley-required', '');
            $('#zipcode').attr('data-parsley-required', '');
        }
        // Checks that at least one of the contact information fields is filled in addition to the rest of the form
        if ($('#email').parsley().isValid() ||
            $('#phone').parsley().isValid() ||
            $('#fax').parsley().isValid() ||
            ($('#address-line-1').parsley().isValid() && $('#state').parsley().isValid() && $('#zipcode').parsley().isValid() && $('#city').parsley().isValid())
        ) {
            // If at least one of the fields are validated then remove required from the rest of the contact fields that aren't being filled out
            $('#city').removeAttr('data-parsley-required');
            $('#state').removeAttr('data-parsley-required');
            $('#zipcode').removeAttr('data-parsley-required');
            $('#phone').removeAttr('data-parsley-required');
            $('#fax').removeAttr('data-parsley-required');
            $('#address-line-1').removeAttr('data-parsley-required');
            $('#email').removeAttr('data-parsley-required');
        }
        else {
            // If none of the fields are valid then produce an error message and apply required fields.
            $('.contact-form-error-message').html("*At least one of the following must be filled out: Email, Phone, Fax, and/or Address (with City, State, and Zipcode)");
            $('#fax').attr('data-parsley-required', '');
            $('#phone').attr('data-parsley-required', '');
            $('#address-line-1').attr('data-parsley-required', '');
            $('#email').attr('data-parsley-required', '');
        }

        if ($("#request-file").parsley().isValid() === false) {
            $(".file-error").show();
        }
        else {
            $(".file-error").hide();
        }

        // Scroll to input label if parsley validation fails
        if ($("#request-title").parsley().isValid() === false) {
            $(window).scrollTop($(".title-label").offset().top);
        }
        else if ($("#request-description").parsley().isValid() === false) {
            $(window).scrollTop($(".description-label").offset().top);
        }
        else if ($("#request-file").parsley().isValid() === false) {
            $(".file-error").show();
            $(window).scrollTop($("#upload-control").offset().top);
        }
        else if ($("#method-received").parsley().isValid() === false) {
            $(window).scrollTop($(".format-label").offset().top);
        }
        else if ($("#first-name").parsley().isValid() === false) {
            $(window).scrollTop($(".first-name-label").offset().top);
        }
        else if ($("#last-name").parsley().isValid() === false) {
            $(window).scrollTop($(".last-name-label").offset().top);
        }
        else if ($("#email").parsley().isValid() === false) {
            $(window).scrollTop($(".email-label").offset().top);
        }
    });

    // Clear error messages for form.request_file on submit ...
    $('#submit').click(function () {
        $('.upload-error').remove();
    });
    // ... or on input change for request_file
    $('#request-file').change(function () {
        $('.upload-error').remove();
    });

    // Disable submit button on form submission
    $('#request-form').submit(function () {
        // Prevent multiple submissions
<<<<<<< HEAD
        $(this).submit(function () {
=======
        $(this).submit(function() {
>>>>>>> 1ab3ce56
            return false;
        });
        $('#submit').hide();
        $('#processing-submission').show()
    });

    // Character count for creating a new request
    $('#request-title').keyup(function () {
        characterCounter("#title-character-count", 90, $(this).val().length)
    });

    $('#request-description').keyup(function () {
        characterCounter("#description-character-count", 5000, $(this).val().length)
    });

    $('#first-name').keyup(function () {
        characterCounter("#first-name-character-count", 32, $(this).val().length)
    });

    $('#last-name').keyup(function () {
        characterCounter("#last-name-character-count", 64, $(this).val().length)
    });

    $("#user-title").keyup(function () {
        characterCounter("#user-title-character-count", 64, $(this).val().length)
    });

    $("#user-organization").keyup(function () {
        characterCounter("#organization-character-count", 128, $(this).val().length)
    });

});<|MERGE_RESOLUTION|>--- conflicted
+++ resolved
@@ -250,11 +250,7 @@
     // Disable submit button on form submission
     $('#request-form').submit(function () {
         // Prevent multiple submissions
-<<<<<<< HEAD
-        $(this).submit(function () {
-=======
         $(this).submit(function() {
->>>>>>> 1ab3ce56
             return false;
         });
         $('#submit').hide();
