--- conflicted
+++ resolved
@@ -1,7 +1,3 @@
-<<<<<<< HEAD
-.nyc-footer{
-    /*height:50px;*/
-=======
 body {
 	height:auto;
 	top:auto;
@@ -9,7 +5,6 @@
 
 .nycidm-header .small-nyc-logo{
 	top:0px;
->>>>>>> 8b160c26
 }
 
 .input-block-level
@@ -33,12 +28,7 @@
 
 .wrapper
 {
-<<<<<<< HEAD
-    /*margin-bottom: -10rem;*/
-    min-height:100%;
-=======
 	min-height:100%;
->>>>>>> 8b160c26
     max-width:calc(940px + 20px);
     margin-left:auto;
     margin-right:auto;
@@ -51,19 +41,18 @@
     {
         max-width:724px
     }
+
 }
 
 @media (max-width: 767px) {
+	#google_translate_element{
+		display:none;
+	}
     .wrapper
     {
         padding-left:20px;
         padding-right:20px;
-<<<<<<< HEAD
-        /*margin-bottom:-27rem*/
-    }
-=======
 	}
->>>>>>> 8b160c26
 }
 .wrapper input,.wrapper select,.wrapper textarea
 {
@@ -104,3 +93,50 @@
 	/*color: indianred;*/
 	color: #e74c3c;
 }
+
+footer .form-search .input-search{
+	height:32px;
+	font-size:16px;
+}
+
+#google_translate_element{
+	padding-top: 4rem;
+	padding-left: 4rem;
+}
+
+.goog-te-gadget-icon{ display:none; }
+.goog-te-menu-value{ display:none; }
+.goog-te-menu-value2{
+	text-decoration: none;
+    color: #0000cc;
+    white-space: nowrap;
+    margin-left: 4px;
+    margin-right: 4px;
+	border: none;
+}
+.goog-te-gadget-simple{
+	background-color: #fff;
+    border:none;
+    font-size: 10pt;
+    display: inline-block;
+    padding-top: 1px;
+    padding-bottom: 2px;
+    cursor: pointer;
+    zoom: 1;
+}
+
+.row{
+	width:100%;
+	margin-left: 0px;
+}
+
+.translate-text{
+	padding-right:5px;
+	font-size:14px;
+	font-weight:bold;
+	color:#666;
+}
+
+footer{
+	font-size:16px;
+}