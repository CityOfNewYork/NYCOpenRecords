--- conflicted
+++ resolved
@@ -164,13 +164,12 @@
     outline: 2px solid transparent;
 }
 
-<<<<<<< HEAD
 .help-text {
     margin-bottom: 0;
-=======
+}
+
 .parsley-maxFileSize {
     font-size: 14px;
     color: #df0000;
     padding-bottom: 10px;
->>>>>>> 16e6336a
 }