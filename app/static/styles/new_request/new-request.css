--- conflicted
+++ resolved
@@ -213,10 +213,6 @@
 
 .popover{
     max-width: 100%;
-<<<<<<< HEAD
-    width: 300px;
-=======
->>>>>>> 5cf891b7
 }
 
 #request-form{
