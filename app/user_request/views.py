--- conflicted
+++ resolved
@@ -13,10 +13,7 @@
     url_for,
     abort
 )
-<<<<<<< HEAD
-=======
 from app.lib.utils import UserRequestError
->>>>>>> 521ddaee
 from app.constants import permission
 from flask_login import current_user
 
@@ -132,11 +129,7 @@
     """
     agency_ein = Requests.query.filter_by(id=request_id).one().agency.ein
     if current_user.is_agency and current_user.is_super or (
-<<<<<<< HEAD
-            current_user.is_agency_active and current_user.is_agency_admin and current_user.agency_ein == agency_ein):
-=======
                     current_user.is_agency_active and current_user.is_agency_admin and current_user.agency_ein == agency_ein):
->>>>>>> 521ddaee
         user_data = flask_request.form
 
         required_fields = ['user',
