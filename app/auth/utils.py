--- conflicted
+++ resolved
@@ -9,11 +9,7 @@
 from app.constants import (
     AGENCY_USER
 )
-<<<<<<< HEAD
-from app.db_utils import create_object, update_object
-=======
 from app.lib.db_utils import create_object, update_object
->>>>>>> 8b160c26
 from app.models import Agencies, Users
 
 
