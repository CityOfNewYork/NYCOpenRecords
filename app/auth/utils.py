# TODO: Add module level comments

<<<<<<< HEAD
import json
=======
>>>>>>> 54f75fbb
from urllib.parse import urljoin, urlparse

from flask import current_app, request, session
from app.lib.onelogin.saml2.auth import OneLogin_Saml2_Auth

from app import login_manager
from app.constants import (
    AGENCY_USER
)
from app.db_utils import create_object, update_object
<<<<<<< HEAD
from app.models import Agency, User
=======
from app.models import Agencies, Users
>>>>>>> 54f75fbb


@login_manager.user_loader
def user_loader(user_id):
    """
    Given a user_id (GUID + UserType), return the associated User object.

    :param unicode user_id: user_id (GUID + UserType) of user to retrieve
    :return: User object
    """
    guid = user_id.split(':')[0]
    user_type = user_id.split(':')[1]
<<<<<<< HEAD
    return User.query.filter_by(guid=guid, user_type=user_type).first()
=======
    return Users.query.filter_by(guid=guid, user_type=user_type).first()
>>>>>>> 54f75fbb


def init_saml_auth(req):
    auth = OneLogin_Saml2_Auth(req, custom_base_path=current_app.config['SAML_PATH'])
    return auth


def get_redirect_target():
    """ Taken from http://flask.pocoo.org/snippets/62/ """
    current_app.logger.info("def get_redirect_target():")
    for target in request.values.get('next'), request.referrer:
        if not target:
            continue
        if is_safe_url(target):
            return target


def is_safe_url(target):
    """ Taken from http://flask.pocoo.org/snippets/62/ """
    current_app.logger.info("def is_safe_url(target):")
    ref_url = urlparse(request.host_url)
    test_url = urlparse(urljoin(request.host_url, target))
    return test_url.scheme in ('http', 'https') and ref_url.netloc == test_url.netloc


def prepare_flask_request(request):
    # If server is behind proxys or balancers use the HTTP_X_FORWARDED fields
    url_data = urlparse(request.url)
    return {
        'https': 'on' if request.scheme == 'https' else 'off',
        'http_host': request.host,
        'server_port': url_data.port,
        'script_name': request.path,
        'get_data': request.args.copy(),
        # Uncomment if using ADFS as IdP, https://github.com/onelogin/python-saml/pull/144
        # 'lowercase_urlencoding': True,
        'post_data': request.form.copy()
    }


def process_user_data(guid, title=None, organization=None, phone_number=None, fax_number=None, mailing_address=None):
    """
    Processes user data for a logged in user. Will update the database with user parameters, or create a user entry
    in the database if none exists.

    :param guid: Unique ID for the user; String
    :param title: User's title; String
    :param organization: Users organization; String
    :param phone_number: User's phone_number number; String
    :param fax_number: User's fax_number number; String
    :param mailing_address: User's mailing address; JSON Object
    :return: User GUID + User Type
    """
<<<<<<< HEAD
    user = User.query.filter_by(guid=guid).first()

    if user:
        if user.user_type == AGENCY_USER:
            organization = Agency.query.filter_by(email_domain=user.email.split('@')[-1]).first()
=======
    user = Users.query.filter_by(guid=guid).first()

    if user:
        if user.user_type == AGENCY_USER:
            organization = Agencies.query.filter_by(email_domain=user.email.split('@')[-1]).first()
>>>>>>> 54f75fbb

            user = update_user(
                guid=guid,
                user_type=user.user_type,
                agency=(organization.ein or None),
                title=title,
                organization=organization.name,
                phone_number=phone_number,
                fax_number=fax_number,
                mailing_address=mailing_address
            )
        else:
            user = update_user(
                guid=guid,
                user_type=user.user_type,
                title=title,
                organization=organization,
                phone_number=phone_number,
                fax_number=fax_number,
                mailing_address=mailing_address
            )

    else:
        user = create_user(title=None, organization=None, phone_number=None, fax_number=None, mailing_address=None)
    return user


<<<<<<< HEAD
def create_mailing_address(address_one, city, state, zipcode, address_two=None):
    """
    Creates a JSON object from the parts of a mailing address for a user.

    :param address_one: Line one of the user's address; String
    :param city: City of the user's address; String
    :param state: State of the user's address; String
    :param zipcode: Zip code of the user; 5 Digit integer
    :param address_two: Optional line two of the user's address; String
    :return: JSON Object containing the address
    """
    mailing_address = {
        'address_one': address_one,
        'address_two': address_two,
        'city': city,
        'state': state,
        'zip': zipcode
    }
    mailing_address = json.dumps(mailing_address)

    return mailing_address


=======
>>>>>>> 54f75fbb
def update_user(guid=None, user_type=None, **kwargs):
    """
    Updates a user if they exist in the database.
    :param guid:
    :param kwargs: Fields that need to be updated in the user.
    :return: GUID + UserType of the user (forms unique ID)
    """
    user = str()
    if not guid:
        return None
    for key, value in kwargs.items():
<<<<<<< HEAD
        user = update_object(attribute=key, value=value, obj_type="User", obj_id=(guid, user_type))
=======
        user = update_object(attribute=key, value=value, obj_type="Users", obj_id=(guid, user_type))
>>>>>>> 54f75fbb

    if not user:
        return None
    return user


def find_or_create_user(guid, user_type):
    """
    Given a guid and user_type, equivalent to a user id, find or create a user in the database.

    Returns the User object and a boolean marking the user as a new user.

    :param unicode guid: GUID for the user
    :param unicode user_type: User Type. See auth.constants for list of valid user types
    :return: (User Object, Boolean for Is new User)
    """
<<<<<<< HEAD
    user = User.query.filter_by(guid=str(guid[0]), user_type=str(user_type[0])).first()
=======
    user = Users.query.filter_by(guid=str(guid[0]), user_type=str(user_type[0])).first()
>>>>>>> 54f75fbb

    if user:
        return user, False
    else:
        user = create_user()
        return user, True


def create_user(title=None, organization=None, phone_number=None, fax_number=None, mailing_address=None):
    """

    :return:
    """
    saml_user_data = session['samlUserdata']

    guid = saml_user_data['GUID'][0]

    user_type = saml_user_data['userType'][0]

    # Determine if the user's email address has been validated
    # nycExtEmailValidationFlag is empty if user_type = Saml2In:NYC Employees
    # Otherwise, the validation flag will be either TRUE or FALSE
    if saml_user_data.get('nycExtEmailValidationFlag', None):
        if len(saml_user_data.get('nycExtEmailValidationFlag')[0]) == 0:
            email_validated = False
        else:
            email_validated = saml_user_data.get('nycExtEmailValidationFlag')[0]
            if email_validated == 'TRUE':
                email_validated = True
            else:
                email_validated = False
    else:
        email_validated = False

    # Get the user's email (mail), if provided, otherwise email will be an empty string
    if saml_user_data.get('mail', None):
        if len(saml_user_data.get('mail')) == 0:
            email = ''
        else:
            email = saml_user_data.get('mail')[0]
    else:
        email = ''

    # Get the users first_name, if provided, otherwise first_name will be an empty string
    if saml_user_data.get('givenName', None):
        if len(saml_user_data.get('givenName')) == 0:
            first_name = ''
        else:
            first_name = saml_user_data.get('givenName')[0]
    else:
        first_name = ''

    # Get the user's middle_initial (middleName), if provided, otherwise middle_initial will be an empty string
    if saml_user_data.get('middleName', None):
        if len(saml_user_data.get('middleName')) == 0:
            middle_initial = ''
        else:
            middle_initial = saml_user_data.get('middleName')[0]
    else:
        middle_initial = ''

    # Get the user's last_name (sn), if provided, otherwise last_name will be an empty string
    if saml_user_data.get('sn', None):
        if len(saml_user_data.get('sn')) == 0:
            last_name = ''
        else:
            last_name = saml_user_data.get('sn')[0]
    else:
        last_name = ''

    # Get the user's last_name (sn), if provided, otherwise last_name will be an empty string
    if saml_user_data.get('nycExtTOUVersion', None):
        if len(saml_user_data.get('nycExtTOUVersion')) == 0:
            terms_of_use_accepted = None
        else:
            terms_of_use_accepted = saml_user_data.get('nycExtTOUVersion')[0]
    else:
        terms_of_use_accepted = None

<<<<<<< HEAD
    user = User(guid=guid,
=======
    user = Users(guid=guid,
>>>>>>> 54f75fbb
                user_type=user_type,
                email=email,
                first_name=first_name,
                middle_initial=middle_initial,
                last_name=last_name,
                email_validated=email_validated,
                terms_of_use_accepted=terms_of_use_accepted,
                title=title,
                organization=organization,
                phone_number=phone_number,
                fax_number=fax_number,
                mailing_address=mailing_address
                )

    if create_object(user):
        return user
    else:  # Insert Error Message
        return None<|MERGE_RESOLUTION|>--- conflicted
+++ resolved
@@ -1,9 +1,5 @@
 # TODO: Add module level comments
 
-<<<<<<< HEAD
-import json
-=======
->>>>>>> 54f75fbb
 from urllib.parse import urljoin, urlparse
 
 from flask import current_app, request, session
@@ -14,11 +10,7 @@
     AGENCY_USER
 )
 from app.db_utils import create_object, update_object
-<<<<<<< HEAD
-from app.models import Agency, User
-=======
 from app.models import Agencies, Users
->>>>>>> 54f75fbb
 
 
 @login_manager.user_loader
@@ -31,11 +23,7 @@
     """
     guid = user_id.split(':')[0]
     user_type = user_id.split(':')[1]
-<<<<<<< HEAD
-    return User.query.filter_by(guid=guid, user_type=user_type).first()
-=======
     return Users.query.filter_by(guid=guid, user_type=user_type).first()
->>>>>>> 54f75fbb
 
 
 def init_saml_auth(req):
@@ -89,19 +77,11 @@
     :param mailing_address: User's mailing address; JSON Object
     :return: User GUID + User Type
     """
-<<<<<<< HEAD
-    user = User.query.filter_by(guid=guid).first()
-
-    if user:
-        if user.user_type == AGENCY_USER:
-            organization = Agency.query.filter_by(email_domain=user.email.split('@')[-1]).first()
-=======
     user = Users.query.filter_by(guid=guid).first()
 
     if user:
         if user.user_type == AGENCY_USER:
             organization = Agencies.query.filter_by(email_domain=user.email.split('@')[-1]).first()
->>>>>>> 54f75fbb
 
             user = update_user(
                 guid=guid,
@@ -129,32 +109,6 @@
     return user
 
 
-<<<<<<< HEAD
-def create_mailing_address(address_one, city, state, zipcode, address_two=None):
-    """
-    Creates a JSON object from the parts of a mailing address for a user.
-
-    :param address_one: Line one of the user's address; String
-    :param city: City of the user's address; String
-    :param state: State of the user's address; String
-    :param zipcode: Zip code of the user; 5 Digit integer
-    :param address_two: Optional line two of the user's address; String
-    :return: JSON Object containing the address
-    """
-    mailing_address = {
-        'address_one': address_one,
-        'address_two': address_two,
-        'city': city,
-        'state': state,
-        'zip': zipcode
-    }
-    mailing_address = json.dumps(mailing_address)
-
-    return mailing_address
-
-
-=======
->>>>>>> 54f75fbb
 def update_user(guid=None, user_type=None, **kwargs):
     """
     Updates a user if they exist in the database.
@@ -166,11 +120,7 @@
     if not guid:
         return None
     for key, value in kwargs.items():
-<<<<<<< HEAD
-        user = update_object(attribute=key, value=value, obj_type="User", obj_id=(guid, user_type))
-=======
         user = update_object(attribute=key, value=value, obj_type="Users", obj_id=(guid, user_type))
->>>>>>> 54f75fbb
 
     if not user:
         return None
@@ -187,11 +137,7 @@
     :param unicode user_type: User Type. See auth.constants for list of valid user types
     :return: (User Object, Boolean for Is new User)
     """
-<<<<<<< HEAD
-    user = User.query.filter_by(guid=str(guid[0]), user_type=str(user_type[0])).first()
-=======
     user = Users.query.filter_by(guid=str(guid[0]), user_type=str(user_type[0])).first()
->>>>>>> 54f75fbb
 
     if user:
         return user, False
@@ -271,11 +217,7 @@
     else:
         terms_of_use_accepted = None
 
-<<<<<<< HEAD
-    user = User(guid=guid,
-=======
     user = Users(guid=guid,
->>>>>>> 54f75fbb
                 user_type=user_type,
                 email=email,
                 first_name=first_name,
