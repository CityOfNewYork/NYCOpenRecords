# TODO: Add module level comments

from urllib.parse import urljoin, urlparse

from flask import current_app, request, session
from app.lib.onelogin.saml2.auth import OneLogin_Saml2_Auth

from app import login_manager
from app.constants import (
    AGENCY_USER
)
<<<<<<< HEAD
from app.db_utils import create_object, update_object
from app.models import Agency, User
=======
from app.lib.db_utils import create_object, update_object
from app.models import Agencies, Users
>>>>>>> 8b160c26


@login_manager.user_loader
def user_loader(user_id):
    """
    Given a user_id (GUID + UserType), return the associated User object.

    :param unicode user_id: user_id (GUID + UserType) of user to retrieve
    :return: User object
    """
    guid = user_id.split(':')[0]
    user_type = user_id.split(':')[1]
    return User.query.filter_by(guid=guid, user_type=user_type).first()


def init_saml_auth(req):
    auth = OneLogin_Saml2_Auth(req, custom_base_path=current_app.config['SAML_PATH'])
    return auth


def get_redirect_target():
    """ Taken from http://flask.pocoo.org/snippets/62/ """
    current_app.logger.info("def get_redirect_target():")
    for target in request.values.get('next'), request.referrer:
        if not target:
            continue
        if is_safe_url(target):
            return target


def is_safe_url(target):
    """ Taken from http://flask.pocoo.org/snippets/62/ """
    current_app.logger.info("def is_safe_url(target):")
    ref_url = urlparse(request.host_url)
    test_url = urlparse(urljoin(request.host_url, target))
    return test_url.scheme in ('http', 'https') and ref_url.netloc == test_url.netloc


def prepare_flask_request(request):
    # If server is behind proxys or balancers use the HTTP_X_FORWARDED fields
    url_data = urlparse(request.url)
    return {
        'https': 'on' if request.scheme == 'https' else 'off',
        'http_host': request.host,
        'server_port': url_data.port,
        'script_name': request.path,
        'get_data': request.args.copy(),
        # Uncomment if using ADFS as IdP, https://github.com/onelogin/python-saml/pull/144
        # 'lowercase_urlencoding': True,
        'post_data': request.form.copy()
    }


def process_user_data(guid, title=None, organization=None, phone_number=None, fax_number=None, mailing_address=None):
    """
    Processes user data for a logged in user. Will update the database with user parameters, or create a user entry
    in the database if none exists.

    :param guid: Unique ID for the user; String
    :param title: User's title; String
    :param organization: Users organization; String
    :param phone_number: User's phone_number number; String
    :param fax_number: User's fax_number number; String
    :param mailing_address: User's mailing address; JSON Object
    :return: User GUID + User Type
    """
    user = User.query.filter_by(guid=guid).first()

    if user:
        if user.user_type == AGENCY_USER:
            organization = Agency.query.filter_by(email_domain=user.email.split('@')[-1]).first()

            user = update_user(
                guid=guid,
                user_type=user.user_type,
                agency=(organization.ein or None),
                title=title,
                organization=organization.name,
                phone_number=phone_number,
                fax_number=fax_number,
                mailing_address=mailing_address
            )
        else:
            user = update_user(
                guid=guid,
                user_type=user.user_type,
                title=title,
                organization=organization,
                phone_number=phone_number,
                fax_number=fax_number,
                mailing_address=mailing_address
            )

    else:
        user = create_user(title=None, organization=None, phone_number=None, fax_number=None, mailing_address=None)
    return user


def update_user(guid=None, user_type=None, **kwargs):
    """
    Updates a user if they exist in the database.
    :param guid:
    :param kwargs: Fields that need to be updated in the user.
    :return: GUID + UserType of the user (forms unique ID)
    """
    user = str()
    if not guid:
        return None
    for key, value in kwargs.items():
        user = update_object(attribute=key, value=value, obj_type="User", obj_id=(guid, user_type))

    if not user:
        return None
    return user


def find_or_create_user(guid, user_type):
    """
    Given a guid and user_type, equivalent to a user id, find or create a user in the database.

    Returns the User object and a boolean marking the user as a new user.

    :param unicode guid: GUID for the user
    :param unicode user_type: User Type. See auth.constants for list of valid user types
    :return: (User Object, Boolean for Is new User)
    """
    user = User.query.filter_by(guid=str(guid[0]), user_type=str(user_type[0])).first()

    if user:
        return user, False
    else:
        user = create_user()
        return user, True


def create_user(title=None, organization=None, phone_number=None, fax_number=None, mailing_address=None):
    """

    :return:
    """
    saml_user_data = session['samlUserdata']

    guid = saml_user_data['GUID'][0]

    user_type = saml_user_data['userType'][0]

    # Determine if the user's email address has been validated
    # nycExtEmailValidationFlag is empty if user_type = Saml2In:NYC Employees
    # Otherwise, the validation flag will be either TRUE or FALSE
    if saml_user_data.get('nycExtEmailValidationFlag', None):
        if len(saml_user_data.get('nycExtEmailValidationFlag')[0]) == 0:
            email_validated = False
        else:
            email_validated = saml_user_data.get('nycExtEmailValidationFlag')[0]
            if email_validated == 'TRUE':
                email_validated = True
            else:
                email_validated = False
    else:
        email_validated = False

    # Get the user's email (mail), if provided, otherwise email will be an empty string
    if saml_user_data.get('mail', None):
        if len(saml_user_data.get('mail')) == 0:
            email = ''
        else:
            email = saml_user_data.get('mail')[0]
    else:
        email = ''

    # Get the users first_name, if provided, otherwise first_name will be an empty string
    if saml_user_data.get('givenName', None):
        if len(saml_user_data.get('givenName')) == 0:
            first_name = ''
        else:
            first_name = saml_user_data.get('givenName')[0]
    else:
        first_name = ''

    # Get the user's middle_initial (middleName), if provided, otherwise middle_initial will be an empty string
    if saml_user_data.get('middleName', None):
        if len(saml_user_data.get('middleName')) == 0:
            middle_initial = ''
        else:
            middle_initial = saml_user_data.get('middleName')[0]
    else:
        middle_initial = ''

    # Get the user's last_name (sn), if provided, otherwise last_name will be an empty string
    if saml_user_data.get('sn', None):
        if len(saml_user_data.get('sn')) == 0:
            last_name = ''
        else:
            last_name = saml_user_data.get('sn')[0]
    else:
        last_name = ''

    # Get the user's last_name (sn), if provided, otherwise last_name will be an empty string
    if saml_user_data.get('nycExtTOUVersion', None):
        if len(saml_user_data.get('nycExtTOUVersion')) == 0:
            terms_of_use_accepted = None
        else:
            terms_of_use_accepted = saml_user_data.get('nycExtTOUVersion')[0]
    else:
        terms_of_use_accepted = None

    user = User(guid=guid,
                user_type=user_type,
                email=email,
                first_name=first_name,
                middle_initial=middle_initial,
                last_name=last_name,
                email_validated=email_validated,
                terms_of_use_accepted=terms_of_use_accepted,
                title=title,
                organization=organization,
                phone_number=phone_number,
                fax_number=fax_number,
                mailing_address=mailing_address
                )

    if create_object(user):
        return user
    else:  # Insert Error Message
        return None<|MERGE_RESOLUTION|>--- conflicted
+++ resolved
@@ -9,13 +9,8 @@
 from app.constants import (
     AGENCY_USER
 )
-<<<<<<< HEAD
-from app.db_utils import create_object, update_object
-from app.models import Agency, User
-=======
 from app.lib.db_utils import create_object, update_object
 from app.models import Agencies, Users
->>>>>>> 8b160c26
 
 
 @login_manager.user_loader
@@ -28,7 +23,7 @@
     """
     guid = user_id.split(':')[0]
     user_type = user_id.split(':')[1]
-    return User.query.filter_by(guid=guid, user_type=user_type).first()
+    return Users.query.filter_by(guid=guid, user_type=user_type).first()
 
 
 def init_saml_auth(req):
@@ -82,11 +77,11 @@
     :param mailing_address: User's mailing address; JSON Object
     :return: User GUID + User Type
     """
-    user = User.query.filter_by(guid=guid).first()
+    user = Users.query.filter_by(guid=guid).first()
 
     if user:
         if user.user_type == AGENCY_USER:
-            organization = Agency.query.filter_by(email_domain=user.email.split('@')[-1]).first()
+            organization = Agencies.query.filter_by(email_domain=user.email.split('@')[-1]).first()
 
             user = update_user(
                 guid=guid,
@@ -125,7 +120,7 @@
     if not guid:
         return None
     for key, value in kwargs.items():
-        user = update_object(attribute=key, value=value, obj_type="User", obj_id=(guid, user_type))
+        user = update_object(attribute=key, value=value, obj_type="Users", obj_id=(guid, user_type))
 
     if not user:
         return None
@@ -142,7 +137,7 @@
     :param unicode user_type: User Type. See auth.constants for list of valid user types
     :return: (User Object, Boolean for Is new User)
     """
-    user = User.query.filter_by(guid=str(guid[0]), user_type=str(user_type[0])).first()
+    user = Users.query.filter_by(guid=str(guid[0]), user_type=str(user_type[0])).first()
 
     if user:
         return user, False
@@ -222,7 +217,7 @@
     else:
         terms_of_use_accepted = None
 
-    user = User(guid=guid,
+    user = Users(guid=guid,
                 user_type=user_type,
                 email=email,
                 first_name=first_name,
