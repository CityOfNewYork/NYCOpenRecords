--- conflicted
+++ resolved
@@ -6,22 +6,6 @@
 """
 
 from flask import (
-<<<<<<< HEAD
-    abort, flash, make_response, redirect, render_template, request, session, url_for
-)
-from flask_login import (
-    current_app, current_user, login_required, login_user, logout_user
-)
-
-from app import csrf
-from app.auth import auth
-from app.auth.constants.error_msg import UNSAFE_NEXT_URL
-from app.auth.forms import LDAPLoginForm, ManageAgencyUserAccountForm, ManageUserAccountForm
-from app.auth.utils import (
-    find_user_by_email, init_saml_auth, is_safe_url,
-    ldap_authentication, prepare_onelogin_request, saml_acs,
-    saml_slo, saml_sls, update_openrecords_user
-=======
     abort,
     flash,
     make_response,
@@ -56,7 +40,6 @@
     saml_slo,
     saml_sls,
     update_openrecords_user
->>>>>>> 9139f40f
 )
 
 
@@ -124,17 +107,10 @@
         if next_url:
             return redirect(url_for('auth.saml', sso2=next_url))
 
-<<<<<<< HEAD
-    if current_app.config['USE_LDAP']:
-        return redirect(url_for('auth.ldap_login', next=next_url))
-
-    else:
-=======
     elif current_app.config['USE_LDAP']:
         return redirect(url_for('auth.ldap_login', next=next_url))
 
     elif current_app.config['USE_LOCAL_AUTH']:
->>>>>>> 9139f40f
         login_form = LDAPLoginForm()
         if request.method == 'POST':
             email = request.form['email']
@@ -191,10 +167,6 @@
     elif current_app.config['USE_OAUTH']:
         return redirect(url_for('auth.oauth_logout', timeout=timeout, forced_logout=forced_logout))
 
-<<<<<<< HEAD
-    if current_app.config['USE_SAML']:
-        return redirect(url_for('auth.saml', slo='true', timeout=timeout, forced_logout=forced_logout))
-=======
     elif current_app.config['USE_SAML']:
         return redirect(url_for('auth.saml', slo='true', timeout=timeout, forced_logout=forced_logout))
 
@@ -204,7 +176,6 @@
         if timeout:
             flash("Your session timed out. Please login again", category='info')
         return redirect(url_for('main.index'))
->>>>>>> 9139f40f
 
     return abort(404)
 
