"""
.. module:: auth.views.

   :synopsis: Handles SAML and LDAP authentication endpoints for NYC OpenRecords
"""

from flask import (
    request,
    redirect,
    session,
    render_template,
    make_response,
    url_for,
    abort,
    flash
)
from flask_login import (
    login_user,
    logout_user,
    current_user,
    current_app
)
from ast import literal_eval

from app.auth import auth
from app.auth.forms import ManageUserAccountForm, LDAPLoginForm
from app.auth.utils import (
    prepare_flask_request,
    init_saml_auth,
    process_user_data,
    find_or_create_user,
    ldap_authentication,
    find_user
)
from app.lib.user_information import create_mailing_address

from app.lib.onelogin.saml2.utils import OneLogin_Saml2_Utils


@auth.route('/login', methods=['GET'])
def login():
    return_to_url = request.args.get('return_to_url')
    if current_app.config['USE_LDAP']:
        return redirect(url_for('auth.ldap_login', return_to_url=return_to_url))
    elif current_app.config['USE_SAML']:
        return redirect(url_for('auth.saml'))

    return abort(404)


@auth.route('/logout', methods=['GET'])
def logout():
    timed_out = request.args.get('timeout')
    if current_app.config['USE_LDAP']:
        return redirect(url_for('auth.ldap_logout', timed_out=timed_out))
    elif current_app.config['USE_SAML']:
        # return redirect(url_for('auth.saml'), timed_out=timed_out)
        return abort(404)

    return abort(404)


@auth.route('/ldap_login', methods=['GET', 'POST'])
def ldap_login():
    login_form = LDAPLoginForm()
    if request.method == 'POST':
        email = request.form['email']
        password = request.form['password']

        user = find_user(email)

        if user is not None:
            authenticated = ldap_authentication(email, password)

            if authenticated:
                login_user(user)
                session['user_id'] = current_user.get_id()

                return_to_url = request.form.get('return_to_url')
<<<<<<< HEAD
                url = return_to_url if literal_eval(return_to_url) is not None else url_for('main.index')
=======
                url = return_to_url if return_to_url else url_for('main.index')
>>>>>>> 112acdb5
                return redirect(url)

            flash("Invalid username/password combination.", category="danger")
            return render_template('auth/ldap_login_form.html', login_form=login_form)
        else:
            flash("User not found. Please contact your agency FOIL Officer to gain access to the system.",
                  category="warning")
            return render_template('auth/ldap_login_form.html', login_form=login_form)

    elif request.method == 'GET':
        return render_template(
            'auth/ldap_login_form.html',
            login_form=login_form,
            return_to_url=request.args.get('return_to_url', ''))


@auth.route('/ldap_logout', methods=['GET'])
def ldap_logout(timed_out=None):
    logout_user()
    if timed_out is not None:
        flash("Your session timed out. Please login again", category='info')
    return redirect(url_for('main.index'))<|MERGE_RESOLUTION|>--- conflicted
+++ resolved
@@ -77,11 +77,8 @@
                 session['user_id'] = current_user.get_id()
 
                 return_to_url = request.form.get('return_to_url')
-<<<<<<< HEAD
                 url = return_to_url if literal_eval(return_to_url) is not None else url_for('main.index')
-=======
-                url = return_to_url if return_to_url else url_for('main.index')
->>>>>>> 112acdb5
+
                 return redirect(url)
 
             flash("Invalid username/password combination.", category="danger")
