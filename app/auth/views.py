"""
.. module:: auth.views.

   :synopsis: Handles OAUTH and LDAP authentication endpoints for NYC OpenRecords

"""
from urllib.parse import urljoin

from flask import (
    abort, flash, make_response, redirect, render_template, request, session, url_for
)
from flask_login import (
    current_app, current_user, login_required, login_user, logout_user
)
from oauthlib.oauth2 import MobileApplicationClient
from requests_oauthlib import OAuth2Session

from app import csrf
from app.auth import auth
from app.auth.constants.error_msg import UNSAFE_NEXT_URL
from app.auth.forms import LDAPLoginForm, ManageAgencyUserAccountForm, ManageUserAccountForm
from app.auth.utils import (
    fetch_user_json, find_user_by_email, handle_user_data, init_saml_auth, is_safe_url,
    ldap_authentication, prepare_onelogin_request, revoke_and_remove_access_token, saml_acs,
    saml_slo, saml_sls, update_openrecords_user
)
from app.constants.web_services import AUTH_ENDPOINT
from app.lib.db_utils import update_object
from app.lib.redis_utils import redis_get_user_session
from app.lib.utils import eval_request_bool
from app.models import Users

<<<<<<< HEAD

@auth.route('/saml', methods=['GET', 'POST'])
@csrf.exempt
def saml():
    """
    View function to handle SAML SSO Workflow.

    GET Parameters:
        sso - Handle a regular login request (user clicks Login in the navbar)
        sso2 - Handle a login request from the application (user attempts to access a privileged resource)
        acs - Handle a login response from the IdP and return the user to the provided redirect URL (defaults to the home page)
        slo - Generate a Logout request for the IdP
        sls - Handle a Logout Response from the IdP and destroy the local session

    """
    # 1. Convert Flask Request object to OneLogin Request Dictionary
    onelogin_request = prepare_onelogin_request(request)

    # 2. Create OneLogin Object to handle SAML Workflow
    onelogin_saml_auth = init_saml_auth(onelogin_request)

    # 3. Handle request based on GET parameter.
    if 'sso' in request.args or len(request.args) == 0:
        return redirect(onelogin_saml_auth.login())
    elif 'sso2' in request.args:
        return_to = '%sattrs/' % request.host_url
        return redirect(onelogin_saml_auth.login(return_to))
    elif 'acs' in request.args:
        return saml_acs(onelogin_saml_auth, onelogin_request)
    elif 'slo' in request.args:
        return redirect(saml_slo(onelogin_saml_auth))
    elif 'sls' in request.args:
        return saml_sls(onelogin_saml_auth)

    else:
        flash('Oops! Something went wrong. Please try to perform your action again later.', category="warning")
        return redirect(url_for('main.index'))


=======
>>>>>>> 8f11118c
@auth.route('/login', methods=['GET'])
def login():
    """
    Based off of: https://flask-login.readthedocs.io/en/latest/#login-example
    If using LDAP, see ldap_login().
    If using SAML/OAuth, check for the presence of an access token
    in the session, which is used to fetch user information for processing.
    If no token exists, send the user to the authorization url
    (first leg of the OAuth 2 workflow).
    * NOTE *
    Since we are using OAuth Mobile Application Flow to fetch the information
    normally retrieved in a SAML Assertion, the url resulting from authorization
    is in the format 'redirect_uri#access_token=123guid=ABC...'. Notice the fragment
    identifier ('#') in place of what would normally be the '?' separator.
    Since Flask drops everything after the identifier, we must extract these values
    client-side in order to forward them to the server. Therefore, the redirect uri
    we are using is our home page (main.index, along with the 'next' url if present)
    which contains a script that detects the presence of an access token
    and redirects to the intended OAuth callback (auth.authorize).
    https://tools.ietf.org/html/rfc3986#section-3.5
    """
    next_url = request.args.get('next')

    if not current_app.config['USE_LDAP'] and not current_app.config['USE_OAUTH']:
        login_form = LDAPLoginForm()
        if request.method == 'POST':
            email = request.form['email']

            user = find_user_by_email(email)

            if user is not None:
                authenticated = True

                if authenticated:
                    login_user(user)
                    session.regenerate()
                    session['user_id'] = current_user.get_id()

                    next_url = request.form.get('next')
                    if not is_safe_url(next_url):
                        return abort(400, UNSAFE_NEXT_URL)

                    return redirect(next_url or url_for('main.index'))

                flash("Invalid username/password combination.", category="danger")
                return render_template('auth/ldap_login_form.html', login_form=login_form)
            else:
                flash("User not found. Please contact your agency FOIL Officer to gain access to the system.",
                      category="warning")
                return render_template('auth/ldap_login_form.html', login_form=login_form)

        elif request.method == 'GET':
            return render_template(
                'auth/ldap_login_form.html',
                login_form=login_form,
                next_url=request.args.get('next', ''))

    if current_app.config['USE_LDAP']:
        return redirect(url_for('auth.ldap_login', next=next_url))

    elif current_app.config['USE_OAUTH']:
        if session.get('token') is not None:
            status, user_json = fetch_user_json()
            if status == 200:
                return handle_user_data(
                    user_json['id'],
                    user_json['userType'],
                    user_json['email'],
                    user_json.get('firstName'),
                    user_json.get('middleInitial'),
                    user_json.get('lastName'),
                    user_json.get('termsOfUse'),
                    user_json.get('validated'),
                    next_url)

        redirect_uri = urljoin(request.host_url, url_for('main.index', next=next_url))

        oauth = OAuth2Session(
            client=MobileApplicationClient(client_id=current_app.config['NYC_ID_USERNAME']),
            redirect_uri=redirect_uri
        )
        auth_url, _ = oauth.authorization_url(
            urljoin(current_app.config['WEB_SERVICES_URL'], AUTH_ENDPOINT)
        )
        return redirect(auth_url)
    return abort(404)


@auth.route('/logout', methods=['GET'])
def logout():
    """Unified logout endpoint for all authentication types.

    GET Args:
        timeout (bool): If True, logout is being called due to a session timeout.
        forced_logout (bool): If True, logout is being called due to a duplicate session.

    Returns:
        Redirect to the appropriate logout endpoint.
    """
    timeout = request.args.get('timeout', False)
    forced_logout = request.args.get('forced_logout', False)

    if current_app.config['USE_LDAP']:
        return redirect(url_for('auth.ldap_logout', timeout=timeout, forced_logout=forced_logout))

    elif current_app.config['USE_OAUTH']:
        return redirect(url_for('auth.oauth_logout', timeout=timeout, forced_logout=forced_logout))

    if current_app.config['USE_SAML']:
        return redirect(url_for('auth.saml', slo='true', timeout=timeout, forced_logout=forced_logout))

    return abort(404)


@auth.route('/metadata/', methods=['GET'])
def metadata():
    req = prepare_onelogin_request(request)
    saml_auth = init_saml_auth(req)
    settings = saml_auth.get_settings()
    metadata = settings.get_sp_metadata()
    errors = settings.validate_metadata(metadata)

    if len(errors) == 0:
        resp = make_response(metadata, 200)
        resp.headers['Content-Type'] = 'text/xml'
    else:
        resp = make_response(', '.join(errors), 500)
    return resp


@auth.route('/manage', methods=['GET', 'POST'])
@login_required
def manage():
    if current_user.is_agency:
        form = ManageAgencyUserAccountForm(user=current_user)
    else:
        form = ManageUserAccountForm(user=current_user)

    if request.method == 'POST':
        if form.validate_on_submit():
            update_openrecords_user(form)
            redirect(url_for('auth.manage'))
        else:
            flash("Account cannot be updated.", category="danger")
            return render_template('auth/manage_account.html', form=form)
    else:
        form.autofill()

    return render_template('auth/manage_account.html', form=form, is_agency=current_user.is_agency)


# LDAP -----------------------------------------------------------------------------------------------------------------

@auth.route('/ldap_login', methods=['GET', 'POST'])
def ldap_login():
    if not current_app.config['USE_LDAP']:
        return redirect(url_for('auth.login'))
    login_form = LDAPLoginForm()
    if request.method == 'POST':
        email = request.form['email']
        password = request.form['password']

        user = find_user_by_email(email)

        if user is not None:
            authenticated = ldap_authentication(email, password)

            if authenticated:
                login_user(user)
                session.regenerate()
                session['user_id'] = current_user.get_id()

                next_url = request.form.get('next')
                if not is_safe_url(next_url):
                    return abort(400, UNSAFE_NEXT_URL)

                return redirect(next_url or url_for('main.index'))

            flash("Invalid username/password combination.", category="danger")
            return render_template('auth/ldap_login_form.html', login_form=login_form)
        else:
            flash("User not found. Please contact your agency FOIL Officer to gain access to the system.",
                  category="warning")
            return render_template('auth/ldap_login_form.html', login_form=login_form)

    elif request.method == 'GET':
        return render_template(
            'auth/ldap_login_form.html',
            login_form=login_form,
            next_url=request.args.get('next', ''))


@auth.route('/ldap_logout', methods=['GET'])
def ldap_logout(timed_out=False, forced_logout=False):
    logout_user()
    session.destroy()
    if timed_out:
        flash("Your session timed out. Please login again", category='info')
    return redirect(url_for('main.index'))


@auth.route('/oauth_logout', methods=['GET'])
def oauth_logout():
    timed_out = eval_request_bool(request.args.get('timeout'))
    forced_logout = eval_request_bool(request.args.get('forced_logout'))
    if forced_logout:
        user_session = redis_get_user_session(current_user.session_id)
        if user_session is not None:
            user_session.destroy()
    if timed_out:
        flash("Your session timed out. Please login again", category='info')
    if 'token' in session:
        revoke_and_remove_access_token()
    if current_user.is_anonymous:
        return redirect(url_for("main.index"))
    update_object({'session_id': None}, Users,
                  (current_user.guid, current_user.auth_user_type))
    logout_user()
    session.destroy()
    if forced_logout:
        return redirect(url_for("auth.login"))
    return redirect(url_for("main.index"))<|MERGE_RESOLUTION|>--- conflicted
+++ resolved
@@ -30,8 +30,6 @@
 from app.lib.utils import eval_request_bool
 from app.models import Users
 
-<<<<<<< HEAD
-
 @auth.route('/saml', methods=['GET', 'POST'])
 @csrf.exempt
 def saml():
@@ -70,8 +68,6 @@
         return redirect(url_for('main.index'))
 
 
-=======
->>>>>>> 8f11118c
 @auth.route('/login', methods=['GET'])
 def login():
     """
