"""
.. module:: auth.views.

   :synopsis: Handles OAUTH and LDAP authentication endpoints for NYC OpenRecords

"""
<<<<<<< HEAD

from flask import (
    abort, flash, make_response, redirect, render_template, request, session, url_for
)
from flask_login import (
    current_app, current_user, login_required, login_user, logout_user
)

from app import csrf
from app.auth import auth
from app.auth.constants.error_msg import UNSAFE_NEXT_URL
from app.auth.forms import LDAPLoginForm, ManageAgencyUserAccountForm, ManageUserAccountForm
from app.auth.utils import (
    find_user_by_email, init_saml_auth, is_safe_url,
    ldap_authentication, prepare_onelogin_request, saml_acs,
    saml_slo, saml_sls, update_openrecords_user
)


@auth.route('/saml', methods=['GET', 'POST'])
@csrf.exempt
def saml():
    """
    View function to handle SAML SSO Workflow.

    GET Parameters:
        sso - Handle a regular login request (user clicks Login in the navbar)
        sso2 - Handle a login request from the application (user attempts to access a privileged resource)
        acs - Handle a login response from the IdP and return the user to the provided redirect URL (defaults to the home page)
        slo - Generate a Logout request for the IdP
        sls - Handle a Logout Response from the IdP and destroy the local session

    """
    # 1. Convert Flask Request object to OneLogin Request Dictionary
    onelogin_request = prepare_onelogin_request(request)

    # 2. Create OneLogin Object to handle SAML Workflow
    onelogin_saml_auth = init_saml_auth(onelogin_request)

    # 3. Handle request based on GET parameter.
    if 'sso' in request.args or len(request.args) == 0:
        return redirect(onelogin_saml_auth.login())
    elif 'sso2' in request.args:
        return_to = '{host_url}{endpoint}'.format(host_url=request.host_url, endpoint=request.args.get('sso2', '/')[1:])
        return redirect(onelogin_saml_auth.login(return_to))
    elif 'acs' in request.args:
        return saml_acs(onelogin_saml_auth, onelogin_request)
    elif 'slo' in request.args:
        return redirect(saml_slo(onelogin_saml_auth))
    elif 'sls' in request.args:
        return saml_sls(onelogin_saml_auth)
    else:
        flash('Oops! Something went wrong. Please try to perform your action again later.', category="warning")
        return redirect(url_for('main.index'))

=======
from datetime import datetime
from urllib.parse import urljoin

from flask import (
    abort,
    flash,
    redirect,
    render_template,
    request,
    session,
    url_for
)
from flask_login import (
    current_app,
    current_user,
    login_required,
    login_user,
    logout_user
)
from oauthlib.oauth2 import MobileApplicationClient
from requests_oauthlib import OAuth2Session

from app.auth import auth
from app.auth.constants.error_msg import UNSAFE_NEXT_URL
from app.auth.forms import (
    LDAPLoginForm,
    ManageAgencyUserAccountForm,
    ManageUserAccountForm
)
from app.auth.utils import (
    fetch_user_json,
    find_user_by_email,
    handle_user_data,
    is_safe_url,
    ldap_authentication,
    revoke_and_remove_access_token,
    update_openrecords_user
)
from app.constants.web_services import AUTH_ENDPOINT
from app.lib.db_utils import update_object
from app.lib.redis_utils import redis_get_user_session
from app.lib.utils import eval_request_bool
from app.models import Users
>>>>>>> 35a2b32a


@auth.route('/login', methods=['GET', 'POST'])
def login():
    """
    Based off of: https://flask-login.readthedocs.io/en/latest/#login-example
    If using LDAP, see ldap_login().
    If using SAML/OAuth, check for the presence of an access token
    in the session, which is used to fetch user information for processing.
    If no token exists, send the user to the authorization url
    (first leg of the OAuth 2 workflow).
    * NOTE *
    Since we are using OAuth Mobile Application Flow to fetch the information
    normally retrieved in a SAML Assertion, the url resulting from authorization
    is in the format 'redirect_uri#access_token=123guid=ABC...'. Notice the fragment
    identifier ('#') in place of what would normally be the '?' separator.
    Since Flask drops everything after the identifier, we must extract these values
    client-side in order to forward them to the server. Therefore, the redirect uri
    we are using is our home page (main.index, along with the 'next' url if present)
    which contains a script that detects the presence of an access token
    and redirects to the intended OAuth callback (auth.authorize).
    https://tools.ietf.org/html/rfc3986#section-3.5
    """
    next_url = request.args.get('next')

<<<<<<< HEAD
    if current_app.config['USE_SAML']:
        if next_url:
            return redirect(url_for('auth.saml', sso2=next_url))

    if current_app.config['USE_LDAP']:
        return redirect(url_for('auth.ldap_login', next=next_url))

    else:
=======
    if current_app.config['USE_LOCAL_AUTH']:
>>>>>>> 35a2b32a
        login_form = LDAPLoginForm()
        if request.method == 'POST':
            email = request.form['email']

            user = find_user_by_email(email)

            if user is not None:
                authenticated = True

                if authenticated:
                    login_user(user)
                    session.regenerate()
                    session['user_id'] = current_user.get_id()

                    next_url = request.form.get('next')
                    if not is_safe_url(next_url):
                        return abort(400, UNSAFE_NEXT_URL)

                    return redirect(next_url or url_for('main.index'))

                flash("Invalid username/password combination.", category="danger")
                return render_template('auth/local_login_form.html', login_form=login_form)
            else:
                flash("User not found. Please contact your agency FOIL Officer to gain access to the system.",
                      category="warning")
                return render_template('auth/local_login_form.html', login_form=login_form)

        elif request.method == 'GET':
            return render_template(
                'auth/local_login_form.html',
                login_form=login_form,
                next_url=request.args.get('next', ''))

    return abort(404)


@auth.route('/logout', methods=['GET'])
def logout():
    """Unified logout endpoint for all authentication types.

    GET Args:
        timeout (bool): If True, logout is being called due to a session timeout.
        forced_logout (bool): If True, logout is being called due to a duplicate session.

    Returns:
        Redirect to the appropriate logout endpoint.
    """
    timeout = request.args.get('timeout', False)
    forced_logout = request.args.get('forced_logout', False)

    if current_app.config['USE_LDAP']:
        return redirect(url_for('auth.ldap_logout', timeout=timeout, forced_logout=forced_logout))

    elif current_app.config['USE_OAUTH']:
        return redirect(url_for('auth.oauth_logout', timeout=timeout, forced_logout=forced_logout))

    if current_app.config['USE_SAML']:
        return redirect(url_for('auth.saml', slo='true', timeout=timeout, forced_logout=forced_logout))

    elif current_app.config['USE_LOCAL_AUTH']:
        logout_user()
        session.destroy()
        if timed_out:
            flash("Your session timed out. Please login again", category='info')
        return redirect(url_for('main.index'))

    return abort(404)


@auth.route('/metadata/', methods=['GET'])
def metadata():
    req = prepare_onelogin_request(request)
    saml_auth = init_saml_auth(req)
    settings = saml_auth.get_settings()
    metadata = settings.get_sp_metadata()
    errors = settings.validate_metadata(metadata)

    if len(errors) == 0:
        resp = make_response(metadata, 200)
        resp.headers['Content-Type'] = 'text/xml'
    else:
        resp = make_response(', '.join(errors), 500)
    return resp


@auth.route('/manage', methods=['GET', 'POST'])
@login_required
def manage():
    if current_user.is_agency:
        form = ManageAgencyUserAccountForm(user=current_user)
    else:
        form = ManageUserAccountForm(user=current_user)

    if request.method == 'POST':
        if form.validate_on_submit():
            update_openrecords_user(form)
            redirect(url_for('auth.manage'))
        else:
            flash("Account cannot be updated.", category="danger")
            return render_template('auth/manage_account.html', form=form)
    else:
        form.autofill()

    return render_template('auth/manage_account.html', form=form, is_agency=current_user.is_agency)


# LDAP -----------------------------------------------------------------------------------------------------------------

@auth.route('/ldap_login', methods=['GET', 'POST'])
def ldap_login():
    if not current_app.config['USE_LDAP']:
        return redirect(url_for('auth.login'))
    login_form = LDAPLoginForm()
    if request.method == 'POST':
        email = request.form['email']
        password = request.form['password']

        user = find_user_by_email(email)

        if user is not None:
            authenticated = ldap_authentication(email, password)

            if authenticated:
                login_user(user)
                session.regenerate()
                session['user_id'] = current_user.get_id()

                next_url = request.form.get('next')
                if not is_safe_url(next_url):
                    return abort(400, UNSAFE_NEXT_URL)

                return redirect(next_url or url_for('main.index'))

            flash("Invalid username/password combination.", category="danger")
            return render_template('auth/ldap_login_form.html', login_form=login_form)
        else:
            flash("User not found. Please contact your agency FOIL Officer to gain access to the system.",
                  category="warning")
            return render_template('auth/ldap_login_form.html', login_form=login_form)

    elif request.method == 'GET':
        return render_template(
            'auth/ldap_login_form.html',
            login_form=login_form,
            next_url=request.args.get('next', ''))


@auth.route('/ldap_logout', methods=['GET'])
def ldap_logout(timed_out=False, forced_logout=False):
    logout_user()
    session.destroy()
    if timed_out:
        flash("Your session timed out. Please login again", category='info')
    return redirect(url_for('main.index'))<|MERGE_RESOLUTION|>--- conflicted
+++ resolved
@@ -4,23 +4,42 @@
    :synopsis: Handles OAUTH and LDAP authentication endpoints for NYC OpenRecords
 
 """
-<<<<<<< HEAD
 
 from flask import (
-    abort, flash, make_response, redirect, render_template, request, session, url_for
+    abort,
+    flash,
+    make_response,
+    redirect,
+    render_template,
+    request,
+    session,
+    url_for
 )
 from flask_login import (
-    current_app, current_user, login_required, login_user, logout_user
-)
-
+    current_app,
+    current_user,
+    login_required,
+    login_user,
+    logout_user
+)
 from app import csrf
 from app.auth import auth
 from app.auth.constants.error_msg import UNSAFE_NEXT_URL
-from app.auth.forms import LDAPLoginForm, ManageAgencyUserAccountForm, ManageUserAccountForm
+from app.auth.forms import (
+    LDAPLoginForm,
+    ManageAgencyUserAccountForm,
+    ManageUserAccountForm
+)
 from app.auth.utils import (
-    find_user_by_email, init_saml_auth, is_safe_url,
-    ldap_authentication, prepare_onelogin_request, saml_acs,
-    saml_slo, saml_sls, update_openrecords_user
+    find_user_by_email,
+    init_saml_auth,
+    is_safe_url,
+    ldap_authentication,
+    prepare_onelogin_request,
+    saml_acs,
+    saml_slo,
+    saml_sls,
+    update_openrecords_user
 )
 
 
@@ -60,54 +79,8 @@
         flash('Oops! Something went wrong. Please try to perform your action again later.', category="warning")
         return redirect(url_for('main.index'))
 
-=======
-from datetime import datetime
-from urllib.parse import urljoin
-
-from flask import (
-    abort,
-    flash,
-    redirect,
-    render_template,
-    request,
-    session,
-    url_for
-)
-from flask_login import (
-    current_app,
-    current_user,
-    login_required,
-    login_user,
-    logout_user
-)
-from oauthlib.oauth2 import MobileApplicationClient
-from requests_oauthlib import OAuth2Session
-
-from app.auth import auth
-from app.auth.constants.error_msg import UNSAFE_NEXT_URL
-from app.auth.forms import (
-    LDAPLoginForm,
-    ManageAgencyUserAccountForm,
-    ManageUserAccountForm
-)
-from app.auth.utils import (
-    fetch_user_json,
-    find_user_by_email,
-    handle_user_data,
-    is_safe_url,
-    ldap_authentication,
-    revoke_and_remove_access_token,
-    update_openrecords_user
-)
-from app.constants.web_services import AUTH_ENDPOINT
-from app.lib.db_utils import update_object
-from app.lib.redis_utils import redis_get_user_session
-from app.lib.utils import eval_request_bool
-from app.models import Users
->>>>>>> 35a2b32a
-
-
-@auth.route('/login', methods=['GET', 'POST'])
+
+@auth.route('/login', methods=['GET'])
 def login():
     """
     Based off of: https://flask-login.readthedocs.io/en/latest/#login-example
@@ -130,18 +103,14 @@
     """
     next_url = request.args.get('next')
 
-<<<<<<< HEAD
     if current_app.config['USE_SAML']:
         if next_url:
             return redirect(url_for('auth.saml', sso2=next_url))
 
-    if current_app.config['USE_LDAP']:
+    elif current_app.config['USE_LDAP']:
         return redirect(url_for('auth.ldap_login', next=next_url))
 
-    else:
-=======
-    if current_app.config['USE_LOCAL_AUTH']:
->>>>>>> 35a2b32a
+    elif current_app.config['USE_LOCAL_AUTH']:
         login_form = LDAPLoginForm()
         if request.method == 'POST':
             email = request.form['email']
@@ -198,13 +167,13 @@
     elif current_app.config['USE_OAUTH']:
         return redirect(url_for('auth.oauth_logout', timeout=timeout, forced_logout=forced_logout))
 
-    if current_app.config['USE_SAML']:
+    elif current_app.config['USE_SAML']:
         return redirect(url_for('auth.saml', slo='true', timeout=timeout, forced_logout=forced_logout))
 
     elif current_app.config['USE_LOCAL_AUTH']:
         logout_user()
         session.destroy()
-        if timed_out:
+        if timeout:
             flash("Your session timed out. Please login again", category='info')
         return redirect(url_for('main.index'))
 
