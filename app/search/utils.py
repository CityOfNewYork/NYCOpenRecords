from datetime import datetime

from flask import current_app
from flask_login import current_user
from elasticsearch.helpers import bulk

from app import es
from app.models import Requests
from app.constants import (
    ES_DATETIME_FORMAT,
    request_status
)
from app.search.constants import (
<<<<<<< HEAD
    DATE_RANGE_FORMAT,
    MOCK_EMPTY_ELASTICSEARCH_RESULT,
    MAX_RESULT_SIZE,
=======
    ES_DATE_RANGE_FORMAT,
    DT_DATE_RANGE_FORMAT,
    MOCK_EMPTY_ELASTICSEARCH_RESULT
>>>>>>> 80129370
)
from app.lib.utils import InvalidUserException
from app.lib.date_utils import utc_to_local, local_to_utc


def recreate():
    """ For when you feel lazy. """
    es.indices.delete(current_app.config["ELASTICSEARCH_INDEX"],
                      ignore=[400, 404])
    create_index()
    create_docs()


def create_index():
    """
    Create elasticsearch index with mappings for request docs.
    """
    es.indices.create(
        index=current_app.config["ELASTICSEARCH_INDEX"],
        body={
            "mappings": {
                "request": {
                    "properties": {
                        "title": {
                            "type": "text",
                            "analyzer": "english",
                            "fields": {
                                # for sorting by title
                                "keyword": {
                                    "type": "keyword",
                                }
                            }
                        },
                        "description": {
                            "type": "text",
                            "analyzer": "english"
                        },
                        "agency_description": {
                            "type": "text",
                            "analyzer": "english"
                        },
                        "requester_id": {
                            "type": "keyword",
                        },
                        "title_private": {
                            "type": "boolean",
                        },
                        "agency_description_private": {
                            "type": "boolean",
                        },
                        "agency_ein": {
                            "type": "keyword",
                        },
                        "agency_name": {
                            "type": "keyword",
                        },
                        "status": {
                            "type": "keyword",
                        },
                        "date_submitted": {
                            "type": "date",
                            "format": "strict_date_hour_minute_second",
                        },
                        "date_due": {
                            "type": "date",
                            "format": "strict_date_hour_minute_second",
                        },
                        "date_created": {
                            "type": "date",
                            "format": "strict_date_hour_minute_second",
                        }
                    }
                }
            }
        },
    )


def create_docs():
    """
    Create elasticsearch request docs for every request stored in our db.
    """
    #: :type: collections.Iterable[app.models.Requests]
    requests = Requests.query.all()

    operations = []
    for r in requests:
        operations.append({
            '_op_type': 'create',
            '_id': r.id,
            'title': r.title,
            'description': r.description,
            'agency_description': r.agency_description,
            'requester_name': r.requester.name,
            'title_private': r.privacy['title'],
            'agency_description_private': r.privacy['agency_description'],
            'date_created': r.date_created.strftime(ES_DATETIME_FORMAT),
            'date_submitted': r.date_submitted.strftime(ES_DATETIME_FORMAT),
            'date_due': r.due_date.strftime(ES_DATETIME_FORMAT),
            'submission': r.submission,
            'status': r.status,
            'requester_id': r.requester.get_id(),
            'agency_ein': r.agency_ein,
            'agency_name': r.agency.name,
            'public_title': 'Private' if r.privacy['title'] else r.title,
            # public_agency_description
        })

    num_success, _ = bulk(
        es,
        operations,
        index=current_app.config["ELASTICSEARCH_INDEX"],
        doc_type='request',
        chunk_size=100,
        raise_on_error=True
    )
    current_app.logger.info("Successfully created {} docs.".format(num_success))


def update_docs():
    #: :type: collections.Iterable[app.models.Requests]
    requests = Requests.query.all()
    for r in requests:
        r.es_update()  # TODO: in bulk, if needed at some point


def search_requests(query,
                    foil_id,
                    title,
                    agency_description,
                    description,
                    requester_name,
                    date_rec_from,
                    date_rec_to,
                    date_due_from,
                    date_due_to,
                    agency_ein,
                    open_,
                    closed,
                    in_progress,
                    due_soon,
                    overdue,
                    size,
                    start,
                    sort_date_submitted,
                    sort_date_due,
                    sort_title,
                    tz_name,
                    by_phrase=False,
                    highlight=False):
    """
    The arguments of this function match the request parameters
    of the '/search/requests' endpoints.

    All date related params expect strings in the format "mm/dd/yyyy"
    All sort related params expect "desc" or "asc"; other strings ignored

    :param query: string to query for
    :param foil_id: search by request id?
    :param title: search by title?
    :param agency_description: search by agency description?
    :param description: search by description?
    :param requester_name: search by requester name?
    :param date_rec_from: date received/submitted from
    :param date_rec_to: date received/submitted to
    :param date_due_from: date due from
    :param date_due_to: date due to
    :param agency_ein: agency ein to filter by
    :param open_: filter by opened requests?
    :param closed: filter by closed requests?
    :param in_progress: filter by in-progress requests?
    :param due_soon: filter by due-soon requests?
    :param overdue: filter by overdue requests?
    :param size: number of requests per page
    :param start: starting index of request result set
    :param sort_date_submitted: date received/submitted sort direction
    :param sort_date_due: date due sort direction
    :param sort_title: title sort direction
    :param tz_name: timezone name (e.g. "America/New_York")
    :param by_phrase: use phrase matching instead of full-text?
    :param highlight: return highlights?
        if True, will come at a slight performance cost (in order to
        restrict highlights to public fields, iterating over elasticsearch
        query results is required)
    :return: elasticsearch json response with result information

    """
    # clean query trailing/leading whitespace
    if query is not None:
        query = query.strip()

    # return no results if there is nothing to query by
    if query and not any((foil_id, title, agency_description,
                          description, requester_name)):
        return MOCK_EMPTY_ELASTICSEARCH_RESULT

    # if searching by foil-id, strip "FOIL-"
    if foil_id:
        query = query.lstrip("FOIL-")

    # set sort (list of "field:direction" pairs)
    sort = [
        ':'.join((field, direction)) for field, direction in {
            'date_submitted': sort_date_submitted,
            'date_due': sort_date_due,
            'title.keyword': sort_title}.items() if direction in ("desc", "asc")]

    # set statuses (list of request statuses)
    if current_user.is_agency:
        statuses = {
            request_status.OPEN: open_,
            request_status.CLOSED: closed,
            request_status.IN_PROGRESS: in_progress,
            request_status.DUE_SOON: due_soon,
            request_status.OVERDUE: overdue
        }
        statuses = [s for s, b in statuses.items() if b]
    else:
        statuses = []
        if open_:
            # Any request that isn't closed is considered open
            statuses.extend([
                request_status.OPEN,
                request_status.IN_PROGRESS,
                request_status.DUE_SOON,
                request_status.OVERDUE
            ])
        if closed:
            statuses.append(request_status.CLOSED)

    # set matching type (full-text or phrase matching)
    match_type = 'match_phrase' if by_phrase else 'match'

    # set date ranges
    def datestr_local_to_utc(datestr):
        return local_to_utc(
            datetime.strptime(datestr, DT_DATE_RANGE_FORMAT), tz_name
        ).strftime(DT_DATE_RANGE_FORMAT)

    date_ranges = []
    if any((date_rec_from, date_rec_to, date_due_from, date_due_to)):
        range_filters = {}
        if date_rec_from or date_rec_to:
            range_filters['date_submitted'] = {'format': ES_DATE_RANGE_FORMAT}
        if date_due_from or date_due_to:
            range_filters['date_due'] = {'format': ES_DATE_RANGE_FORMAT}
        if date_rec_from:
            range_filters['date_submitted']['gte'] = datestr_local_to_utc(date_rec_from)
        if date_rec_to:
            range_filters['date_submitted']['lt'] = datestr_local_to_utc(date_rec_to)
        if date_due_from:
            range_filters['date_due']['gte'] = datestr_local_to_utc(date_due_from)
        if date_due_to:
            range_filters['date_due']['lt'] = datestr_local_to_utc(date_due_to)
        if date_rec_from or date_rec_to:
            date_ranges.append({'range': {'date_submitted': range_filters['date_submitted']}})
        if date_due_from or date_due_to:
            date_ranges.append({'range': {'date_due': range_filters['date_due']}})

    # generate query dsl body
    query_fields = {
        'title': title,
        'description': description,
        'agency_description': agency_description,
        'requester_name': requester_name
    }
    dsl_gen = RequestsDSLGenerator(query, query_fields, statuses, date_ranges, agency_ein, match_type)
    if foil_id:
        dsl = dsl_gen.foil_id()
    else:
        if query:
            if current_user.is_agency:
                dsl = dsl_gen.agency_user()
            elif current_user.is_anonymous:
                dsl = dsl_gen.anonymous_user()
            elif current_user.is_public:
                dsl = dsl_gen.public_user()
            else:
                raise InvalidUserException(current_user)
        else:
            dsl = dsl_gen.queryless()

    # add highlights to dsl
    if highlight:
        highlight_fields = {}
        for name, add in query_fields.items():
            if add:
                highlight_fields[name] = {}
        dsl.update(
            {
                'highlight': {
                    'pre_tags': ['<span class="highlight">'],
                    'post_tags': ['</span>'],
                    'fields': highlight_fields
                }
            }
        )

    # search / run query
    results = es.search(
        index=current_app.config["ELASTICSEARCH_INDEX"],
        doc_type='request',
        body=dsl,
        _source=['requester_id',
                 'date_submitted',
                 'date_due',
                 'date_created',
                 'status',
                 'agency_ein',
                 'agency_name',
                 'requester_name',
                 'title_private',
                 'agency_description_private',
                 'public_title',
                 'title',
                 'agency_description',
                 'description'],
        size=min(size, MAX_RESULT_SIZE),
        from_=start,
        sort=sort,
    )

    # process highlights
    if highlight and not foil_id:
        _process_highlights(results, dsl_gen.requester_id)

    return results


class RequestsDSLGenerator(object):
    """ Class for generating dicts representing query dsl bodies for searching request docs. """

    def __init__(self, query, query_fields, statuses, date_ranges, agency_ein, match_type):
        self.__query = query
        self.__query_fields = query_fields
        self.__statuses = statuses
        self.__agency_ein = agency_ein
        self.__match_type = match_type

        self.__default_filters = [{'terms': {'status': statuses}}]
        if date_ranges:
            self.__default_filters += date_ranges
        if agency_ein:
            self.__default_filters.append({
                'term': {'agency_ein': agency_ein}
            })

        self.__filters = []
        self.__conditions = []
        self.requester_id = None

    def foil_id(self):
        self.__filters = [{
            'wildcard': {
                '_uid': 'request#FOIL-*{}*'.format(self.__query)
            }
        }]
        return self.__must_query

    def agency_user(self):
        for name, use in self.__query_fields.items():
            if use:
                self.__filters = [
                    {self.__match_type: {name: self.__query}}
                ]
                self.__conditions.append(self.__must)
        return self.__should

    def anonymous_user(self):
        if self.__query_fields['title']:
            self.__filters = [
                {self.__match_type: {'title': self.__query}},
                {'term': {'title_private': False}}
            ]
            self.__conditions.append(self.__must)
        if self.__query_fields['agency_description']:
            self.__filters = [
                {self.__match_type: {'agency_description': self.__query}},
                {'term': {'agency_description_private': False}}
            ]
            self.__conditions.append(self.__must)
        return self.__should

    def public_user(self):
        self.requester_id = current_user.get_id()
        if self.__query_fields['title']:
            self.__filters = [
                {self.__match_type: {'title': self.__query}},
                {'bool': {
                    'should': [
                        {'term': {'requester_id': self.requester_id}},
                        {'term': {'title_private': False}}
                    ]
                }}
            ]
            self.__conditions.append(self.__must)
        if self.__query_fields['agency_description']:
            self.__filters = [
                {self.__match_type: {'agency_description': self.__query}},
                {'term': {'agency_description_private': False}}
            ]
            self.__conditions.append(self.__must)
        if self.__query_fields['description']:
            self.__filters = [
                {self.__match_type: {'description': self.__query}},
                {'term': {'requester_id': self.requester_id}},
            ]
            self.__conditions.append(self.__must)
        return self.__should

    def queryless(self):
        self.__filters = [
            {'match_all': {}},
        ]
        return self.__must_query

    @property
    def __must_query(self):
        return {
            'query': self.__must
        }

    @property
    def __must(self):
        return {
            'bool': {
                'must': self.__get_filters()
            }
        }

    @property
    def __should(self):
        return {
            'query': {
                'bool': {
                    'should': self.__conditions
                }
            }
        }

    def __get_filters(self):
        return self.__filters + self.__default_filters


def convert_dates(results, dt_format=None, tz_name=None):
    """
    Replace datetime values of requests search results with a
    datetime object or a datetime string in the specified format.
    Dates can also be offset according to the given time zone name.

    :results: elasticsearch json results
    :dt_format: datetime string format
    :tz_name: time zone name
    """
    for hit in results["hits"]["hits"]:
        for field in ("date_submitted", "date_due", "date_created"):
            dt = datetime.strptime(hit["_source"][field], ES_DATETIME_FORMAT)
            if tz_name:
                dt = utc_to_local(dt, tz_name)
            hit["_source"][field] = dt.strftime(dt_format) if dt_format is not None else dt


def _process_highlights(results, requester_id=None):
    """
    Removes highlights for private and non-requester fields.
    Used for non-agency users.

    Why this is necessary:
    https://github.com/elastic/elasticsearch/issues/6787

    :param results: elasticsearch json search results
    :param requester_id: id of requester as it is exists in results
    """
    if not current_user.is_agency:
        for hit in results['hits']['hits']:
            is_requester = (requester_id == hit['_source']['requester_id']
                            if requester_id
                            else False)
            if ('title' in hit['highlight']
               and hit['_source']['title_private']
               and (current_user.is_anonymous or not is_requester)):
                hit['highlight'].pop('title')
            if ('agency_description' in hit['highlight']
               and hit['_source']['agency_description_private']):
                hit['highlight'].pop('agency_description')
            if ('description' in hit['highlight']
               and not is_requester):
                hit['highlight'].pop('description')<|MERGE_RESOLUTION|>--- conflicted
+++ resolved
@@ -11,15 +11,10 @@
     request_status
 )
 from app.search.constants import (
-<<<<<<< HEAD
-    DATE_RANGE_FORMAT,
-    MOCK_EMPTY_ELASTICSEARCH_RESULT,
     MAX_RESULT_SIZE,
-=======
     ES_DATE_RANGE_FORMAT,
     DT_DATE_RANGE_FORMAT,
     MOCK_EMPTY_ELASTICSEARCH_RESULT
->>>>>>> 80129370
 )
 from app.lib.utils import InvalidUserException
 from app.lib.date_utils import utc_to_local, local_to_utc
