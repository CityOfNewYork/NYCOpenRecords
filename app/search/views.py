--- conflicted
+++ resolved
@@ -10,7 +10,7 @@
 
 from app.lib.date_utils import utc_to_local
 from app.lib.utils import eval_request_bool
-from app.models import Requests, Responses, Determinations, ResponseTokens
+from app.models import Requests
 from app.search import search
 from app.search.constants import DEFAULT_HITS_SIZE, ALL_RESULTS_CHUNKSIZE
 from app.search.utils import search_requests, convert_dates
@@ -21,37 +21,30 @@
 def requests():
     """
     For request parameters, see app.search.utils.search_requests
-
     All Users can search by:
     - FOIL ID
-
     Anonymous Users can search by:
     - Title (public only)
     - Agency Request Summary (public only)
-
     Public Users can search by:
     - Title (public only OR public and private if user is requester)
     - Agency Request Summary (public only)
     - Description (if user is requester)
-
     Agency Users can search by:
     - Title
     - Agency Request Summary
     - Description
     - Requester Name
-
     All Users can filter by:
     - Status, Open (anything not Closed if not agency user)
     - Status, Closed
     - Date Submitted
     - Agency
-
     Only Agency Users can filter by:
     - Status, In Progress
     - Status, Due Soon
     - Status, Overdue
     - Date Due
-
     """
     try:
         agency_ein = request.args.get("agency_ein", "")
@@ -150,11 +143,8 @@
     - Filtering on set size is ignored; all results are returned.
     - Currently only supports CSVs.
     - CSV only includes requests belonging to that user's agency
-
     Document name format: "FOIL_requests_results_<timestamp:MM_DD_YYYY_at_HH_mm_pp>"
-
     Request parameters are identical to those of /search/requests.
-
     :param doc_type: document type ('csv' only)
     """
     if current_user.is_agency and doc_type.lower() == "csv":
@@ -174,11 +164,25 @@
                 "FOIL ID",
                 "Agency",
                 "Title",
+                "Description",
                 "Agency Request Summary",
                 "Current Status",
+                "Date Created",
                 "Date Received",
                 "Date Due",
-                "Closing Reason",
+                "Date Closed",
+                "Requester Name",
+                "Requester Email",
+                "Requester Title",
+                "Requester Organization",
+                "Requester Phone Number",
+                "Requester Fax Number",
+                "Requester Address 1",
+                "Requester Address 2",
+                "Requester City",
+                "Requester State",
+                "Requester Zipcode",
+                "Assigned User Emails",
             ]
         )
         results = search_requests(
@@ -230,39 +234,19 @@
             .all()
         )
         user_agencies = current_user.get_agencies
-        count = 1
         for req in all_requests:
-            print(count)
-            count += 1
-            print(req.id)
-            reason = ""
-            if req.status == 'Closed':
-                response = Responses.query.filter(Responses.request_id == req.id,
-                                                  Responses.type == 'determinations').order_by(
-                    Responses.date_modified.desc()).first()
-                determination = Determinations.query.filter(Determinations.id == response.id).one()
-                reason = determination.reason
-                if reason is "":
-                    reason = "N/A"
-
             if req.agency_ein in user_agencies:
                 writer.writerow(
                     [
                         req.id,
                         req.agency.name,
-<<<<<<< HEAD
-                        req.title,
-=======
                         Markup(req.title).unescape(),
                         Markup(req.description).unescape(),
->>>>>>> 01a25449
                         req.agency_request_summary,
                         req.status,
+                        req.date_created,
                         req.date_submitted,
                         req.due_date,
-<<<<<<< HEAD
-                        reason,
-=======
                         req.date_closed,
                         Markup(req.requester.fullname).unescape(),
                         req.requester.email,
@@ -276,14 +260,15 @@
                         req.requester.mailing_address.get("state"),
                         req.requester.mailing_address.get("zip"),
                         ", ".join(u.email for u in req.agency_users),
->>>>>>> 01a25449
                     ]
                 )
         dt = datetime.utcnow()
         timestamp = utc_to_local(dt, tz_name) if tz_name is not None else dt
         return send_file(
             BytesIO(buffer.getvalue().encode("UTF-8")),  # convert to bytes
-            attachment_filename="nypd_foil_log.csv",
+            attachment_filename="FOIL_requests_results_{}.csv".format(
+                timestamp.strftime("%m_%d_%Y_at_%I_%M_%p")
+            ),
             as_attachment=True,
         )
     return "", 400