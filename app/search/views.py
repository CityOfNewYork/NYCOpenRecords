--- conflicted
+++ resolved
@@ -208,11 +208,7 @@
                     mailing_address = (r.requester.mailing_address
                                        if r.requester.mailing_address is not None
                                        else {})
-<<<<<<< HEAD
-                    date_closed = result['_source'].get('date_closed', '')
-=======
                     date_closed = result["_source"].get('date_closed', '')
->>>>>>> 1ab3ce56
                     date_closed = date_closed if str(date_closed) != str(list()) else ''
                     writer.writerow([
                         result["_id"],
