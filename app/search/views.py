import csv
from datetime import datetime
from io import StringIO, BytesIO
import re

from flask import (
    request,
    render_template,
    jsonify,
)
from flask.helpers import send_file
from flask_login import current_user

from app.lib.date_utils import utc_to_local
from app.lib.utils import eval_request_bool
from app.models import Requests
from app.search import search
from app.search.constants import DEFAULT_HITS_SIZE, ALL_RESULTS_CHUNKSIZE
from app.search.utils import search_requests, convert_dates


@search.route("/requests", methods=['GET'])
def requests():
    """
    For request parameters, see app.search.utils.search_requests

    All Users can search by:
    - FOIL ID

    Anonymous Users can search by:
    - Title (public only)
    - Agency Description (public only)

    Public Users can search by:
    - Title (public only OR public and private if user is requester)
    - Agency Description (public only)
    - Description (if user is requester)

    Agency Users can search by:
    - Title
    - Agency Description
    - Description
    - Requester Name

    All Users can filter by:
    - Status, Open (anything not Closed if not agency user)
    - Status, Closed
    - Date Submitted
    - Agency

    Only Agency Users can filter by:
    - Status, In Progress
    - Status, Due Soon
    - Status, Overdue
    - Date Due

    """
    try:
        agency_ein = request.args.get('agency_ein', '')
    except ValueError:
        agency_ein = None

    try:
        size = int(request.args.get('size', DEFAULT_HITS_SIZE))
    except ValueError:
        size = DEFAULT_HITS_SIZE

    try:
        start = int(request.args.get('start'), 0)
    except ValueError:
        start = 0

    query = request.args.get('query')

    # Determine if searching for FOIL ID
    foil_id = eval_request_bool(request.args.get('foil_id')) or re.match(r'^(FOIL-|foil-|)\d{4}-\d{3}-\d{5}$', query)

    results = search_requests(
        query,
        foil_id,
        eval_request_bool(request.args.get('title')),
        eval_request_bool(request.args.get('agency_request_summary')),
        eval_request_bool(request.args.get('description')) if not current_user.is_anonymous else False,
        eval_request_bool(request.args.get('requester_name')) if current_user.is_agency else False,
        request.args.get('date_rec_from'),
        request.args.get('date_rec_to'),
        request.args.get('date_due_from'),
        request.args.get('date_due_to'),
        request.args.get('date_closed_from'),
        request.args.get('date_closed_to'),
        agency_ein,
        eval_request_bool(request.args.get('open')),
        eval_request_bool(request.args.get('closed')),
        eval_request_bool(request.args.get('in_progress')) if current_user.is_agency else False,
        eval_request_bool(request.args.get('due_soon')) if current_user.is_agency else False,
        eval_request_bool(request.args.get('overdue')) if current_user.is_agency else False,
        size,
        start,
        request.args.get('sort_date_submitted'),
        request.args.get('sort_date_due'),
        request.args.get('sort_title'),
        request.args.get('tz_name')
        # eval_request_bool(request.args.get('by_phrase')),
        # eval_request_bool(request.args.get('highlight')),
    )

    # format results
    total = results["hits"]["total"]
    formatted_results = None
    if total != 0:
        convert_dates(results)
        formatted_results = render_template("request/result_row.html",
                                            requests=results["hits"]["hits"])
        # query=query)  # only for testing
    return jsonify({
        "count": len(results["hits"]["hits"]),
        "total": total,
        "results": formatted_results
    }), 200


@search.route("/requests/<doc_type>", methods=['GET'])
def requests_doc(doc_type):
    """
    Converts and sends the a search result-set as a
    file of the specified document type.
    - Filtering on set size is ignored; all results are returned.
    - Currently only supports CSVs.

    Document name format: "FOIL_requests_results_<timestamp:MM_DD_YYYY_at_HH_mm_pp>"

    Request parameters are identical to those of /search/requests.

    :param doc_type: document type ('csv' only)
    """
    if current_user.is_agency and doc_type.lower() == 'csv':
        try:
            agency_ein = request.args.get('agency_ein', '')
        except ValueError:
            agency_ein = None

        tz_name = request.args.get('tz_name')

        start = 0
        buffer = StringIO()  # csvwriter cannot accept BytesIO
        writer = csv.writer(buffer)
        writer.writerow(["FOIL ID",
                         "Agency",
                         "Title",
                         "Description",
                         "Agency Description",
                         "Current Status",
                         "Date Created",
                         "Date Received",
                         "Date Due",
                         "Date Closed",
                         "Requester Name",
                         "Requester Email",
                         "Requester Title",
                         "Requester Organization",
                         "Requester Phone Number",
                         "Requester Fax Number",
                         "Requester Address 1",
                         "Requester Address 2",
                         "Requester City",
                         "Requester State",
                         "Requester Zipcode",
                         "Assigned User Emails"])
        while True:
            results = search_requests(
                request.args.get('query'),
                eval_request_bool(request.args.get('foil_id')),
                eval_request_bool(request.args.get('title')),
                eval_request_bool(request.args.get('agency_request_summary')),
                eval_request_bool(request.args.get('description')),
                eval_request_bool(request.args.get('requester_name')),
                request.args.get('date_rec_from'),
                request.args.get('date_rec_to'),
                request.args.get('date_due_from'),
                request.args.get('date_due_to'),
                request.args.get('date_closed_from'),
                request.args.get('date_closed_to'),
                agency_ein,
                eval_request_bool(request.args.get('open')),
                eval_request_bool(request.args.get('closed')),
                eval_request_bool(request.args.get('in_progress')),
                eval_request_bool(request.args.get('due_soon')),
                eval_request_bool(request.args.get('overdue')),
                ALL_RESULTS_CHUNKSIZE,
                start,
                request.args.get('sort_date_submitted'),
                request.args.get('sort_date_due'),
                request.args.get('sort_title'),
                tz_name
            )
            total = results["hits"]["total"]
            if total != 0:
                convert_dates(results, tz_name=tz_name)
                for result in results["hits"]["hits"]:
                    r = Requests.query.filter_by(id=result["_id"]).one()
                    mailing_address = (r.requester.mailing_address
                                       if r.requester.mailing_address is not None
                                       else {})
                    writer.writerow([
                        result["_id"],
                        result["_source"]["agency_name"],
                        result["_source"]["title"],
                        result["_source"]["description"],
<<<<<<< HEAD
                        result["_source"]["agency_request_summary"],
=======
                        result["_source"]["agency_description"],
                        r.status,
>>>>>>> d6c94c00
                        result["_source"]["date_created"],
                        result["_source"]["date_submitted"],
                        result["_source"]["date_due"],
                        result["_source"]["date_closed"] if result["_source"]["date_closed"] else '',
                        result["_source"]["requester_name"],
                        r.requester.email,
                        r.requester.title,
                        r.requester.organization,
                        r.requester.phone_number,
                        r.requester.fax_number,
                        mailing_address.get('address_one'),
                        mailing_address.get('address_two'),
                        mailing_address.get('city'),
                        mailing_address.get('state'),
                        mailing_address.get('zip'),
                        ", ".join(u.email for u in r.agency_users)])
            start += ALL_RESULTS_CHUNKSIZE
            if start > total:
                break
        if total != 0:
            dt = datetime.utcnow()
            timestamp = utc_to_local(dt, tz_name) if tz_name is not None else dt
            return send_file(
                BytesIO(buffer.getvalue().encode('UTF-8')),  # convert to bytes
                attachment_filename="FOIL_requests_results_{}.csv".format(
                    timestamp.strftime("%m_%d_%Y_at_%I_%M_%p")),
                as_attachment=True
            )
    return '', 400<|MERGE_RESOLUTION|>--- conflicted
+++ resolved
@@ -206,12 +206,8 @@
                         result["_source"]["agency_name"],
                         result["_source"]["title"],
                         result["_source"]["description"],
-<<<<<<< HEAD
                         result["_source"]["agency_request_summary"],
-=======
-                        result["_source"]["agency_description"],
                         r.status,
->>>>>>> d6c94c00
                         result["_source"]["date_created"],
                         result["_source"]["date_submitted"],
                         result["_source"]["date_due"],
