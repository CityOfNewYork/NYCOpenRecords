--- conflicted
+++ resolved
@@ -739,36 +739,6 @@
                 if current_app.config['USE_VOLUME_STORAGE']:
                     os.remove(serving_path)
                 return resp
-
-<<<<<<< HEAD
-                return fu.send_file(*filepath_parts, as_attachment=True)
-            else:
-                # check presence of token in url
-                if token is not None:
-                    resptok = ResponseTokens.query.filter_by(
-                        token=token, response_id=response_id).first()
-                    if resptok is not None:
-                        if response_.privacy != PRIVATE:
-                            @after_this_request
-                            def remove(resp):
-                                os.remove(serving_path)
-                                return resp
-
-                            return fu.send_file(*filepath_parts, as_attachment=True)
-                        else:
-                            delete_object(resptok)
-
-                # if token not included, nonexistent, or is expired, but user is logged in
-                if current_user.is_authenticated:
-                    # user is agency or is public and response is not private
-                    if (((current_user.is_public and response_.privacy != PRIVATE)
-                         or current_user.is_agency)
-                            # user is associated with request
-                            and UserRequests.query.filter_by(
-                                request_id=response_.request_id,
-                                user_guid=current_user.guid
-                            ).first() is not None or current_user.is_agency_read_only(request.agency_ein)):
-=======
             return fu.send_file(*filepath_parts, as_attachment=True)
         else:
             # check presence of token in url
@@ -777,7 +747,6 @@
                     token=token, response_id=response_id).first()
                 if resptok is not None:
                     if response_.privacy != PRIVATE:
->>>>>>> 800a9cd1
                         @after_this_request
                         def remove(resp):
                             if current_app.config['USE_VOLUME_STORAGE']:
