"""
.. module:: response.views.

   :synopsis: Handles the response URL endpoints for the OpenRecords application
"""

from urllib.request import urlopen

from flask import (
    flash,
    request as flask_request,
    url_for,
    redirect,
    jsonify,
)
from flask_login import current_user

from app.constants import response_type
from app.constants.response_privacy import PRIVATE
from app.lib.date_utils import get_holidays_date_list
from app.models import Requests, Responses
from app.response import response
from app.response.utils import (
    add_note,
    add_file,
    add_link,
    add_extension,
    add_instruction,
    process_upload_data,
    send_file_email,
    process_privacy_options,
    process_email_template_request,
    RespFileEditor
)


@response.route('/note/<request_id>', methods=['POST'])
def response_note(request_id):
    """
    Note response endpoint that takes in the content of a note for a specific request from the frontend.
    Check if required data from form is retrieved.
    Flash error message if required form data is missing.
    Call add_link to process the extension form data.

    :param request_id: FOIL request ID for the specific note.
    :return: redirect to view request page
    """
    note_data = flask_request.form

    required_fields = ['content',
                       'email-note-summary',
                       'privacy']

    # TODO: Get copy from business, insert sentry issue key in message
    # Error handling to check if retrieved elements exist. Flash error message if elements does not exist.
    for field in required_fields:
        if note_data.get(field) is None:
            flash('Uh Oh, it looks like the instruction {} is missing! '
                  'This is probably NOT your fault.'.format(field), category='danger')
            return redirect(url_for('request.view', request_id=request_id))

    current_request = Requests.query.filter_by(id=request_id).first()
    add_note(current_request.id,
             note_data['content'],
             note_data['email-note-summary'],
             note_data['privacy'])
    return redirect(url_for('request.view', request_id=request_id))


@response.route('/file/<request_id>', methods=['POST'])
def response_file(request_id):
    """
    File response endpoint that takes in the metadata of a file for a specific request from the frontend.
    Call process_upload_data to process the uploaded file form data.
    Pass data into helper function in response.utils to update changes into database.
    Send email notification to requester and bcc agency users if privacy is release.
    Render specific tempalte and send email notification bcc agency users if privacy is private.

    :param request_id: FOIL request ID for the specific file.
    :return: redirect to view request page
    """
    current_request = Requests.query.filter_by(id=request_id).first()
    files = process_upload_data(flask_request.form)
    for file_data in files:
        add_file(current_request.id,
                 file_data,
                 files[file_data]['title'],
                 files[file_data]['privacy'])
    file_options = process_privacy_options(files)
    email_content = flask_request.form['email-file-summary']
    for privacy, files in file_options.items():
        if privacy == PRIVATE:
            send_file_email(request_id,
                            privacy,
                            files,
                            None,
                            email_template='email_templates/email_private_file_upload.html')
        else:
            send_file_email(request_id,
                            privacy,
                            files,
                            email_content)
    return redirect(url_for('request.view', request_id=request_id))


@response.route('/extension/<request_id>', methods=['POST'])
def response_extension(request_id):
    """
    Extension response endpoint that takes in the metadata of an extension for a specific request from the frontend.
    Check if required data from form is retrieved.
    Flash error message if required form data is missing.
    Call add_extension to process the extension form data.

    :param request_id: FOIL request ID for the specific extension.

    :return: redirect to view request page
    """
    extension_data = flask_request.form

    required_fields = ['length',
                       'reason',
                       'due-date',
                       'email-extension-summary']

    # TODO: Get copy from business, insert sentry issue key in message
    # Error handling to check if retrieved elements exist. Flash error message if elements does not exist.
    for field in required_fields:
        if extension_data.get(field) is None:
            flash('Uh Oh, it looks like the extension {} is missing! '
                  'This is probably NOT your fault.'.format(field), category='danger')
            return redirect(url_for('request.view', request_id=request_id))

    add_extension(request_id,
                  extension_data['length'],
                  extension_data['reason'],
                  extension_data['due-date'],
                  extension_data['email-extension-summary'])
    return redirect(url_for('request.view', request_id=request_id))


@response.route('/link/<request_id>', methods=['POST'])
def response_link(request_id):
    """
    Link response endpoint that takes in the metadata of a link for a specific request from the frontend.
    Check if required data from form is retrieved.
    Flash error message if required form data is missing.
    Call add_link to process the extension form data.

    :param request_id: FOIL request ID for the specific link.

    :return: redirect to view request page
    """
    link_data = flask_request.form

    required_fields = ['title',
                       'url',
                       'email-link-summary',
                       'privacy']

    # TODO: Get copy from business, insert sentry issue key in message
    # Error handling to check if retrieved elements exist. Flash error message if elements does not exist.
    for field in required_fields:
        if link_data.get(field) is None:
            flash('Uh Oh, it looks like the link {} is missing! '
                  'This is probably NOT your fault.'.format(field), category='danger')
            return redirect(url_for('request.view', request_id=request_id))

    add_link(request_id,
             link_data['title'],
             link_data['url'],
             link_data['email-link-summary'],
             link_data['privacy'])
    return redirect(url_for('request.view', request_id=request_id))


@response.route('/instruction/<request_id>', methods=['POST'])
def response_instructions(request_id):
    """
    Instruction response endpoint that takes in from the frontend, the content of a instruction for a specific request.
    Check if required data from form is retrieved.
    Flash error message if required form data is missing.
    Call add_instruction to process the extension form data.

    :param request_id: FOIL request ID for the specific note.

    :return: redirect to view request page
    """
    instruction_data = flask_request.form

    required_fields = ['content',
                       'email-instruction-summary',
                       'privacy']

    # TODO: Get copy from business, insert sentry issue key in message
    # Error handling to check if retrieved elements exist. Flash error message if elements does not exist.
    for field in required_fields:
        if instruction_data.get(field) is None:
            flash('Uh Oh, it looks like the instruction {} is missing! '
                  'This is probably NOT your fault.'.format(field), category='danger')
            return redirect(url_for('request.view', request_id=request_id))

    current_request = Requests.query.filter_by(id=request_id).first()
    add_instruction(current_request.id,
                    instruction_data['content'],
                    instruction_data['email-instruction-summary'],
                    instruction_data['privacy'])
    return redirect(url_for('request.view', request_id=request_id))


@response.route('/email', methods=['POST'])
def response_email():
    """
    Return email template for a particular response workflow step.

    Request Parameters:
    - request_id: FOIL request ID
    - type: response type
    - privacy: selected privacy option
    - extension: data for populating html template
        - length: selected value of extension length (-1, 20, 30, 60, 90)
        - custom_due_date: new custom due date of request (default is current request due_date)
        - reason: reason for extension
    - link: data for populating html template
        - url: url link inputted by user from front end
    - offline_instructions: data for populating html template
        - instruction: json object with key and values of content and privacy
    - note: data for populating html template
        - note: json object with key and values of content and privacy
    - file: data for populating html template
        - files: json object with key and values of filename and privacy
    - email_content: (on second next click) html template of specific response which may include edits

    Ex:
    {
         "request_id": "FOIL-XXX",
         "type": "extension",
         "extension": {
               "length": "20",
               "custom_due_date": "2016-11-14",
               "reason": "We need more time to process your request."
         }
         "email_content": HTML
    }

    :return: the HTML of the rendered template
    """
    data = flask_request.form
    request_id = data['request_id']
    email_template = process_email_template_request(request_id, data)
    return email_template


@response.route('/url_checker', methods=['GET'])
def check_url():
    """
    Check the incoming url link's HTTP code status.

    :return: If url link is valid, string 'Valid URL' and 200 status code is returned
             If url link is invalid, string 'Invalid URL' and 400 status code is returned
    """
    url_link = flask_request.args['url']
    try:
        url_status = urlopen(url_link).getcode()
    except ValueError as e:
        print(e)
        return 'Invalid URL', 400

    if url_status == 200:
        return 'Valid URL', 200
    else:
        return 'Invalid URL', 400


# TODO: Implement response route for sms
@response.route('/sms/<request_id>', methods=['GET', 'POST'])
def response_sms():
    pass


# TODO: Implement response route for push
@response.route('/push/<request_id>', methods=['GET', 'POST'])
def response_push():
    pass


# TODO: Implement response route for visiblity
@response.route('/visiblity/<request_id>', methods=['GET', 'POST'])
def response_visiblity():
    pass


@response.route('/<response_id>', methods=['PUT'])
def edit_response(response_id):
    """
    Edit a response's privacy and its metadata and send a notification email.

    Expects a request body containing field names and updated values,
    as well as the body of the notification email.
    Ex:
    {
        'privacy': 'release_public',
        'title': 'new title'
        'filename': 'uploaded_file_name.ext'  # REQUIRED for updates to Files metadata
        'email_content': HTML
    }
    Response body consists of both the old and updated data, or an error message.
    """
    # TODO: remove
    from app.models import Users
    from flask_login import login_user
    login_user(Users.query.first(), force=True)

    if current_user.is_anonymous:
        return jsonify({}), 403
    # TODO: user permissions check

    if flask_request.form.get("email_content") is None:
        http_response = {"errors": "Missing 'email_content'"}
    else:
        resp = Responses.query.filter_by(id=response_id).first()
        editor_for_type = {
            response_type.FILE: RespFileEditor,
            # response_type.NOTE: RespNoteEditor,
            # ...
        }
<<<<<<< HEAD
        editor = editor_for_type[resp.type](current_user, resp, flask_request)
        if editor.errors:
            http_response = {"errors": editor.errors}
        else:
            if editor.no_change:  # TODO: unittest
                http_response = {
                    "message": "No changes detected."
                }
            else:
                http_response = {
                    "old": editor.data_old,
                    "new": editor.data_new
                }
    return jsonify(http_response), 200
=======
    return jsonify(http_response), 200


@response.route('/get_yearly_holidays/<int:year>', methods=['GET'])
def get_yearly_holidays(year):
    """
    Retrieve a list of dates that are holidays in the specified year

    :param date: 4-digit year.

    :return: List of strings ["YYYY-MM-DD"]
    """
    return jsonify(holidays=sorted(get_holidays_date_list(year)))
>>>>>>> f4ac0ac7
<|MERGE_RESOLUTION|>--- conflicted
+++ resolved
@@ -323,7 +323,6 @@
             # response_type.NOTE: RespNoteEditor,
             # ...
         }
-<<<<<<< HEAD
         editor = editor_for_type[resp.type](current_user, resp, flask_request)
         if editor.errors:
             http_response = {"errors": editor.errors}
@@ -338,8 +337,6 @@
                     "new": editor.data_new
                 }
     return jsonify(http_response), 200
-=======
-    return jsonify(http_response), 200
 
 
 @response.route('/get_yearly_holidays/<int:year>', methods=['GET'])
@@ -351,5 +348,4 @@
 
     :return: List of strings ["YYYY-MM-DD"]
     """
-    return jsonify(holidays=sorted(get_holidays_date_list(year)))
->>>>>>> f4ac0ac7
+    return jsonify(holidays=sorted(get_holidays_date_list(year)))