--- conflicted
+++ resolved
@@ -26,12 +26,8 @@
 
 from app import login_manager, sentry
 from app.constants import permission
-<<<<<<< HEAD
+from app.constants.pdf import EnvelopeDict
 from app.constants.response_type import FILE, LETTER
-=======
-from app.constants.pdf import EnvelopeDict
-from app.constants.response_type import FILE
->>>>>>> a541883f
 from app.constants.response_privacy import PRIVATE, RELEASE_AND_PRIVATE
 from app.lib.utils import UserRequestException
 from app.lib.date_utils import get_holidays_date_list
@@ -719,25 +715,6 @@
     return process_letter_template_request(request_id, data)
 
 
-<<<<<<< HEAD
-@response.route('/letter/<request_id>', methods=['POST'])
-@has_permission(permission.GENERATE_LETTER)
-def response_letter(request_id):
-    """
-
-    :param request_id:
-    :return:
-    """
-    required_fields = ['letter-summary',
-                       'letter_templates']
-    for field in required_fields:
-        if not flask_request.form.get(field, ''):
-            flash("Uh Oh, it looks like the {} is missing! "
-                  "This is probably NOT your fault.".format(field), category='danger')
-            return redirect(url_for('request.view', request_id=request_id))
-    add_response_letter(request_id, flask_request.form['letter-summary'], flask_request.form['letter_templates'])
-    return redirect(url_for('request.view', request_id=request_id))
-=======
 @response.route('/envelope/<request_id>/<response_id>')
 def response_get_envelope(request_id, response_id):
     """
@@ -764,7 +741,25 @@
             attachment_filename=
             '{request_id}_envelope.pdf'.format(request_id=request_id)
         )
->>>>>>> a541883f
+
+
+@response.route('/letter/<request_id>', methods=['POST'])
+@has_permission(permission.GENERATE_LETTER)
+def response_letter(request_id):
+    """
+
+    :param request_id:
+    :return:
+    """
+    required_fields = ['letter-summary',
+                       'letter_templates']
+    for field in required_fields:
+        if not flask_request.form.get(field, ''):
+            flash("Uh Oh, it looks like the {} is missing! "
+                  "This is probably NOT your fault.".format(field), category='danger')
+            return redirect(url_for('request.view', request_id=request_id))
+    add_response_letter(request_id, flask_request.form['letter-summary'], flask_request.form['letter_templates'])
+    return redirect(url_for('request.view', request_id=request_id))
 
 
 @response.route('/letter/<request_id>/<response_id>')
@@ -781,15 +776,11 @@
         if current_user not in request.agency_users:
             return jsonify({'error': 'unauthorized'}), 403
         response_ = Responses.query.filter_by(id=response_id).one()
-<<<<<<< HEAD
         if response_.type == LETTER:
             letter = Letters.query.filter_by(id=response_id).one()
         else:
             cm = CommunicationMethods.query.filter_by(response_id=response_id, method_type=LETTER).one()
             letter = Letters.query.filter_by(id=cm.method_id).one()
-=======
-        letter = Letters.query.filter_by(id=response_.communication_method_id).one()
->>>>>>> a541883f
 
         return generate_pdf_flask_response(letter.content)
     return jsonify({'error': 'unauthorized'}), 403