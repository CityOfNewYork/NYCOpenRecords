"""
.. module:: response.views.

   :synopsis: Handles the response URL endpoints for the OpenRecords application
"""
import os

import io

import app.lib.file_utils as fu

from datetime import datetime

from flask import (
    flash,
    request as flask_request,
    url_for,
    redirect,
    jsonify,
    current_app,
    after_this_request,
    abort,
    send_file
)
from flask_login import current_user, login_url

from app import login_manager, sentry
from app.constants import permission
from app.constants.pdf import EnvelopeDict
from app.constants.response_type import FILE, LETTER
from app.constants.response_privacy import PRIVATE, RELEASE_AND_PRIVATE
from app.lib.utils import UserRequestException
from app.lib.date_utils import get_holidays_date_list
from app.lib.db_utils import delete_object
from app.lib.permission_utils import (
    has_permission,
    is_allowed
)
from app.lib.pdf import (
    generate_pdf_flask_response,
    generate_envelope_pdf
)
from app.response import response
from app.models import (
    CommunicationMethods,
    Requests,
    Responses,
    ResponseTokens,
    UserRequests,
    Files,
    Notes,
    Instructions,
    Links,
    Letters,
    Envelopes
)
from app.response.utils import (
    add_note,
    add_file,
    add_link,
    add_extension,
    add_acknowledgment,
    add_denial,
    add_closing,
    add_reopening,
    add_response_letter,
    add_instruction,
    add_envelope,
    get_file_links,
    process_upload_data,
    send_file_email,
    process_email_template_request,
    process_letter_template_request,
    RespFileEditor,
    RespNoteEditor,
    RespInstructionsEditor,
    RespLinkEditor
)


@response.route('/note/<request_id>', methods=['POST'])
@has_permission(permission.ADD_NOTE)
def response_note(request_id):
    """
    Note response endpoint that takes in the content of a note for a specific request from the frontend.
    Check if required data from form is retrieved.
    Flash error message if required form data is missing.
    Call add_link to process the extension form data.

    :param request_id: FOIL request ID for the specific note.
    :return: redirect to view request page
    """
    note_data = flask_request.form

    current_request = Requests.query.filter_by(id=request_id).first()
    required_fields = []
    privacy = None
    is_editable = True
    is_requester = False

    if current_user.is_agency:
        required_fields.extend(['content',
                                'email-note-summary',
                                'privacy'])
    else:
        required_fields.append('content')
        is_editable = False
        privacy = RELEASE_AND_PRIVATE
        is_requester = True

    # TODO: Get copy from business, insert sentry issue key in message
    # Error handling to check if retrieved elements exist. Flash error message if elements does not exist.
    for field in required_fields:
        if note_data.get(field) is None:
            flash('Uh Oh, it looks like the instruction {} is missing! '
                  'This is probably NOT your fault.'.format(field), category='danger')
            return redirect(url_for('request.view', request_id=request_id))

    add_note(current_request.id,
             note_data['content'],
             note_data.get('email-note-summary'),
             note_data.get('privacy') or privacy,
             is_editable,
             is_requester)
    return redirect(url_for('request.view', request_id=request_id))


@response.route('/file/<request_id>', methods=['POST'])
@has_permission(permission.ADD_FILE)
def response_file(request_id):
    """
    File response endpoint that takes in the metadata of a file for a specific request from the frontend.
    Call process_upload_data to process the uploaded file form data.
    Pass data into helper function in response.utils to update changes into database.
    Send email notification to requester and bcc agency users if privacy is release.
    Render specific template and send email notification bcc agency users if privacy is private.

    :param request_id: FOIL request ID for the specific file.

    :return: redirect to view request page
    """
    current_request = Requests.query.filter_by(id=request_id).first()
    files = process_upload_data(flask_request.form)
    release_public_links = []
    release_private_links = []
    private_links = []
    for file_data in files:
        response_obj = add_file(current_request.id,
                                file_data,
                                files[file_data]['title'],
                                files[file_data]['privacy'],
                                is_editable=True)
        if not isinstance(response_obj, Files):
            flash(message=response_obj, category='danger')
        else:
            get_file_links(response_obj, release_public_links, release_private_links, private_links)
    send_file_email(request_id,
                    release_public_links,
                    release_private_links,
                    private_links,
                    flask_request.form['email-file-summary'],
                    flask_request.form['replace-string'],
                    flask_request.form['tz_name'])
    return redirect(url_for('request.view', request_id=request_id))


@response.route('/acknowledgment/<request_id>', methods=['POST'])
@has_permission(permission.ACKNOWLEDGE)
def response_acknowledgment(request_id):
    required_fields = ['date',
                       'days',
                       'method',
                       'summary']
    if flask_request.form.get('days', '-1') == '-1':
        required_fields.append('info')
    for field in required_fields:
        if not flask_request.form.get(field, ''):
            flash('Uh Oh, it looks like the acknowledgment {} is missing! '
                  'This is probably NOT your fault.'.format(field), category='danger')
            return redirect(url_for('request.view', request_id=request_id))
    add_acknowledgment(request_id,
                       flask_request.form['info'].strip() or None,
                       flask_request.form['days'],
                       flask_request.form['date'],
                       flask_request.form['tz-name'],
                       flask_request.form['summary'],
                       flask_request.form['method'],
                       flask_request.form.get('letter_templates'))
    return redirect(url_for('request.view', request_id=request_id))


@response.route('/denial/<request_id>', methods=['POST'])
@has_permission(permission.DENY)
def response_denial(request_id):
    if flask_request.form.get('method') == 'email':
        required_fields = ['reasons',
                           'method',
                           'summary']
    else:
        required_fields = ['letter_templates',
                           'method',
                           'summary']
    for field in required_fields:
        if flask_request.form.get(field) is None:
            flash('Uh Oh, it looks like the denial {} is missing! '
                  'This is probably NOT your fault.'.format(field), category='danger')
            return redirect(url_for('request.view', request_id=request_id))
    add_denial(request_id,
               flask_request.form.getlist('reasons'),
               flask_request.form['summary'],
               flask_request.form['method'],
               flask_request.form.get('letter_templates'))
    return redirect(url_for('request.view', request_id=request_id))


@response.route('/closing/<request_id>', methods=['POST'])
@has_permission(permission.CLOSE)
def response_closing(request_id):
    """
    Endpoint for closing a request that takes in form data from the front end.
    Required form data include:
        -reasons: a list of closing reasons
        -email-summary: string email body from the confirmation page

    :param request_id: FOIL request ID

    :return: redirect to view request page
    """
    if flask_request.form.get('method') == 'email':
        required_fields = ['reasons',
                           'method',
                           'summary']
    else:
        required_fields = ['letter_templates',
                           'method',
                           'summary']
    for field in required_fields:
        if flask_request.form.get(field) is None:
            flash('Uh Oh, it looks like the closing {} is missing! '
                  'This is probably NOT your fault.'.format(field), category='danger')
            return redirect(url_for('request.view', request_id=request_id))
    try:
        add_closing(request_id,
                    flask_request.form.getlist('reasons'),
                    flask_request.form['summary'],
                    flask_request.form['method'],
                    flask_request.form.get('letter_templates'))
    except UserRequestException as e:
        sentry.captureException()
        flash(str(e), category='danger')
    return redirect(url_for('request.view', request_id=request_id))


@response.route('/reopening/<request_id>', methods=['POST'])
@has_permission(permission.RE_OPEN)
def response_reopening(request_id):
    """
    Endpoint for reopening a request that takes in form data from the frontend.
    Required form data include:
        -date: string of new date of request completion
        -tz-name: name of the timezone the user is accessing the application in
        -email-summary: string email body from the confirmation page

    :param request_id: FOIL request ID

    :return: redirect to view request page
    """
    required_fields = ['date', 'tz-name', 'email-summary']

    for field in required_fields:
        if not flask_request.form.get(field, ''):
            flash('Uh Oh, it looks like the acknowledgement {} is missing! '
                  'This is probably NOT your fault.'.format(field), category='danger')
            return redirect(url_for('request.view', request_id=request_id))

    add_reopening(request_id,
                  flask_request.form['date'],
                  flask_request.form['tz-name'],
                  flask_request.form['email-summary'])
    return redirect(url_for('request.view', request_id=request_id))


@response.route('/extension/<request_id>', methods=['POST'])
@has_permission(permission.EXTEND)
def response_extension(request_id):
    """
    Extension response endpoint that takes in the metadata of an extension for a specific request from the frontend.
    Check if required data from form is retrieved.
    Flash error message if required form data is missing.
    Call add_extension to process the extension form data.

    :param request_id: FOIL request ID for the specific extension.

    :return: redirect to view request page
    """
    extension_data = flask_request.form
    if extension_data.get('method') == 'email':
        required_fields = ['length',
                           'reason',
                           'due-date',
                           'summary',
                           'method']
    else:
        required_fields = ['length',
                           'due-date-letter',
                           'summary',
                           'method']

    # TODO: Get copy from business, insert sentry issue key in message
    # Error handling to check if retrieved elements exist. Flash error message if elements does not exist.
    for field in required_fields:
        if extension_data.get(field) is None:
            flash('Uh Oh, it looks like the extension {} is missing! '
                  'This is probably NOT your fault.'.format(field), category='danger')
            return redirect(url_for('request.view', request_id=request_id))
    due_date = extension_data['due-date'] if extension_data['method'] == 'email' else extension_data['due-date-letter']

    add_extension(request_id,
                  extension_data['length'],
                  extension_data['reason'],
                  due_date,
                  extension_data['tz-name'],
                  extension_data['summary'],
                  extension_data['method'])
    return redirect(url_for('request.view', request_id=request_id))


@response.route('/link/<request_id>', methods=['POST'])
@has_permission(permission.ADD_LINK)
def response_link(request_id):
    """
    Link response endpoint that takes in the metadata of a link for a specific request from the frontend.
    Check if required data from form is retrieved.
    Flash error message if required form data is missing.
    Call add_link to process the extension form data.

    :param request_id: FOIL request ID for the specific link.

    :return: redirect to view request page
    """
    link_data = flask_request.form

    required_fields = ['title',
                       'url',
                       'email-link-summary',
                       'privacy']

    # TODO: Get copy from business, insert sentry issue key in message
    # Error handling to check if retrieved elements exist. Flash error message if elements does not exist.
    for field in required_fields:
        if link_data.get(field) is None:
            flash('Uh Oh, it looks like the link {} is missing! '
                  'This is probably NOT your fault.'.format(field), category='danger')
            return redirect(url_for('request.view', request_id=request_id))

    add_link(request_id,
             link_data['title'],
             link_data['url'],
             link_data['email-link-summary'],
             link_data['privacy'],
             is_editable=True)
    return redirect(url_for('request.view', request_id=request_id))


@response.route('/instruction/<request_id>', methods=['POST'])
@has_permission(permission.ADD_OFFLINE_INSTRUCTIONS)
def response_instructions(request_id):
    """
    Instruction response endpoint that takes in from the frontend, the content of a instruction for a specific request.
    Check if required data from form is retrieved.
    Flash error message if required form data is missing.
    Call add_instruction to process the extension form data.

    :param request_id: FOIL request ID for the specific note.

    :return: redirect to view request page
    """
    instruction_data = flask_request.form

    required_fields = ['content',
                       'email-instruction-summary',
                       'privacy']

    # TODO: Get copy from business, insert sentry issue key in message
    # Error handling to check if retrieved elements exist. Flash error message if elements does not exist.
    for field in required_fields:
        if instruction_data.get(field) is None:
            flash('Uh Oh, it looks like the instruction {} is missing! '
                  'This is probably NOT your fault.'.format(field), category='danger')
            return redirect(url_for('request.view', request_id=request_id))

    current_request = Requests.query.filter_by(id=request_id).first()
    add_instruction(current_request.id,
                    instruction_data['content'],
                    instruction_data['email-instruction-summary'],
                    instruction_data['privacy'],
                    is_editable=True)
    return redirect(url_for('request.view', request_id=request_id))


@response.route('/envelope', methods=['POST'])
def response_generate_envelope():
    """
    Create an Envelope for the Request.

    :return: redirect to view request page
    """
    envelope_data = EnvelopeDict()
    request_id = flask_request.form.get('request_id')
    template = flask_request.form.get('template')
    envelope_data['request_id'] = request_id
    envelope_data['recipient_name'] = str(flask_request.form.get('recipient_name')).upper()
    envelope_data['organization'] = str(flask_request.form.get('organization')).upper()
    envelope_data['organization'] = " ".join(
        ['\\seqsplit{{{}}}'.format(i) for i in envelope_data['organization'].split()])
    envelope_data['street_address'] = '{} {}'.format(str(flask_request.form.get('address_one')).upper(),
                                                     str(flask_request.form.get('address_two')).upper())
    envelope_data['city'] = str(flask_request.form.get('city')).upper()
    envelope_data['state'] = str(flask_request.form.get('state')).upper()
    envelope_data['zipcode'] = str(flask_request.form.get('zipcode')).upper()

    add_envelope(request_id, template, envelope_data)

    return redirect(url_for('request.view', request_id=request_id))


@response.route('/email', methods=['POST'])
def response_email():
    """
    Return email template for a particular response workflow step.

    Request Parameters:
    - request_id: FOIL request ID
    - type: response type
    - privacy: selected privacy option
    - extension: data for populating html template
        - length: selected value of extension length (-1, 20, 30, 60, 90)
        - custom_due_date: new custom due date of request (default is current request due_date)
        - reason: reason for extension
    - link: data for populating html template
        - url: url link inputted by user from front end
    - offline_instructions: data for populating html template
        - instruction: json object with key and values of content and privacy
    - note: data for populating html template
        - note: json object with key and values of content and privacy
    - file: data for populating html template
        - files: json object with key and values of filename and privacy
    - email_content: (on second next click) html template of specific response which may include edits

    Ex:
    {
         "request_id": "FOIL-XXX",
         "type": "extension",
         "extension": {
               "length": "20",
               "custom_due_date": "2016-11-14",
               "reason": "We need more time to process your request."
         }
         "email_content": HTML
    }

    :return: the json response and HTTP status code
    Ex1:
    {
        "template": HTML rendered response template,
        "header": "The following will be emailed to all associated participants:"
    }

    Ex2:
    {
        "error": "No changes detected."
    }
    """
    data = flask_request.form
    request_id = data['request_id']

    return process_email_template_request(request_id, data)


# TODO: Implement response route for sms
@response.route('/sms/<request_id>', methods=['GET', 'POST'])
def response_sms(request_id):
    pass


# TODO: Implement response route for push
@response.route('/push/<request_id>', methods=['GET', 'POST'])
def response_push(request_id):
    pass


# TODO: Implement response route for visiblity
@response.route('/visiblity/<request_id>', methods=['GET', 'POST'])
def response_visiblity(request_id):
    pass


@response.route('/<response_id>', methods=['PATCH'])
def patch(response_id):
    """
    Edit a response's fields and send a notification email.

    Expects a request body containing field names and updated values.
    Ex:
    {
        'privacy': 'release_public',
        'title': 'new title'
        'filename': 'uploaded_file_name.ext'  # REQUIRED for updates to Files metadata
    }
    Ex (for delete):
    {
        'deleted': true,
        'confirmation': string checked against 'DELETE'
            if the strings do not match, the 'deleted' field will not be updated
    }

    :return: on success:
    {
        'old': { original attributes and their values }
        'new': { updated attributes and their values }
    }

    """
    resp = Responses.query.filter_by(id=response_id, deleted=False).one()

    if current_user.is_anonymous or not resp.is_editable:
        return abort(403)

    patch_form = dict(flask_request.form)

    privacy = patch_form.pop('privacy', None)

    if privacy:
        # Check permissions for editing the privacy if required.

        permission_for_edit_type_privacy = {
            Files: permission.EDIT_FILE_PRIVACY,
            Notes: permission.EDIT_NOTE_PRIVACY,
            Instructions: permission.EDIT_OFFLINE_INSTRUCTIONS_PRIVACY,
            Links: permission.EDIT_LINK_PRIVACY
        }

        if not is_allowed(current_user, resp.request_id, permission_for_edit_type_privacy[type(resp)]):
            return abort(403)

    delete = patch_form.pop('deleted', None)

    if delete:
        confirmation = patch_form.pop('confirmation', None)
        if not confirmation:
            return abort(403)

        permission_for_delete_type = {
            Files: permission.DELETE_FILE,
            Notes: permission.DELETE_NOTE,
            Instructions: permission.DELETE_OFFLINE_INSTRUCTIONS,
            Links: permission.DELETE_LINK
        }

        if not is_allowed(current_user, resp.request_id, permission_for_delete_type[type(resp)]):
            return abort(403)

    if patch_form:
        # Mapping of Response types to permission values
        permission_for_type = {
            Files: permission.EDIT_FILE,
            Notes: permission.EDIT_NOTE,
            Instructions: permission.EDIT_OFFLINE_INSTRUCTIONS,
            Links: permission.EDIT_LINK
        }

        # If the current user does not have the permission to edit the response type, return 403
        if not is_allowed(current_user, resp.request_id, permission_for_type[type(resp)]):
            return abort(403)

    editor_for_type = {
        Files: RespFileEditor,
        Notes: RespNoteEditor,
        Instructions: RespInstructionsEditor,
        Links: RespLinkEditor,
    }
    editor = editor_for_type[type(resp)](current_user, resp, flask_request)

    if editor.errors:
        http_response = {"errors": editor.errors}
    else:
        if editor.no_change:  # TODO: unittest
            http_response = {
                "message": "No changes detected."
            }
        else:
            http_response = {
                "old": editor.data_old,
                "new": editor.data_new
            }
    return jsonify(http_response), 200


@response.route('/get_yearly_holidays/<int:year>', methods=['GET'])
def get_yearly_holidays(year):
    """
    Retrieve a list of dates that are holidays in the specified year

    :param year: 4-digit year.

    :return: List of strings ["YYYY-MM-DD"]
    """
    if year:
        return jsonify(holidays=sorted(get_holidays_date_list(year)))
    else:
        return jsonify(holidays=sorted(get_holidays_date_list(int(datetime.now().year))))


@response.route('/<response_id>', methods=["GET"])
def get_response_content(response_id):
    """
    Currently only supports File Responses.

    Request Parameters:
    - token: (optional) ephemeral access token

    :return: response file contents or
             redirect to login if user not authenticated and no token provided or
             400 error if response/file not found
    """
    response_ = Responses.query.filter_by(id=response_id, deleted=False).one()

    if response_ is not None and response_.type == FILE:
        upload_path = os.path.join(
            current_app.config["UPLOAD_DIRECTORY"],
            response_.request_id
        )
        filepath_parts = (
            upload_path,
            response_.name
        )
        filepath = os.path.join(*filepath_parts)
        serving_path = os.path.join(
            current_app.config['UPLOAD_SERVING_DIRECTORY'],
            response_.request_id,
            response_.name
        )
        token = flask_request.args.get('token')
        if fu.exists(filepath):
            if response_.is_public:
                # then we just serve the file, anyone can view it
                @after_this_request
                def remove(resp):
                    os.remove(serving_path)
                    return resp

                return fu.send_file(*filepath_parts, as_attachment=True)
            else:
                # check presence of token in url
                if token is not None:
                    resptok = ResponseTokens.query.filter_by(
                        token=token, response_id=response_id).first()
                    if resptok is not None:
                        if response_.privacy != PRIVATE:
                            @after_this_request
                            def remove(resp):
                                os.remove(serving_path)
                                return resp

                            return fu.send_file(*filepath_parts, as_attachment=True)
                        else:
                            delete_object(resptok)

                # if token not included, nonexistent, or is expired, but user is logged in
                if current_user.is_authenticated:
                    # user is agency or is public and response is not private
                    if (((current_user.is_public and response_.privacy != PRIVATE)
                         or current_user.is_agency)
                            # user is associated with request
                            and UserRequests.query.filter_by(
                                request_id=response_.request_id,
                                user_guid=current_user.guid,
                                auth_user_type=current_user.auth_user_type
                            ).first() is not None):
                        @after_this_request
                        def remove(resp):
                            os.remove(serving_path)
                            return resp

                        return fu.send_file(*filepath_parts, as_attachment=True)
                    # user does not have permission to view file
                    return abort(403)
                else:
                    # redirect to login
                    return redirect(login_url(
                        login_manager.login_view,
                        next_url=url_for('request.view', request_id=response_.request_id)
                    ))
    return abort(404)  # file does not exist


@response.route('/letter', methods=['POST'])
def response_generate_letter():
    """
    Return letter template for the generate letter workflow step.

    Request Parameters:
    - request_id: FOIL request ID
    - agency_ein: Agency ID (for the specified request)
    - letter_template_id: Letter Template unique identifier

    Ex:
    {
        "request_id": "FOIL-XXX",
        "letter_template_id": 10
    }

    :return: the json response and HTTP status code
    Ex1:
    {
        "template": HTML rendered letter template,
        "header": "The following letter will be generated as a PDF:"
    }
    """
    data = flask_request.form
    request_id = data['request_id']

    return process_letter_template_request(request_id, data)


@response.route('/envelope/<request_id>/<response_id>')
def response_get_envelope(request_id, response_id):
    """
    Return a PDF envelope as an attachment.

    :param request_id: FOIL Request ID for which the letter exists
    :param response_id: Response ID for the letter.
    :return: PDF Attachment.
    """

    if current_user.is_authenticated and current_user.is_agency:
        request = Requests.query.filter_by(id=request_id).one()

        if current_user not in request.agency_users:
            return jsonify({'error': 'unauthorized'}), 403
        envelope = Envelopes.query.filter_by(id=response_id).one()

        f = generate_envelope_pdf(envelope.latex)

        return send_file(
            io.BytesIO(f),
            mimetype='application/pdf',
            as_attachment=True,
            attachment_filename=
            '{request_id}_envelope.pdf'.format(request_id=request_id)
        )


@response.route('/letter/<request_id>', methods=['POST'])
@has_permission(permission.GENERATE_LETTER)
def response_letter(request_id):
    """

    :param request_id:
    :return:
    """
    required_fields = ['letter-summary',
                       'letter_templates']
    for field in required_fields:
        if not flask_request.form.get(field, ''):
            flash("Uh Oh, it looks like the {} is missing! "
                  "This is probably NOT your fault.".format(field), category='danger')
            return redirect(url_for('request.view', request_id=request_id))
    add_response_letter(request_id, flask_request.form['letter-summary'], flask_request.form['letter_templates'])
    return redirect(url_for('request.view', request_id=request_id))


@response.route('/letter/<request_id>/<response_id>')
def response_get_letter(request_id, response_id):
    """
    Return a PDF letter as an attachment.

    :param request_id: FOIL Request ID for which the letter exists
    :param response_id: Response ID for the letter.
    :return: PDF Attachment.
    """
    if current_user.is_authenticated and current_user.is_agency:
        request = Requests.query.filter_by(id=request_id).one()
        if current_user not in request.agency_users:
            return jsonify({'error': 'unauthorized'}), 403
        response_ = Responses.query.filter_by(id=response_id).one()
<<<<<<< HEAD
        letter = Letters.query.filter_by(id=response_.communication_method_id).one()
=======
        if response_.type == LETTER:
            letter = Letters.query.filter_by(id=response_id).one()
        else:
            cm = CommunicationMethods.query.filter_by(response_id=response_id, method_type=LETTER).one()
            letter = Letters.query.filter_by(id=cm.method_id).one()
>>>>>>> e4ec3db7

        return generate_pdf_flask_response(letter.content)
    return jsonify({'error': 'unauthorized'}), 403<|MERGE_RESOLUTION|>--- conflicted
+++ resolved
@@ -301,7 +301,8 @@
                            'summary',
                            'method']
     else:
-        required_fields = ['length',
+        required_fields = ['letter_templates',
+                           'length',
                            'due-date-letter',
                            'summary',
                            'method']
@@ -321,7 +322,8 @@
                   due_date,
                   extension_data['tz-name'],
                   extension_data['summary'],
-                  extension_data['method'])
+                  extension_data['method'],
+                  extension_data.get('letter_templates'))
     return redirect(url_for('request.view', request_id=request_id))
 
 
@@ -784,15 +786,11 @@
         if current_user not in request.agency_users:
             return jsonify({'error': 'unauthorized'}), 403
         response_ = Responses.query.filter_by(id=response_id).one()
-<<<<<<< HEAD
-        letter = Letters.query.filter_by(id=response_.communication_method_id).one()
-=======
         if response_.type == LETTER:
             letter = Letters.query.filter_by(id=response_id).one()
         else:
             cm = CommunicationMethods.query.filter_by(response_id=response_id, method_type=LETTER).one()
             letter = Letters.query.filter_by(id=cm.method_id).one()
->>>>>>> e4ec3db7
 
         return generate_pdf_flask_response(letter.content)
     return jsonify({'error': 'unauthorized'}), 403