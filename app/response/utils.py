"""
    app.response.utils
    ~~~~~~~~~~~~~~~~

    synopsis: Handles the functions for responses

"""
import os
import re
import json

from datetime import datetime
from abc import ABCMeta, abstractmethod
from urllib.parse import urljoin, urlencode

from cached_property import cached_property
from werkzeug.utils import secure_filename
from flask_login import current_user
from flask import (
    current_app,
    request as flask_request,
    render_template,
    render_template_string,
    url_for,
    jsonify,
    Markup
)
from app import email_redis, calendar, sentry
from app.constants import (
    event_type,
    response_type,
    response_privacy,
    request_status,
    determination_type,
    user_type_auth,
    UPDATED_FILE_DIRNAME,
    DELETED_FILE_DIRNAME,
    DEFAULT_RESPONSE_TOKEN_EXPIRY_DAYS,
    EMAIL_TEMPLATE_FOR_TYPE,
    CONFIRMATION_EMAIL_HEADER_TO_REQUESTER,
    CONFIRMATION_EMAIL_HEADER_TO_AGENCY,
    CONFIRMATION_LETTER_HEADER_TO_REQUESTER,
    EMAIL_TEMPLATE_FOR_EVENT
)
from app.constants.request_date import RELEASE_PUBLIC_DAYS
from app.constants.response_privacy import PRIVATE, RELEASE_AND_PUBLIC, RELEASE_AND_PRIVATE
from app.constants import (
    permission,
    TINYMCE_EDITABLE_P_TAG
)
from app.lib.date_utils import (
    get_next_business_day,
    get_due_date,
    process_due_date,
    get_release_date,
    local_to_utc,
    utc_to_local,
)
from app.lib.db_utils import create_object, update_object, delete_object
from app.lib.email_utils import send_email, get_agency_emails
import app.lib.file_utils as fu
from app.lib.redis_utils import redis_get_file_metadata, redis_delete_file_metadata
from app.lib.utils import eval_request_bool, UserRequestException, DuplicateFileException
from app.lib.pdf import generate_pdf
from app.models import (
    CommunicationMethods,
    Events,
    Notes,
    Files,
    Links,
    Instructions,
    Requests,
    Responses,
    Reasons,
    Determinations,
    Emails,
    ResponseTokens,
    Users,
    LetterTemplates,
    Letters
)
from app.request.api.utils import create_request_info_event
from app.auth.utils import find_user_by_email


# TODO: class ResponseProducer()

def add_file(request_id, filename, title, privacy, is_editable):
    """
    Create and store the file response object for the specified request.
    Gets the file mimetype and magic file check from a helper function in lib.file_utils
    File privacy options can be either Release and Public, Release and Private, or Private.
    Provides parameters for the process_response function to create and store responses and events object.

    :param request_id: Request ID that the file is being added to
    :param filename: The secured_filename of the file.
    :param title: The title of the file which is entered by the uploader.
    :param privacy: The privacy option of the file.

    """
    path = os.path.join(current_app.config['UPLOAD_DIRECTORY'], request_id, filename)
    try:
        size, mime_type, hash_ = redis_get_file_metadata(request_id, path)
        redis_delete_file_metadata(request_id, path)
    except AttributeError:
        size = fu.getsize(path)
        mime_type = fu.get_mime_type(path)
        hash_ = fu.get_hash(path)
        sentry.captureException()

    try:
        response = Files(
            request_id,
            privacy,
            title,
            filename,
            mime_type,
            size,
            hash_,
            is_editable=is_editable
        )
        create_object(response)

        create_response_event(event_type.FILE_ADDED, response)

        return response
    except DuplicateFileException as e:
        sentry.captureException()
        return str(e)


def add_note(request_id, note_content, email_content, privacy, is_editable, is_requester):
    """
    Create and store the note object for the specified request.
    Store the note content into the Notes table.
    Provides parameters for the process_response function to create and store responses and events object.

    :param request_id: FOIL request ID for the note
    :param note_content: string content of the note to be created and stored as a note object
    :param email_content: email body content of the email to be created and stored as a email object
    :param privacy: The privacy option of the note
    :param is_editable: editability of the note
    :param is_requester: requester is creator of the note

    """
    response = Notes(request_id, privacy, note_content, is_editable=is_editable)
    create_object(response)
    create_response_event(event_type.NOTE_ADDED, response)
    subject = 'Note Added to {}'.format(request_id)
    if is_requester:
        email_content = render_template('email_templates/email_response_note.html',
                                        from_requester=is_requester,
                                        agency_name=response.request.agency.name,
                                        note_content=note_content,
                                        page=urljoin(flask_request.host_url,
                                                     url_for('request.view', request_id=request_id)),
                                        request_id=request_id
                                        )
        subject = 'Note Added to {}'.format(request_id)
    else:
        if privacy != PRIVATE:
            subject = 'Response Added to {} - Note'.format(request_id)
    _send_response_email(request_id,
                         privacy,
                         email_content,
                         subject)


def add_acknowledgment(request_id, info, days, date, tz_name, content, method, letter_template_id):
    """
    Create and store an acknowledgement-determination response for
    the specified request and update the request accordingly.

    :param request_id: FOIL request ID
    :param info: additional information pertaining to the acknowledgment
    :param days: days until request completion
    :param date: date of request completion
    :param tz_name: client's timezone name
    :param content: body text associated with the acknowledgment
    :param method: the communication method of the acknowledgement ('letter' or 'email')

    """
    request = Requests.query.filter_by(id=request_id).one()

    if not request.was_acknowledged:
        previous_due_date = {"due_date": request.due_date.isoformat()}
        new_due_date = _get_new_due_date(request_id, days, date, tz_name)
        update_object(
            {'due_date': new_due_date,
             'status': request_status.IN_PROGRESS},
            Requests,
            request_id
        )
        privacy = RELEASE_AND_PUBLIC
        response = Determinations(
            request_id,
            privacy,
            determination_type.ACKNOWLEDGMENT,
            info,
            new_due_date,
        )
        create_object(response)
        create_response_event(event_type.REQ_ACKNOWLEDGED, response, previous_value=previous_due_date)
        if method == 'letter':
<<<<<<< HEAD
            letter_template = LetterTemplates.query.filter_by(id=letter_template_id).one()
            letter_id = _add_letter(request_id, letter_template.title, content, event_type.ACKNOWLEDGMENT_LETTER_CREATED)
            _create_communication_method(response.id, letter_id, response_type.LETTER)
=======
            letter_id = _add_letter(request_id, content, event_type.ACKNOWLEDGMENT_LETTER_CREATED)
            update_object(
                {
                    'communication_method_type': response_type.LETTER,
                    'communication_method_id': letter_id
                },
                Determinations,
                response.id
            )
>>>>>>> 843784c5
            letter = generate_pdf(content)
            email_template = os.path.join(current_app.config['EMAIL_TEMPLATE_DIR'],
                                          EMAIL_TEMPLATE_FOR_EVENT[event_type.ACKNOWLEDGMENT_LETTER_CREATED])
            email_content = render_template(email_template,
                                            request_id=request_id,
                                            agency_name=request.agency.name,
                                            user=current_user
                                            )
            email_id = safely_send_and_add_email(request_id,
                                                 email_content,
                                                 'Request {} Acknowledged - Letter'.format(request_id),
                                                 to=get_agency_emails(request_id),
                                                 attachment=letter,
                                                 filename=secure_filename(
                                                     '{}_acknowledgment_letter.pdf'.format(request_id)),
                                                 mimetype='application/pdf')
            _create_communication_method(response.id, email_id, response_type.EMAIL)
        else:
            email_id = _send_response_email(request_id,
                                            privacy,
                                            content,
                                            'Request {} Acknowledged'.format(request_id))
            _create_communication_method(response.id, email_id, response_type.EMAIL)


def add_denial(request_id, reason_ids, content, method):
    """
    Create and store a denial-determination response for
    the specified request and update the request accordingly.

    :param request_id: FOIL request ID
    :param reason_ids: reason for denial
    :param content: body text associated with the denial
    :param method: the communication method of the denial ('letter' or 'email')

    """
    request = Requests.query.filter_by(id=request_id).one()
    if request.status != request_status.CLOSED:
        if not request.privacy['agency_request_summary'] and request.agency_request_summary is not None:
            update_object(
                {'agency_request_summary_release_date': calendar.addbusdays(datetime.utcnow(), RELEASE_PUBLIC_DAYS),
                 'status': request_status.CLOSED},
                Requests,
                request_id,
                es_update=False
            )
        else:
            update_object(
                {'status': request_status.CLOSED},
                Requests,
                request_id,
                es_update=False
            )
        if not calendar.isbusday(datetime.utcnow()) or datetime.utcnow().date() < request.date_submitted.date():
            # push the denial date to the next business day if it is a weekend/holiday
            # or if it is before the date submitted
            response = Determinations(
                request_id,
                RELEASE_AND_PUBLIC,
                determination_type.DENIAL,
                format_determination_reasons(reason_ids),
                date_modified=get_next_business_day()
            )
        else:
            response = Determinations(
                request_id,
                RELEASE_AND_PUBLIC,
                determination_type.DENIAL,
                format_determination_reasons(reason_ids)
            )
        if method == 'letter':
            response.reason = 'A letter will be mailed to the requester.'
        create_object(response)
        create_response_event(event_type.REQ_CLOSED, response)
        request.es_update()
        if method == 'letter':
            letter_id = _add_letter(request_id, content, event_type.DENIAL_LETTER_CREATED)
            update_object(
                {
                    'communication_method_type': response_type.LETTER,
                    'communication_method_id': letter_id
                },
                Determinations,
                response.id
            )
            letter = generate_pdf(content)
            email_template = os.path.join(current_app.config['EMAIL_TEMPLATE_DIR'],
                                          EMAIL_TEMPLATE_FOR_EVENT[event_type.DENIAL_LETTER_CREATED])
            email_content = render_template(email_template,
                                            request_id=request_id,
                                            agency_name=request.agency.name,
                                            user=current_user
                                            )
            safely_send_and_add_email(request_id,
                                      email_content,
                                      'Request {} Closed'.format(request_id),
                                      to=get_agency_emails(request_id),
                                      attachment=letter,
                                      filename=secure_filename('{}_denial_letter.pdf'.format(request_id)),
                                      mimetype='application/pdf')
        else:
            email_id = _send_response_email(request_id,
                                            RELEASE_AND_PUBLIC,
                                            content,
                                            'Request {} Closed'.format(request_id))

            update_object(
                {
                    'communication_method_type': response_type.EMAIL,
                    'communication_method_id': email_id
                },
                Determinations,
                response.id
            )
    else:
        raise UserRequestException(action="close",
                                   request_id=request_id,
                                   reason="Request is already closed")


def add_closing(request_id, reason_ids, content, method):
    """
    Create and store a closing-determination response for the specified request and update the request accordingly.

    :param request_id: FOIL request ID
    :param reason_ids: reason(s) for closing
    :param content: body text associated with the closing
    :param method: the communication method of the closing ('letter' or 'email')

    """
    current_request = Requests.query.filter_by(id=request_id).one()
    if current_request.status != request_status.CLOSED and (
            current_request.was_acknowledged or current_request.was_reopened):
        if current_request.privacy['agency_request_summary'] or not current_request.agency_request_summary:
            reason = "Agency Request Summary must be public and not empty, "
            if current_request.responses.filter(
                    Responses.type != response_type.NOTE,  # ignore Notes
                    Responses.type != response_type.EMAIL,  # ignore Emails
                    Responses.deleted == False,  # ignore deleted responses
                    Responses.privacy != RELEASE_AND_PUBLIC,  # ignore public responses
                    Responses.is_editable == True  # ignore non-editable responses
            ).first() is not None:
                raise UserRequestException(action="close",
                                           request_id=current_request.id,
                                           reason=reason + "or all Responses (excluding Notes) must be public."
                                           )
            if current_request.privacy['title']:
                raise UserRequestException(action="close",
                                           request_id=current_request.id,
                                           reason=reason + "or Title must be public."
                                           )
        if current_request.agency_request_summary and not current_request.privacy['agency_request_summary']:
            date_now_local = utc_to_local(datetime.utcnow(), current_app.config['APP_TIMEZONE'])
            release_date = local_to_utc(calendar.addbusdays(date_now_local, RELEASE_PUBLIC_DAYS),
                                        current_app.config['APP_TIMEZONE'])
            update_object(
                {'agency_request_summary_release_date': release_date,
                 'status': request_status.CLOSED},
                Requests,
                request_id,
                es_update=False
            )
            create_request_info_event(
                request_id,
                event_type.REQ_AGENCY_REQ_SUM_DATE_SET,
                None,
                {"release_date": release_date.isoformat()}
            )
        else:
            update_object(
                {'status': request_status.CLOSED},
                Requests,
                request_id,
                es_update=False
            )
        if not calendar.isbusday(datetime.utcnow()) or datetime.utcnow().date() < current_request.date_submitted.date():
            # push the closing date to the next business day if it is a weekend/holiday
            # or if it is before the date submitted
            response = Determinations(
                request_id,
                RELEASE_AND_PUBLIC,
                determination_type.CLOSING,
                format_determination_reasons(reason_ids),
                date_modified=get_next_business_day()
            )
        else:
            response = Determinations(
                request_id,
                RELEASE_AND_PUBLIC,
                determination_type.CLOSING,
                format_determination_reasons(reason_ids)
            )
        if method == 'letter':
            response.reason = 'A letter will be mailed to the requester.'
        create_object(response)
        create_response_event(event_type.REQ_CLOSED, response)
        current_request.es_update()
        if method == 'letter':
            letter_id = _add_letter(request_id, content, event_type.CLOSING_LETTER_CREATED)
            update_object(
                {
                    'communication_method_type': response_type.LETTER,
                    'communication_method_id': letter_id
                },
                Determinations,
                response.id
            )
            letter = generate_pdf(content)
            email_template = os.path.join(current_app.config['EMAIL_TEMPLATE_DIR'],
                                          EMAIL_TEMPLATE_FOR_EVENT[event_type.CLOSING_LETTER_CREATED])
            email_content = render_template(email_template,
                                            request_id=request_id,
                                            agency_name=current_request.agency.name,
                                            user=current_user
                                            )
            safely_send_and_add_email(request_id,
                                      email_content,
                                      'Request {} Closed'.format(request_id),
                                      to=get_agency_emails(request_id),
                                      attachment=letter,
                                      filename=secure_filename('{}_closing_letter.pdf'.format(request_id)),
                                      mimetype='application/pdf')
        else:
            email_id = _send_response_email(request_id,
                                            RELEASE_AND_PUBLIC,
                                            content,
                                            'Request {} Closed'.format(request_id))

            update_object(
                {
                    'communication_method_type': response_type.EMAIL,
                    'communication_method_id': email_id
                },
                Determinations,
                response.id
            )
    else:
        raise UserRequestException(action="close",
                                   request_id=request_id,
                                   reason="Request is already closed or has not been acknowledged")


def add_reopening(request_id, date, tz_name, email_content):
    """
    Create and store a re-opened-determination for the specified request and update the request accordingly.

    :param request_id: FOIL request ID
    :param date: string of new date of request completion
    :param tz_name: client's timezone name
    :param email_content: email body associated with the reopened request

    """
    request = Requests.query.filter_by(id=request_id).one()
    if request.status == request_status.CLOSED:
        date = datetime.strptime(date, '%Y-%m-%d')
        previous_due_date = {"due_date": request.due_date.isoformat()}
        new_due_date = process_due_date(local_to_utc(date, tz_name))
        privacy = RELEASE_AND_PUBLIC
        response = Determinations(
            request_id,
            privacy,
            determination_type.REOPENING,
            None,
            new_due_date
        )
        create_object(response)
        create_response_event(event_type.REQ_REOPENED, response, previous_value=previous_due_date)
        update_object(
            {'status': request_status.IN_PROGRESS,
             'due_date': new_due_date,
             'agency_request_summary_release_date': None},
            Requests,
            request_id
        )
        _send_response_email(request_id,
                             privacy,
                             email_content,
                             'Request {} Re-Opened'.format(request_id))


def add_extension(request_id, length, reason, custom_due_date, tz_name, email_content):
    """
    Create and store the extension object for the specified request.
    Extension's privacy is always Release and Public.
    Provides parameters for the process_response function to create and store responses and events object.
    Calls email notification function to email both requester and agency users detailing the extension.

    :param request_id: FOIL request ID for the extension
    :param length: length in business days that the request is being extended by
    :param reason: reason for the extension of the request
    :param custom_due_date: if custom_due_date is inputted from the frontend, the new extended date of the request
    :param tz_name: client's timezone name
    :param email_content: email body content of the email to be created and stored as a email object

    """
    request = Requests.query.filter_by(id=request_id).one()
    previous_due_date = {"due_date": request.due_date.isoformat()}
    new_due_date = _get_new_due_date(request_id, length, custom_due_date, tz_name)
    days_until_due = calendar.busdaycount(datetime.utcnow(), new_due_date.replace(hour=23, minute=59, second=59))
    if new_due_date < datetime.utcnow():
        new_status = request_status.OVERDUE
    elif days_until_due <= current_app.config['DUE_SOON_DAYS_THRESHOLD']:
        new_status = request_status.DUE_SOON
    else:
        new_status = request_status.IN_PROGRESS
    update_object(
        {
            'due_date': new_due_date,
            'status': new_status
        },
        Requests,
        request_id)
    privacy = RELEASE_AND_PUBLIC
    response = Determinations(
        request_id,
        privacy,
        determination_type.EXTENSION,
        reason,
        new_due_date
    )
    create_object(response)
    create_response_event(event_type.REQ_EXTENDED, response, previous_value=previous_due_date)
    _send_response_email(request_id,
                         privacy,
                         email_content,
                         'Request {} Extended'.format(request_id))


def add_link(request_id, title, url_link, email_content, privacy, is_editable=True):
    """
    Create and store the link object for the specified request.
    Store the link content into the Links table.
    Provides parameters for the process_response function to create and store responses and events object
    Calls email notification function to email both requester and agency users detailing the link.

    :param request_id: FOIL request ID for the link
    :param title: title of the link to be stored in the Links table and as a response value
    :param url_link: link url to be stored in the Links table and as a response value
    :param email_content: string of HTML email content to be created and stored as a email object
    :param privacy: The privacy option of the link

    """
    response = Links(request_id, privacy, title, url_link, is_editable=is_editable)
    create_object(response)
    create_response_event(event_type.LINK_ADDED, response)
    if privacy != PRIVATE:
        subject = 'Response Added to {} - Link'.format(request_id)
    else:
        subject = 'Link Added to {}'.format(request_id)
    _send_response_email(request_id,
                         privacy,
                         email_content,
                         subject)


def add_instruction(request_id, instruction_content, email_content, privacy, is_editable=True):
    """
    Creates and stores the instruction object for the specified request.
    Stores the instruction content into the Instructions table.
    Provides parameters for the process_response function to create and store responses and events object.

    :param request_id: FOIL request ID for the instruction
    :param instruction_content: string content of the instruction to be created and stored as a instruction object
    :param email_content: email body content of the email to be created and stored as a email object
    :param privacy: The privacy option of the instruction

    """
    response = Instructions(request_id, privacy, instruction_content, is_editable=is_editable)
    create_object(response)
    create_response_event(event_type.INSTRUCTIONS_ADDED, response)
    if privacy != PRIVATE:
        subject = 'Response Added to {} - Offline Access Instructions'.format(request_id)
    else:
        subject = 'Offline Instructions Added to {}'.format(request_id)
    _send_response_email(request_id,
                         privacy,
                         email_content,
                         subject)


def add_response_letter(request_id, content, letter_template_id):
    """

    :param request_id:
    :param content:
    :param letter_template_id:
    :return:
    """
    request = Requests.query.filter_by(id=request_id).one()
    letter_template = LetterTemplates.query.filter_by(id=letter_template_id).one()
    letter_title = letter_template.title
    letter = generate_pdf(content)
    letter_id = _add_letter(request_id, letter_title, content, event_type.RESPONSE_LETTER_CREATED)
    email_template = os.path.join(current_app.config['EMAIL_TEMPLATE_DIR'],
                                  EMAIL_TEMPLATE_FOR_EVENT[event_type.RESPONSE_LETTER_CREATED])
    email_content = render_template(email_template,
                                    request_id=request_id,
                                    agency_name=request.agency.name,
                                    user=current_user)
    email_id = safely_send_and_add_email(request_id,
                                         email_content,
                                         "{} Letter Added to {}".format(letter_title, request_id),
                                         to=get_agency_emails(request_id),
                                         attachment=letter,
                                         filename=secure_filename('{}_{}_letter'.format(letter_title, request_id)),
                                         mimetype='application/pdf')
    _create_communication_method(letter_id, email_id, response_type.EMAIL)


def _add_email(request_id, subject, email_content, to=None, cc=None, bcc=None):
    """
    Create and store the email object for the specified request.
    Store the email metadata into the Emails table.
    Provides parameters for the process_response function to create and store responses and events object.

    :param request_id: takes in FOIL request ID as an argument for the process_response function
    :param subject: subject of the email to be created and stored as a email object
    :param email_content: string of HTML email content to be created and stored as a email object
    :param to: list of person(s) email is being sent to
    :param cc: list of person(s) email is being cc'ed to
    :param bcc: list of person(s) email is being bcc'ed

    """
    to = ','.join([email.replace('{', '').replace('}', '') for email in to]) if to else None
    cc = ','.join([email.replace('{', '').replace('}', '') for email in cc]) if cc else None
    bcc = ','.join([email.replace('{', '').replace('}', '') for email in bcc]) if bcc else None

    response = Emails(
        request_id,
        PRIVATE,
        to,
        cc,
        bcc,
        subject,
        body=email_content
    )
    create_object(response)
    create_response_event(event_type.EMAIL_NOTIFICATION_SENT, response)
    return response.id


<<<<<<< HEAD
def _add_letter(request_id, letter_title, letter_content, letter_event_type):
=======
def _add_letter(request_id, letter_content, letter_type):
>>>>>>> 843784c5
    """
    Create and store a letter object for the specified request.
    Stores the letter metadata in the Letters table.
    Provides parameters for the process_response function to create and store responses and events objects.

    :param request_id: FOIL Request Unique Identifier
    :param letter_content: HTML content of the letter (used to format PDF for printing)
    :param letter_type: letter type created
    :return: Response Identifier (int)
    """
    response = Letters(
        request_id,
        PRIVATE,
        letter_title,
        content=letter_content
    )
    create_object(response)
<<<<<<< HEAD
    create_response_event(letter_event_type, response)
=======
    create_response_event(letter_type, response)
>>>>>>> 843784c5
    return response.id


def add_sms():
    """
    Will add an SMS to the database for the specified request.
    :return:
    """
    # TODO: Implement adding an SMS
    pass


def add_push():
    """
    Will add a push to the database for the specified request.
    :return:
    """
    # TODO: Implement adding a push
    pass


def format_determination_reasons(reason_ids):
    return "|".join(Reasons.query.filter_by(id=reason_id).one().content for reason_id in reason_ids)


def _get_new_due_date(request_id, extension_length, custom_due_date, tz_name):
    """
    Gets the new due date from either generating with extension length, or setting from an inputted custom due date.
    If the extension length is -1, then we use the custom_due_date to determine the new_due_date.
    Or else, extension length has an length (20, 30, 60, 90, or 120) and new_due_date will be determined by
    generate_due_date.

    :param request_id: FOIL request ID that is being passed in to generate_new_due_date
    :param extension_length: number of days the due date is being extended by
    :param custom_due_date: custom due date of the request (string in format '%Y-%m-%d')
    :param tz_name: client's timezone name

    :return: new_due_date of the request
    """
    if extension_length == '-1':
        date = datetime.strptime(custom_due_date, '%Y-%m-%d')
        new_due_date = process_due_date(local_to_utc(date, tz_name))
    else:
        new_due_date = get_due_date(
            utc_to_local(
                Requests.query.filter_by(id=request_id).one().due_date,
                tz_name
            ),
            int(extension_length),
            tz_name)
    return new_due_date


def process_upload_data(form):
    """
    Helper function that processes the uploaded file form data.
    A files dictionary is first created and then populated with keys and their respective values of the form data.

    :param form: form object to be processed and separated into appropriate keys and values

    :return: A dictionary that contains the uploaded file(s)'s metadata.
    """
    files = {}
    # re_obj is a regular expression that specifies a set of strings and allows you to check if a particular string
    #   matches the regular expression. In this case, we are specifying 'filename_' and checking for it.
    re_obj = re.compile('filename_')
    for key in form.keys():
        if re_obj.match(key):
            files[key.split('filename_')[1]] = {}
    for key in files:
        re_obj = re.compile('^' + key + '::')
        for form_key in form.keys():
            if re_obj.match(form_key):
                files[key][form_key.split(key + '::')[1]] = form[form_key]
    return files


def process_letter_template_request(request_id, data):
    """
    Process the letter template for the request.

    Generate a letter based on the template from the agency. Will include any headers and signatures (non-editable).
    :param request_id: FOIL Request ID
    :param data: Data from the frontend AJAX call (JSON)
    :return: the HTML of the rendered template
    """
    rtype = data['type']
    handler_for_type = {
        determination_type.ACKNOWLEDGMENT: _acknowledgment_letter_handler,
        determination_type.EXTENSION: _extension_letter_handler,
        determination_type.CLOSING: _closing_letter_handler,
        determination_type.DENIAL: _denial_letter_handler,
        determination_type.REOPENING: _reopening_letter_handler,
        response_type.LETTER: _response_letter_handler,
    }

    return handler_for_type[rtype](request_id, data)


def process_email_template_request(request_id, data):
    """
    Process the email template for responses. Determine the type of response from passed in data and follows
    the appropriate execution path to render the email template.

    :param data: Data from the frontend AJAX call
    :param request_id: FOIL request ID

    :return: the HTML of the rendered template
    """
    page = urljoin(flask_request.host_url, url_for('request.view', request_id=request_id))
    agency_name = Requests.query.filter_by(id=request_id).first().agency.name
    rtype = data['type']
    if rtype != "edit":
        email_template = os.path.join(current_app.config['EMAIL_TEMPLATE_DIR'], EMAIL_TEMPLATE_FOR_TYPE[data['type']])
    else:
        return _edit_email_handler(data)

    if rtype in determination_type.ALL:
        handler_for_type = {
            determination_type.EXTENSION: _extension_email_handler,
            determination_type.ACKNOWLEDGMENT: _acknowledgment_email_handler,
            determination_type.DENIAL: _denial_email_handler,
            determination_type.CLOSING: _closing_email_handler,
            determination_type.REOPENING: _reopening_email_handler
        }
    else:
        handler_for_type = {
            response_type.FILE: _file_email_handler,
            response_type.LINK: _link_email_handler,
            response_type.NOTE: _note_email_handler,
            response_type.INSTRUCTIONS: _instruction_email_handler,
            response_type.USER_REQUEST_ADDED: _user_request_added_email_handler,
            response_type.USER_REQUEST_EDITED: _user_request_edited_email_handler,
            response_type.USER_REQUEST_REMOVED: _user_request_removed_email_handler
        }
    return handler_for_type[rtype](request_id, data, page, agency_name, email_template)


def _acknowledgment_email_handler(request_id, data, page, agency_name, email_template):
    """
    Process email template for an acknowledgement.

    :param request_id: FOIL request ID
    :param data: data from frontend AJAX call
    :param page: string url link of the request
    :param agency_name: string name of the agency of the request
    :param email_template: raw HTML email template of a response

    :return: the HTML of the rendered template of an acknowledgement email.
    """
    acknowledgment = data.get('acknowledgment')
    header = CONFIRMATION_EMAIL_HEADER_TO_REQUESTER

    if acknowledgment is not None:
        acknowledgment = json.loads(acknowledgment)
        default_content = True
        content = None
        date = _get_new_due_date(
            request_id,
            acknowledgment['days'],
            acknowledgment['date'],
            data['tz_name'])
        info = acknowledgment['info'].strip() or None
    else:
        default_content = False
        content = data['email_content']
        date = None
        info = None
    return jsonify({"template": render_template(email_template,
                                                default_content=default_content,
                                                content=content,
                                                request_id=request_id,
                                                agency_name=agency_name,
                                                date=date,
                                                info=info,
                                                page=page),
                    "header": header}), 200


def _acknowledgment_letter_handler(request_id, data):
    """
    Process letter template for an acknowledgment.

    :param request_id: FOIL Request ID
    :param data: data from the frontend AJAX call
    :return: the HTML of a rendered template of an acknowledgment letter.
    """
    acknowledgment = data.get('acknowledgment', None)

    header = CONFIRMATION_LETTER_HEADER_TO_REQUESTER

    request = Requests.query.filter_by(id=request_id).first()
    agency = request.agency
    agency_letter_data = agency.agency_features['letters']

    # Acknowledgment is only provided when getting default letter template.
    if acknowledgment is not None:
        acknowledgment = json.loads(acknowledgment)
        contents = LetterTemplates.query.filter_by(id=acknowledgment['letter_template']).first()

        now = datetime.utcnow()
        date = now if now.date() > request.date_submitted.date() else request.date_submitted

        letterhead = render_template_string(agency_letter_data['letterhead'])

        point_of_contact = acknowledgment.get('point_of_contact', None)
        if point_of_contact:
            point_of_contact_user = Users.query.filter(Users.guid == point_of_contact,
                                                       Users.auth_user_type.in_(user_type_auth.AGENCY_USER_TYPES)).one_or_none()
        else:
            point_of_contact_user = current_user

        template = render_template_string(contents.content,
                                          days=acknowledgment['days'],
                                          date=request.date_submitted,
                                          user=point_of_contact_user)

        if agency_letter_data['signature']['default_user_email'] is not None:
            try:
                u = find_user_by_email(agency_letter_data['signature']['default_user_email'])
            except AttributeError:
                u = current_user
                current_app.logger.exception("default_user_email: {} has not been created".format(
                    agency_letter_data['signature']['default_user_email']))
        else:
            u = current_user
        signature = render_template_string(agency_letter_data['signature']['text'], user=u, agency=agency)

        return jsonify({"template": render_template('letters/base.html',
                                                    letterhead=Markup(letterhead),
                                                    signature=Markup(signature),
                                                    request=request,
                                                    date=date,
                                                    contents=Markup(template),
                                                    request_id=request_id,
                                                    footer=Markup(agency_letter_data['footer'])),
                        "header": header})
    else:
        content = data['letter_content']
        return jsonify({"template": render_template_string(content),
                        "header": header}), 200


def _extension_letter_handler(request_id, data):
    """

    :param request_id:
    :param data:
    :param letter_template:
    :return:
    """
    pass


def _closing_letter_handler(request_id, data):
    """
    Process letter templates for a closing

    :param request_id: FOIL Request ID
    :param data: data from the frontend AJAX call
    :return: the HTML of a rendered template of a closing letter.
    """
    closing = data.get('closing', None)

    header = CONFIRMATION_LETTER_HEADER_TO_REQUESTER

    request = Requests.query.filter_by(id=request_id).first()
    agency = request.agency
    agency_letter_data = agency.agency_features['letters']

    # Closing is only provided when getting default letter template.
    if closing is not None:
        denial = json.loads(closing)
        contents = LetterTemplates.query.filter_by(id=denial['letter_template']).first()

        now = datetime.utcnow()
        date = now if now.date() > request.date_submitted.date() else request.date_submitted

        letterhead = render_template_string(agency_letter_data['letterhead'])

        template = render_template_string(contents.content,
                                          date=request.date_submitted,
                                          request_id=request_id)

        if agency_letter_data['signature']['default_user_email'] is not None:
            try:
                u = find_user_by_email(agency_letter_data['signature']['default_user_email'])
            except AttributeError:
                u = current_user
                current_app.logger.exception("default_user_email: {} has not been created".format(
                    agency_letter_data['signature']['default_user_email']))
        else:
            u = current_user
        signature = render_template_string(agency_letter_data['signature']['text'], user=u, agency=agency)

        return jsonify({"template": render_template('letters/base.html',
                                                    letterhead=Markup(letterhead),
                                                    signature=Markup(signature),
                                                    request=request,
                                                    date=date,
                                                    contents=Markup(template),
                                                    request_id=request_id,
                                                    footer=Markup(agency_letter_data['footer'])),
                        "header": header})
    else:
        content = data['letter_content']
        return jsonify({"template": render_template_string(content),
                        "header": header}), 200


def _denial_letter_handler(request_id, data):
    """
    Process letter templates for a denial

    :param request_id: FOIL Request ID
    :param data: data from the frontend AJAX call
    :return: the HTML of a rendered template of a denial letter.
    """
    denial = data.get('denial', None)

    header = CONFIRMATION_LETTER_HEADER_TO_REQUESTER

    request = Requests.query.filter_by(id=request_id).first()
    agency = request.agency
    agency_letter_data = agency.agency_features['letters']

    # Denial is only provided when getting default letter template.
    if denial is not None:
        denial = json.loads(denial)
        contents = LetterTemplates.query.filter_by(id=denial['letter_template']).first()

        now = datetime.utcnow()
        date = now if now.date() > request.date_submitted.date() else request.date_submitted

        letterhead = render_template_string(agency_letter_data['letterhead'])

        point_of_contact = denial.get('point_of_contact', None)
        if point_of_contact:
            point_of_contact_user = Users.query.filter(Users.guid == point_of_contact,
                                                       Users.auth_user_type.in_(user_type_auth.AGENCY_USER_TYPES)).one_or_none()
        else:
            point_of_contact_user = current_user

        template = render_template_string(contents.content,
                                          date=request.date_submitted,
                                          request_id=request_id,
                                          user=point_of_contact_user)

        if agency_letter_data['signature']['default_user_email'] is not None:
            try:
                u = find_user_by_email(agency_letter_data['signature']['default_user_email'])
            except AttributeError:
                u = current_user
                current_app.logger.exception("default_user_email: {} has not been created".format(
                    agency_letter_data['signature']['default_user_email']))
        else:
            u = current_user
        signature = render_template_string(agency_letter_data['signature']['text'], user=u, agency=agency)

        return jsonify({"template": render_template('letters/base.html',
                                                    letterhead=Markup(letterhead),
                                                    signature=Markup(signature),
                                                    request=request,
                                                    date=date,
                                                    contents=Markup(template),
                                                    request_id=request_id,
                                                    footer=Markup(agency_letter_data['footer'])),
                        "header": header})
    else:
        content = data['letter_content']
        return jsonify({"template": render_template_string(content),
                        "header": header}), 200


def _reopening_letter_handler(request_id, data):
    """

    :param request_id:
    :param data:
    :param letter_template:
    :return:
    """
    pass


def _response_letter_handler(request_id, data):
    """
    Process letter template for a response.

    :param request_id: FOIL Request ID
    :param data: data from the frontend AJAX call
    :return: the HTML of a rendered template of a response letter.
    """
    if not eval_request_bool(data.get('confirmation', None)):
        request = Requests.query.filter_by(id=request_id).first()
        agency = request.agency
        agency_letter_data = agency.agency_features['letters']

        contents = LetterTemplates.query.filter_by(id=data['letter_template_id']).first()

        now = datetime.utcnow()
        date = now if now.date() > request.date_submitted.date() else request.date_submitted

        letterhead = render_template_string(agency_letter_data['letterhead'])

        point_of_contact = data.get('point_of_contact', None)
        if point_of_contact:
            point_of_contact_user = Users.query.filter(Users.guid == point_of_contact,
                                                       Users.auth_user_type.in_(user_type_auth.AGENCY_USER_TYPES)).one_or_none()
        else:
            point_of_contact_user = current_user

        template = render_template_string(contents.content,
                                          date_received=request.date_created,
                                          date_submitted=request.date_submitted,
                                          user=point_of_contact_user)

        if agency_letter_data['signature']['default_user_email'] is not None:
            try:
                u = find_user_by_email(agency_letter_data['signature']['default_user_email'])
            except AttributeError:
                u = current_user
                current_app.logger.exception("default_user_email: {} has not been created".format(
                    agency_letter_data['signature']['default_user_email']))
        else:
            u = current_user
        signature = render_template_string(agency_letter_data['signature']['text'], user=u, agency=agency)

        return jsonify({"template": render_template('letters/base.html',
                                                    letterhead=Markup(letterhead),
                                                    signature=Markup(signature),
                                                    request=request,
                                                    date=date,
                                                    contents=Markup(template),
                                                    request_id=request_id,
                                                    footer=Markup(agency_letter_data['footer']))
                        })
    else:
        header = CONFIRMATION_LETTER_HEADER_TO_REQUESTER
        return jsonify({"template": render_template_string(data['letter_content']),
                        "header": header}), 200


def _denial_email_handler(request_id, data, page, agency_name, email_template):
    """
    Process email template for denying a request.

    :param request_id: FOIL request ID
    :param data: data from frontend AJAX call
    :param page: string url link of the request
    :param agency_name: string name of the agency of the request
    :param email_template: raw HTML email template of a response

    :return: the HTML of the rendered template of a closing
    """
    _reasons = [Reasons.query.with_entities(Reasons.title, Reasons.content).filter_by(id=reason_id).one()
                for reason_id in data.getlist('reason_ids[]')]

    # Determine if a custom reason is used
    # TODO: Hardcoded values; Need to figure out a better way to do this; Might be part of Agency Features at a later date.
    custom_reasons = any('Denied - Reason Below' in x[0] for x in _reasons)

    # In order to handle the custom logic for an empty denial reason, remove the reason from the list and pass in
    # "custom_reasons" to the template so that the code is generated correctly.
    if custom_reasons:
        for reason in _reasons:
            if reason[0] == 'Denied - Reason Below':
                _reasons.remove(reason)
                break

    reasons = render_template(
        os.path.join(current_app.config['EMAIL_TEMPLATE_DIR'], '_email_response_determinations_list.html'),
        reasons=_reasons,
        custom_reasons=custom_reasons
    )

    header = CONFIRMATION_EMAIL_HEADER_TO_REQUESTER
    req = Requests.query.filter_by(id=request_id).one()
    if eval_request_bool(data['confirmation']):
        default_content = False
        content = data['email_content']
    else:
        default_content = True
        content = None
    return jsonify({"template": render_template(
        email_template,
        default_content=default_content,
        content=content,
        request=req,
        agency_appeals_email=req.agency.appeals_email,
        agency_name=agency_name,
        reasons=Markup(reasons),
        page=page),
        "header": header
    }), 200


def _closing_email_handler(request_id, data, page, agency_name, email_template):
    """
    Process email template for closing a request.

    :param request_id: FOIL request ID
    :param data: data from frontend AJAX call
    :param page: string url link of the request
    :param agency_name: string name of the agency of the request
    :param email_template: raw HTML email template of a response

    :return: the HTML of the rendered template of a closing
    """
    req = Requests.query.filter_by(id=request_id).one()
    if eval_request_bool(data['confirmation']):
        header = CONFIRMATION_EMAIL_HEADER_TO_REQUESTER
        reasons = None
        default_content = False
        content = data['email_content']
        denied = False
        if determination_type.DENIAL in [r.type for r in
                                         Reasons.query.filter(Reasons.id.in_(data.getlist('reason_ids[]')))]:
            denied = True
        if content.endswith(TINYMCE_EDITABLE_P_TAG):
            content = content[:-len(TINYMCE_EDITABLE_P_TAG)]
    else:
        _reasons = [Reasons.query.with_entities(Reasons.title, Reasons.content).filter_by(id=reason_id).one()
                    for reason_id in data.getlist('reason_ids[]')]

        # Determine if a custom reason is used
        # TODO: Hardcoded values; Need to figure out a better way to do this; Might be part of Agency Features at a later date.
        custom_reasons = any('Denied - Reason Below' in x[0] for x in _reasons)

        # In order to handle the custom logic for an empty denial reason, remove the reason from the list and pass in
        # "custom_reasons" to the template so that the code is generated correctly.
        if custom_reasons:
            for reason in _reasons:
                if reason[0] == 'Denied - Reason Below':
                    _reasons.remove(reason)
                    break

        reasons = render_template(
            os.path.join(current_app.config['EMAIL_TEMPLATE_DIR'], '_email_response_determinations_list.html'),
            reasons=_reasons,
            custom_reasons=custom_reasons
        )
        default_content = True
        content = None
        header = None
        denied = None
    return jsonify({"template": render_template(
        email_template,
        default_content=default_content,
        content=content,
        request=req,
        agency_appeals_email=req.agency.appeals_email,
        agency_name=agency_name,
        reasons=Markup(reasons),
        page=page,
        denied=denied),
        "header": header
    }), 200


def _reopening_email_handler(request_id, data, page, agency_name, email_template):
    """
    Process email template for reopening a request.

    :param request_id: FOIL request ID
    :param data: data from frontend AJAX call
    :param page: string url link of the request
    :param agency_name: string name of the agency of the request
    :param email_template: raw HTML email template of a response

    :return: the HTML of the rendered email template of a reopening
    """
    date = datetime.strptime(data['date'], '%Y-%m-%d')
    return jsonify({"template": render_template(
        email_template,
        request_id=request_id,
        agency_name=agency_name,
        date=process_due_date(local_to_utc(date, data['tz_name'])),
        page=page
    )}), 200


def _user_request_added_email_handler(request_id, data, page, agency_name, email_template):
    """
    Process email template for reopening a request.

    :param request_id: FOIL request ID
    :param data: data from frontend AJAX call
    :param page: string url link of the request
    :param agency_name: string name of the agency of the request
    :param email_template: raw HTML email template of a response

    :return: the HTML of the rendered email template of a reopening
    """

    name = Users.query.filter_by(guid=data['guid']).first().name
    original_permissions = [int(i) for i in data.getlist('permission[]')]
    permissions = []
    for i, perm in enumerate(permission.ALL):
        if i in original_permissions:
            permissions.append(perm.label)

    return jsonify({"template": render_template(
        email_template,
        request_id=request_id,
        agency_name=agency_name,
        added_permissions=permissions,
        name=name,
        page=page
    ), "name": name}), 200


def _user_request_edited_email_handler(request_id, data, page, agency_name, email_template):
    """
    Process email template for reopening a request.

    :param request_id: FOIL request ID
    :param data: data from frontend AJAX call
    :param page: string url link of the request
    :param agency_name: string name of the agency of the request
    :param email_template: raw HTML email template of a response

    :return: the HTML of the rendered email template of a reopening
    """
    name = Users.query.filter_by(guid=data['guid']).first().name
    original_permissions = [int(i) for i in data.getlist('permission[]')]
    added_permissions = []
    removed_permissions = []
    for i, perm in enumerate(permission.ALL):
        if i in original_permissions:
            added_permissions.append(perm.label)
        else:
            removed_permissions.append(perm.label)

    return jsonify({"template": render_template(
        email_template,
        request_id=request_id,
        agency_name=agency_name,
        added_permissions=added_permissions,
        removed_permissions=removed_permissions,
        name=name,
        admin=False,
        page=page
    ), "name": name}), 200


def _user_request_removed_email_handler(request_id, data, page, agency_name, email_template):
    """
    Process email template for reopening a request.

    :param request_id: FOIL request ID
    :param data: data from frontend AJAX call
    :param page: string url link of the request
    :param agency_name: string name of the agency of the request
    :param email_template: raw HTML email template of a response

    :return: the HTML of the rendered email template of a reopening
    """

    name = Users.query.filter_by(guid=data['guid']).first().name
    return jsonify({"template": render_template(
        email_template,
        request_id=request_id,
        agency_name=agency_name,
        page=page,
        name=name,
        admin=False
    ), "name": name}), 200


def _extension_email_handler(request_id, data, page, agency_name, email_template):
    """
    Process email template for an extension.
    Checks if dictionary of extension data exists. If not, renders the default response email template.
    If extension dictionary exists, renders the extension response template with provided arguments.

    :param request_id: FOIL request ID of the request being extended
    :param data: data from the frontend AJAX call
    :param page: string url link of the request
    :param agency_name: string name of the agency of the request
    :param email_template: raw HTML email template of a response

    :return: the HTML of the rendered template of an extension response
    """
    extension = data.get('extension')
    header = CONFIRMATION_EMAIL_HEADER_TO_REQUESTER
    # if data['extension'] exists, use email_content as template with specific extension email template
    if extension is not None:
        extension = json.loads(extension)
        default_content = True
        content = None
        # calculates new due date based on selected value if custom due date is not selected
        new_due_date = _get_new_due_date(
            request_id,
            extension['length'],
            extension['custom_due_date'],
            data['tz_name'])
        reason = extension['reason']
    # use default_content in response template
    else:
        default_content = False
        new_due_date = None
        reason = None
        content = data['email_content']
    return jsonify({"template": render_template(email_template,
                                                default_content=default_content,
                                                content=content,
                                                request_id=request_id,
                                                agency_name=agency_name,
                                                new_due_date=new_due_date,
                                                reason=reason,
                                                page=page),
                    "header": header}), 200


def _file_email_handler(request_id, data, page, agency_name, email_template):
    """
    Process email template for a file.
    Checks if dictionary of file data exists. If not, renders the default response email template.
    If file dictionary exists, renders the file response template with provided arguments.

    :param request_id: FOIL request ID of the request the file is being added to
    :param data: data from the frontend AJAX call
    :param page: string url link of the request
    :param agency_name: string name of the agency of the request
    :param email_template: raw HTML email template of a response

    :return: the HTML of the rendered template of a file response
    """
    # create a dictionary of filenames to be passed through jinja to email template
    private_links = []
    release_public_links = []
    release_private_links = []

    release_date = None
    request = Requests.query.filter_by(id=request_id).one()

    files = data.get('files')
    # if data['files'] exists, use email_content as template with specific file email template
    if files is not None:
        files = json.loads(files)
        default_content = True
        content = None
        header = CONFIRMATION_EMAIL_HEADER_TO_REQUESTER
        if eval_request_bool(data['is_private']):
            email_template = 'email_templates/email_private_file_upload.html'
            header = CONFIRMATION_EMAIL_HEADER_TO_AGENCY
        for file_ in files:
            file_link = {'filename': file_['filename'],
                         'title': file_['title'],
                         'link': '#'}
            if eval_request_bool(data['is_private']):
                private_links.append(file_link)
            elif file_.get('privacy') == RELEASE_AND_PUBLIC:
                release_public_links.append(file_link)
            elif file_.get('privacy') == RELEASE_AND_PRIVATE:
                release_private_links.append(file_link)
        if release_public_links or release_private_links:
            release_date = get_release_date(datetime.utcnow(),
                                            RELEASE_PUBLIC_DAYS,
                                            data.get('tz_name'))
    # use default_content in response template
    else:
        default_content = False
        header = None
        content = data['email_content']
    # iterate through files dictionary to create and append links of files with privacy option of not private
    return jsonify({"template": render_template(email_template,
                                                default_content=default_content,
                                                content=content,
                                                request_id=request_id,
                                                page=page,
                                                agency_name=agency_name,
                                                agency_default_email=request.agency.default_email,
                                                public_requester=request.requester.auth_user_type in
                                                                 user_type_auth.PUBLIC_USER_TYPES,
                                                release_date=release_date,
                                                release_public_links=release_public_links,
                                                release_private_links=release_private_links,
                                                private_links=private_links),
                    "header": header}), 200


def _link_email_handler(request_id, data, page, agency_name, email_template):
    """
    Process email template for a link instruction.
    Checks if dictionary of link data exists and renders the default response email template.
    If link dictionary does not exist, use email_content from frontend to render confirmation.

    :param request_id: FOIL request ID of the request the file is being added to
    :param data: data from the frontend AJAX call
    :param page: string url link of the request
    :param agency_name: string name of the agency of the request
    :param email_template: raw HTML email template of a response

    :return: the HTML of the rendered template of a file response
    """
    release_date = None
    link = data.get('link')
    # if data['link'] exists get instruction content and privacy, and render template accordingly
    if link is not None:
        link = json.loads(link)
        url = link['url']
        title = link['title']
        content = None
        privacy = link.get('privacy')
        if privacy == PRIVATE:
            header = CONFIRMATION_EMAIL_HEADER_TO_AGENCY
        else:
            header = CONFIRMATION_EMAIL_HEADER_TO_REQUESTER
            if privacy == RELEASE_AND_PUBLIC:
                release_date = get_release_date(datetime.utcnow(),
                                                RELEASE_PUBLIC_DAYS,
                                                data.get('tz_name'))
    # use email_content from frontend to render confirmation
    else:
        header = None
        url = None
        title = None
        privacy = None
        content = data['email_content']
    return jsonify({"template": render_template(email_template,
                                                content=content,
                                                request_id=request_id,
                                                agency_name=agency_name,
                                                url=url,
                                                title=title,
                                                page=page,
                                                release_date=release_date,
                                                privacy=privacy,
                                                response_privacy=response_privacy),
                    "header": header}), 200


def _note_email_handler(request_id, data, page, agency_name, email_template):
    """
    Process email template for note
    Checks if dictionary of note data exists and renders the default response email template.
    If note dictionary does not exist, use email_content from frontend to render confirmation.

    :param request_id: FOIL request ID of the request the note is being added to
    :param data: data from the frontend AJAX call
    :param page: string url link of the request
    :param agency_name: string name of the agency of the request
    :param email_template: raw HTML email template of a response

    :return: the HTML of the rendered template of a note response
    """
    release_date = None
    note = data.get('note')
    if note is not None:
        note = json.loads(note)
        note_content = note['content']
        content = None
        privacy = note.get('privacy')
        # use private email template for note if privacy is private
        if privacy == PRIVATE:
            header = CONFIRMATION_EMAIL_HEADER_TO_AGENCY
        else:
            header = CONFIRMATION_EMAIL_HEADER_TO_REQUESTER
            if privacy == RELEASE_AND_PUBLIC:
                release_date = get_release_date(datetime.utcnow(),
                                                RELEASE_PUBLIC_DAYS,
                                                data.get('tz_name'))
    else:
        header = None
        note_content = None
        privacy = None
        content = data['email_content']
    return jsonify({"template": render_template(email_template,
                                                content=content,
                                                request_id=request_id,
                                                agency_name=agency_name,
                                                note_content=note_content,
                                                page=page,
                                                release_date=release_date,
                                                privacy=privacy,
                                                response_privacy=response_privacy),
                    "header": header}), 200


def _instruction_email_handler(request_id, data, page, agency_name, email_template):
    """
    Process email template for an offline instruction.
    Checks if dictionary of instruction data exists and renders the default response email template.
    If instruction dictionary does not exist, use email_content from frontend to render confirmation.

    :param request_id: FOIL request ID of the request the instruction is being added to
    :param data: data from the frontend AJAX call
    :param page: string url link of the request
    :param agency_name: string name of the agency of the request
    :param email_template: raw HTML email template of a response

    :return: the HTML of the rendered template of an instruction response
    """
    release_date = None
    instruction = data.get('instruction')
    # if data['instructions'] exists get instruction content and privacy, and render template accordingly
    if instruction is not None:
        instruction = json.loads(instruction)
        instruction_content = instruction['content']
        content = None
        privacy = instruction.get('privacy')
        if privacy == PRIVATE:
            header = CONFIRMATION_EMAIL_HEADER_TO_AGENCY
        else:
            header = CONFIRMATION_EMAIL_HEADER_TO_REQUESTER
            if privacy == RELEASE_AND_PUBLIC:
                release_date = get_release_date(datetime.utcnow(),
                                                RELEASE_PUBLIC_DAYS,
                                                data.get('tz_name'))
    # use email_content from frontend to render confirmation
    else:
        header = None
        instruction_content = None
        privacy = None
        content = data['email_content']
    return jsonify({"template": render_template(email_template,
                                                content=content,
                                                request_id=request_id,
                                                agency_name=agency_name,
                                                instruction_content=instruction_content,
                                                page=page,
                                                release_date=release_date,
                                                privacy=privacy,
                                                response_privacy=response_privacy),
                    "header": header}), 200


def _edit_email_handler(data):
    """
    Process email template for a editing a response.
    Checks if confirmation is true. If not, renders the default edit response email template.
    If confirmation is true, renders the edit response template with provided arguments.

    :param data: data from the frontend AJAX call

    :return: the HTML of the rendered template of an edited response
    """
    response_id = data['response_id']
    resp = Responses.query.filter_by(id=response_id, deleted=False).one()
    editor_for_type = {
        response_type.FILE: RespFileEditor,
        response_type.NOTE: RespNoteEditor,
        response_type.INSTRUCTIONS: RespInstructionsEditor,
        response_type.LINK: RespLinkEditor,
        # ...
    }
    editor = editor_for_type[resp.type](current_user, resp, flask_request, update=False)
    if editor.no_change:
        return jsonify({"error": "No changes detected."}), 200
    else:
        email_summary_requester, email_summary_edited, header = _get_edit_response_template(editor)

    # if confirmation is not empty and response type is not FILE, store email templates into redis
    if eval_request_bool(data.get('confirmation')) and resp.type != response_type.FILE:
        email_redis.set(get_email_key(response_id), email_summary_edited)
        if email_summary_requester is not None:
            email_redis.set(get_email_key(response_id, requester=True), email_summary_requester)
    return jsonify({
        "template": email_summary_requester or email_summary_edited,
        "header": header
    }), 200


def _get_edit_response_template(editor):
    """
    Get the email template(s) and header for confirmation page, for the edit response workflow, based on privacy options.

    :param editor: editor object from class ResponseEditor

    :return: email template for agency users.
             email template for requester if privacy is not private.
             header for confirmation page

    """
    header = None
    data = editor.flask_request.form
    agency_name = Requests.query.filter_by(id=editor.response.request.id).first().agency.name
    page = urljoin(flask_request.host_url, url_for('request.view', request_id=editor.response.request.id))
    email_template = os.path.join(current_app.config['EMAIL_TEMPLATE_DIR'], "email_edit_file.html") \
        if editor.response.type == response_type.FILE \
        else os.path.join(current_app.config['EMAIL_TEMPLATE_DIR'], data['template_name'])
    email_summary_requester = None
    email_summary_edited = None
    release_and_viewable = data.get('privacy') != PRIVATE and editor.requester_viewable
    was_private = editor.data_old.get('privacy') == PRIVATE
    requester_content = None
    agency_content = None

    if eval_request_bool(data.get('confirmation')) or editor.update:
        default_content = False
        agency_content = data['email_content']

        if release_and_viewable or was_private:
            requester_content = data['email_content']
            agency_content = None

        if was_private:
            recipient = "the Requester"
        elif release_and_viewable:
            recipient = "all associated participants"
        else:
            recipient = "all Assigned Users"
        header = "The following will be emailed to {}:".format(recipient)
    else:
        if (data.get(
                'privacy') == PRIVATE and not editor.requester_viewable) and editor.response.type != response_type.FILE:
            email_template = 'email_templates/email_edit_private_response.html'
            default_content = None
        else:
            default_content = True

    # render email_template for requester if requester viewable keys are edited or privacy changed from private
    if not editor.update:
        if release_and_viewable or was_private:
            email_summary_requester = render_template(email_template,
                                                      default_content=default_content,
                                                      content=requester_content,
                                                      request_id=editor.response.request.id,
                                                      agency_name=agency_name,
                                                      response=editor.response,
                                                      response_data=editor,
                                                      page=page,
                                                      privacy=data.get('privacy'),
                                                      response_privacy=response_privacy)
            default_content = True
        agency = True
        # email_summary_edited rendered every time for email that agency receives
        email_summary_edited = render_template(email_template,
                                               default_content=default_content,
                                               content=agency_content,
                                               request_id=editor.response.request.id,
                                               agency_name=agency_name,
                                               response=editor.response,
                                               response_data=editor,
                                               page=page,
                                               privacy=data.get('privacy'),
                                               response_privacy=response_privacy,
                                               agency=agency)
    # replace random string from request form input with html of file links generated by the server
    elif editor.update and editor.response.type == response_type.FILE:
        if requester_content is not None:
            email_summary_requester = requester_content.replace(flask_request.form['replace-string'],
                                                                render_template(
                                                                    'email_templates/edit_response_file_links.html',
                                                                    response_data=editor))
            agency = True
            default_content = True
            email_summary_edited = render_template(email_template,
                                                   default_content=default_content,
                                                   content=agency_content,
                                                   request_id=editor.response.request.id,
                                                   agency_name=agency_name,
                                                   response=editor.response,
                                                   response_data=editor,
                                                   page=page,
                                                   privacy=data.get('privacy'),
                                                   response_privacy=response_privacy,
                                                   agency=agency)
        else:
            email_summary_edited = agency_content.replace(flask_request.form['replace-string'],
                                                          render_template(
                                                              'email_templates/edit_response_file_links.html',
                                                              response_data=editor,
                                                              agency=True))
    return email_summary_requester, email_summary_edited, header


def get_email_key(response_id, requester=False):
    """
    Returns a formatted key for an email.
    Intended for storing the body of an email.

    :param response_id: id of the response
    :param requester: will the stored content be emailed to a requester?

    :return: the formatted key
        Ex.
            1_requester
            1_agency
    """
    return '_'.join((str(response_id), 'requester' if requester else 'agency'))


def get_file_links(response, release_public_links, release_private_links, private_links):
    """
    Create file links for a file response based on privacy.
    Append a file_link dictionary to either release_public_links, release_private_links, and private_links, based on
    privacy option.

    :param response: response object
    :param release_public_links: list of dictionaries of release and public files containing key and values of filename,
                                 title, and link to file
    :param release_private_links: list of dictionaries of release and public files containing key and values of
                                  filename, title, and link to file
    :param private_links: list of dictionaries of private files containing key and values of filename, title, and
                          link to file

    :return: list with appended file_link dictionary based on privacy
    """
    resp = Responses.query.filter_by(id=response.id).one()
    path = '/response/' + str(response.id)

    agency_link = urljoin(flask_request.url_root, path)
    if resp.privacy != PRIVATE:
        if resp.request.requester.is_anonymous_requester:
            resptoken = ResponseTokens(response.id)
            create_object(resptoken)
            params = urlencode({'token': resptoken.token})
            requester_url = urljoin(flask_request.url_root, path)
            requester_link = requester_url + "?%s" % params
        else:
            requester_link = urljoin(flask_request.url_root, path)
        file_link = {'filename': resp.name,
                     'title': resp.title,
                     'link': requester_link}
        if resp.privacy == RELEASE_AND_PUBLIC:
            release_public_links.append(file_link)
        else:
            release_private_links.append(file_link)
    else:
        file_link = {'filename': resp.name,
                     'title': resp.title,
                     'link': agency_link}
        private_links.append(file_link)
    return release_public_links, release_private_links, private_links


def send_file_email(request_id, release_public_links, release_private_links, private_links, email_content,
                    replace_string, tz_name):
    """
    Send email with file links detailing a file response has been added to the request.
    Requester receives email only if release_public_links and release_private_links list is not empty.
    Agency users are BCCed on the email the requester receives.
    Agency users receive a separate email if only private files were uploaded.

    :param request_id: FOIL request ID
    :param release_public_links: list of dictionaries of release and public files containing key and values of filename,
                                 title, and link to file
    :param release_private_links: list of dictionaries of release and public files containing key and values of
    filename, title, and link to file
    :param private_links: list of dictionaries of private files containing key and values of filename, title, and
                          link to file
    :param email_content: string body of email from tinymce textarea
    :param replace_string: alphanumeric random 32 character string to be replaced in email_content
    :param tz_name:

    """
    page = urljoin(flask_request.host_url, url_for('request.view', request_id=request_id))
    is_anon = Requests.query.filter_by(id=request_id).one().requester.is_anonymous_requester
    subject = 'Response Added to {} - File'.format(request_id)
    bcc = get_agency_emails(request_id)
    agency_name = Requests.query.filter_by(id=request_id).first().agency.name
    requester_email = Requests.query.filter_by(id=request_id).one().requester.email
    if release_public_links or release_private_links:
        release_date = get_release_date(datetime.utcnow(), RELEASE_PUBLIC_DAYS, tz_name).strftime("%A, %B %d, %Y")
        email_content_requester = email_content.replace(replace_string,
                                                        render_template('email_templates/response_file_links.html',
                                                                        release_public_links=release_public_links,
                                                                        release_private_links=release_private_links,
                                                                        is_anon=is_anon,
                                                                        release_date=release_date
                                                                        ))
        tmp = safely_send_and_add_email(request_id,
                                        email_content_requester,
                                        'Response Added to {} - File'.format(request_id),
                                        to=[requester_email],
                                        bcc=bcc)
        if private_links:
            email_content_agency = render_template('email_templates/email_private_file_upload.html',
                                                   request_id=request_id,
                                                   default_content=True,
                                                   agency_name=agency_name,
                                                   private_links=private_links,
                                                   page=page)
            tmp = safely_send_and_add_email(request_id,
                                            email_content_agency,
                                            'File(s) Added to {}'.format(request_id),
                                            bcc=bcc)
    elif private_links:
        email_content_agency = email_content.replace(replace_string,
                                                     render_template('email_templates/response_file_links.html',
                                                                     request_id=request_id,
                                                                     private_links=private_links,
                                                                     page=page
                                                                     ))
        tmp = safely_send_and_add_email(request_id,
                                        email_content_agency,
                                        subject,
                                        bcc=bcc)


def _send_edit_response_email(request_id, email_content_agency, email_content_requester=None):
    """
    Send email detailing a response has been edited.
    Always sends email to agency users on the request.
    Requester is emailed only if email_content_requester is provided.

    :param request_id: FOIL request ID
    :param email_content_agency: body of email being sent to agency users
    :param email_content_requester: body of email being sent to requester

    :type email_content_agency: str
    :type email_content_requester: str

    """
    subject = '{request_id}: Response Edited'.format(request_id=request_id)
    bcc = get_agency_emails(request_id)
    requester_email = Requests.query.filter_by(id=request_id).one().requester.email
    tmp = safely_send_and_add_email(request_id, email_content_agency, subject, bcc=bcc)
    if email_content_requester is not None:
        tmp = safely_send_and_add_email(request_id,
                                        email_content_requester,
                                        subject,
                                        to=[requester_email])


def _send_response_email(request_id, privacy, email_content, subject):
    """
    Function that sends email detailing a specific response has been added to a request.
    If the file privacy is private, only agency_ein users are emailed.
    If the file privacy is release, the requester is emailed and the agency_ein users are bcced.
    Call safely_send_and_add_email to send email notification detailing a specific response has been added to the
    request.

    :param request_id: FOIL request ID for the specific link
    :param email_content: content body of the email notification being sent
    :param privacy: privacy option of link

    """
    bcc = get_agency_emails(request_id)
    requester_email = Requests.query.filter_by(id=request_id).one().requester.email
    # Send email with link to requester and bcc agency_ein users as privacy option is release
    kwargs = {
        'bcc': bcc,
    }
    if privacy != PRIVATE:
        kwargs['to'] = [requester_email]
    return safely_send_and_add_email(request_id,
                                     email_content,
                                     subject,
                                     **kwargs)


def _send_delete_response_email(request_id, response):
    """
    Send an email notification to all agency users regarding
    a deleted response.

    """
    tmp = safely_send_and_add_email(
        request_id,
        render_template(
            'email_templates/email_response_deleted.html',
            request_id=request_id,
            response=response,
            response_type=response_type),
        '{request_id}: Response Deleted'.format(request_id=request_id),
        to=get_agency_emails(request_id))


def safely_send_and_add_email(request_id,
                              email_content,
                              subject,
                              template=None,
                              to=None,
                              bcc=None,
                              **kwargs):
    """
    Send email based on given arguments and create and store email object into the Emails table.
    Print error messages if there is Assertion or Exception error occurs.

    :param request_id: FOIL request ID
    :param email_content: string of HTML email content that can be used as a message template
    :param subject: subject of the email (current is for TESTING purposes)
    :param template: path of the HTML template to be passed into and rendered in send_email
    :param to: list of person(s) email is being sent to
    :param bcc: list of person(s) email is being bcc'ed

    """

    try:
        send_email(subject, to=to, bcc=bcc, template=template, email_content=email_content, **kwargs)
        return _add_email(request_id, subject, email_content, to=to, bcc=bcc)
    except AssertionError:
        sentry.captureException()
        current_app.logger.exception('Must include: To, CC, or BCC')
    except Exception as e:
        sentry.captureException()
        current_app.logger.exception("Error: {}".format(e))


def create_response_event(events_type, response, previous_value=None, user=current_user):
    """
    Create and store event object for given response.

    :param response: response object
    :param events_type: one of app.constants.event_type
    :param previous_value: JSON to be stored in previous_value of Events (for Acknowledgements and Extensions)

    """
    event = Events(request_id=response.request_id,
                   user_guid=response.request.requester.guid if user.is_anonymous else user.guid,
                   auth_user_type=user_type_auth.ANONYMOUS_USER if user.is_anonymous else user.auth_user_type,
                   type_=events_type,
                   timestamp=datetime.utcnow(),
                   response_id=response.id,
                   previous_value=previous_value,
                   new_value=response.val_for_events)
    # store event object
    create_object(event)


def _create_communication_method(response_id, method_id, method_type):
    """
    Create and store communication_method object for a given response.

    :param response_id: response ID
    :param method_id: response ID of the method
    :param method_type: 'letters' or 'emails'
    """
    communication_method = CommunicationMethods(response_id,
                                                method_id,
                                                method_type)
    create_object(communication_method)


class ResponseEditor(metaclass=ABCMeta):
    """
    Abstract base class for editing a response.

    All derived classes must implement the 'editable_fields' method and
    should override the `set_edited_data` method with any additional logic.
    """

    def __init__(self, user, response, flask_request, update=True):
        self.user = user
        self.response = response
        self.flask_request = flask_request

        self.update = update
        self.no_change = False
        self.data_old = {}
        self.data_new = {}
        self.errors = []

        self.set_edited_data()
        if self.data_new and not self.errors:
            if update:
                self.add_event_and_update()
                self.send_email()
        else:
            self.no_change = True

    def set_data_values(self, key, old, new):
        if old != new:
            self.data_old[key] = old
            self.data_new[key] = new

    @property
    def event_type(self):
        if self.data_new.get('deleted'):
            response_type_to_event_type = {
                Files: event_type.FILE_REMOVED,
                Notes: event_type.NOTE_REMOVED,
                Links: event_type.LINK_REMOVED,
                Instructions: event_type.INSTRUCTIONS_REMOVED
            }
        else:
            response_type_to_event_type = {
                Files: event_type.FILE_EDITED,
                Notes: event_type.NOTE_EDITED,
                Links: event_type.LINK_EDITED,
                Instructions: event_type.INSTRUCTIONS_EDITED,
            }
        return response_type_to_event_type[type(self.response)]

    @property
    @abstractmethod
    def editable_fields(self):
        """ List of fields that can be edited directly. """
        return list()

    @cached_property
    def requester_viewable_keys(self):
        """ List of keys for edited data that can be viewed by a requester. """
        viewable = dict(self.data_old)
        viewable.pop('privacy', None)
        return [k for k in viewable]

    @cached_property
    def requester_viewable(self):
        """ Can a requester view the changes made to the response? """
        return bool(self.requester_viewable_keys)

    def set_edited_data(self):
        """
        For the editable fields, populates the old and new data containers
        if the field values differ from their database counterparts.
        """
        for field in self.editable_fields + ['privacy', 'deleted']:
            value_new = self.flask_request.form.get(field)
            if value_new is not None:
                value_orig = str(getattr(self.response, field))
                if value_new != value_orig:
                    value_orig = self._bool_check(value_orig)
                    value_new = self._bool_check(value_new)
                    self.set_data_values(field, value_orig, value_new)
        if self.data_new.get('deleted') is not None:
            self.validate_deleted()

    def _bool_check(self, value):
        if isinstance(value, str) and value.lower() in ("true", "false"):
            return eval_request_bool(value)
        return value

    def validate_deleted(self):
        """
        Removes the 'deleted' key-value pair from the data containers
        if the confirmation string (see response PATCH) is not valid.
        """
        confirmation = flask_request.form.get("confirmation")
        valid_confirmation_string = "DELETE"
        if confirmation is None or confirmation.upper() != valid_confirmation_string:
            self.data_old.pop('deleted')
            self.data_new.pop('deleted')

    def add_event_and_update(self):
        """
        Creates an 'edited' Event and updates the response record.
        """
        timestamp = datetime.utcnow()

        event = Events(
            type_=self.event_type,
            request_id=self.response.request_id,
            response_id=self.response.id,
            user_guid=self.user.guid,
            auth_user_type=self.user.auth_user_type,
            timestamp=timestamp,
            previous_value=self.data_old,
            new_value=self.data_new)
        create_object(event)

        data = dict(self.data_new)
        data['date_modified'] = timestamp
        if self.data_new.get('privacy') is not None:
            data['release_date'] = self.get_response_release_date()
        update_object(data,
                      type(self.response),
                      self.response.id)

    def get_response_release_date(self):
        return {
            response_privacy.RELEASE_AND_PUBLIC: calendar.addbusdays(
                datetime.utcnow(), RELEASE_PUBLIC_DAYS),
            response_privacy.RELEASE_AND_PRIVATE: None,
            response_privacy.PRIVATE: None,
        }[self.data_new.get('privacy')]

    @property
    def deleted(self):
        return self.data_new.get('deleted', False)

    def send_email(self):
        """
        Send an email to all relevant request participants.
        Email content varies according to which response fields have changed.
        """
        if self.deleted:
            _send_delete_response_email(self.response.request_id, self.response)
        else:
            key_agency = get_email_key(self.response.id)
            email_content_agency = email_redis.get(key_agency).decode()
            email_redis.delete(key_agency)

            key_requester = get_email_key(self.response.id, requester=True)
            email_content_requester = email_redis.get(key_requester)
            if email_content_requester is not None:
                email_content_requester = email_content_requester.decode()
                email_redis.delete(key_requester)

            _send_edit_response_email(self.response.request_id,
                                      email_content_agency,
                                      email_content_requester)


class RespFileEditor(ResponseEditor):
    @property
    def editable_fields(self):
        return ['title']

    def set_edited_data(self):
        """
        If the file itself is being edited, gather
        its metadata. The values of the 'size', 'name', 'mime_type',
        and 'hash' fields are determined by the new file.
        """
        super(RespFileEditor, self).set_edited_data()
        if self.deleted and self.update:
            self.move_deleted_file()
            if self.response.token is not None:
                delete_object(self.response.token)
        else:
            new_filename = flask_request.form.get('filename', '')
            if new_filename:
                new_filename = secure_filename(new_filename)
                filepath = os.path.join(
                    current_app.config['UPLOAD_DIRECTORY'],
                    self.response.request_id,
                    UPDATED_FILE_DIRNAME,
                    new_filename
                )
                if fu.exists(filepath):
                    try:
                        # fetch file metadata from redis store
                        size, mime_type, hash_ = redis_get_file_metadata(
                            self.response.id,
                            filepath,
                            is_update=True)
                    except AttributeError:
                        size = fu.getsize(filepath)
                        mime_type = fu.get_mime_type(filepath)
                        hash_ = fu.get_hash(filepath)
                        sentry.captureException()
                    self.set_data_values('size',
                                         self.response.size,
                                         size)
                    self.set_data_values('name',
                                         self.response.name,
                                         new_filename)
                    self.set_data_values('mime_type',
                                         self.response.mime_type,
                                         mime_type)
                    self.set_data_values('hash',
                                         self.response.hash,
                                         hash_)
                    if self.update:
                        redis_delete_file_metadata(self.response.id, filepath, is_update=True)
                        self.replace_old_file(filepath)
                else:
                    self.errors.append(
                        "File '{}' not found.".format(new_filename))
            if self.update:
                self.handle_response_token(bool(new_filename))

    def replace_old_file(self, updated_filepath):
        """
        Move the new file out of the 'updated' directory
        and delete the file it is replacing.
        """
        upload_path = os.path.join(
            current_app.config['UPLOAD_DIRECTORY'],
            self.response.request_id
        )
        fu.remove(
            os.path.join(
                upload_path,
                self.response.name
            )
        )
        fu.rename(
            updated_filepath,
            os.path.join(
                upload_path,
                os.path.basename(updated_filepath)
            )
        )

    def handle_response_token(self, file_changed):
        """
        Handle the response token based on privacy option and if file has been replaced
        """
        if self.response.request.requester.is_anonymous_requester:
            # privacy changed to private
            if self.data_new.get('privacy') == PRIVATE:
                delete_object(self.response.token)
            # privacy changed from private or file was changed and the response is public
            elif self.data_old.get('privacy') == PRIVATE or (file_changed and self.response.privacy != PRIVATE):
                if not self.response.token:
                    # create new token
                    resptoken = ResponseTokens(self.response.id)
                    create_object(resptoken)
                else:
                    # extend expiration date
                    update_object(
                        {'expiration_date': calendar.addbusdays(datetime.utcnow(),
                                                                DEFAULT_RESPONSE_TOKEN_EXPIRY_DAYS)},
                        ResponseTokens,
                        self.response.token.id
                    )

    @cached_property
    def file_link_for_user(self):
        """
        Get the link(s) of the file being edited.

        :return: dictionary with a nested dictionary, filename, with key of requester and agency and values of the
        respective file link(s).
        File link to the requester is not created if privacy is private.
        """
        file_links = dict()
        if self.update:
            path = '/response/' + str(self.response.id)
            if self.response.privacy != PRIVATE:
                if self.response.request.requester.is_anonymous_requester:
                    params = urlencode({'token': self.response.token.token})
                    requester_url = urljoin(flask_request.url_root, path)
                    requester_link = requester_url + "?%s" % params
                else:
                    requester_link = urljoin(flask_request.url_root, path)
                file_links['requester'] = requester_link
            agency_link = urljoin(flask_request.url_root, path)
            file_links['agency'] = agency_link
        else:
            file_links = {'requester': '#', 'agency': '#'}
        return file_links

    def send_email(self):
        """
        Send an email to all relevant request participants for editing a file.
        Email content varies according to which response fields have changed.
        """
        if self.deleted:
            _send_delete_response_email(self.response.request_id, self.response)
        else:
            email_content_requester, email_content_agency, _ = _get_edit_response_template(self)
            _send_edit_response_email(self.response.request_id,
                                      email_content_agency,
                                      email_content_requester)

    def move_deleted_file(self):
        """
        Move the file of a deleted response to the
        designated directory for deleted files.

        from:

            UPLOAD_DIRECTORY/<FOIL-ID>/

        to:

            UPLOAD_DIRECTORY/deleted/<response-ID>/

        """
        upload_path = os.path.join(
            current_app.config['UPLOAD_DIRECTORY'],
            self.response.request_id,
        )
        dir_deleted = os.path.join(
            upload_path,
            DELETED_FILE_DIRNAME,
            str(self.response.id)
        )
        if not fu.exists(dir_deleted):
            fu.makedirs(dir_deleted)
        fu.rename(
            os.path.join(
                upload_path,
                self.response.name
            ),
            os.path.join(
                dir_deleted,
                self.response.name
            )
        )


class RespNoteEditor(ResponseEditor):
    @property
    def editable_fields(self):
        return ['content']


class RespLinkEditor(ResponseEditor):
    @property
    def editable_fields(self):
        return ['title', 'url']


class RespInstructionsEditor(ResponseEditor):
    @property
    def editable_fields(self):
        return ['content']<|MERGE_RESOLUTION|>--- conflicted
+++ resolved
@@ -178,6 +178,7 @@
     :param tz_name: client's timezone name
     :param content: body text associated with the acknowledgment
     :param method: the communication method of the acknowledgement ('letter' or 'email')
+    :param letter_template_id: id of the letter template
 
     """
     request = Requests.query.filter_by(id=request_id).one()
@@ -202,21 +203,9 @@
         create_object(response)
         create_response_event(event_type.REQ_ACKNOWLEDGED, response, previous_value=previous_due_date)
         if method == 'letter':
-<<<<<<< HEAD
             letter_template = LetterTemplates.query.filter_by(id=letter_template_id).one()
             letter_id = _add_letter(request_id, letter_template.title, content, event_type.ACKNOWLEDGMENT_LETTER_CREATED)
             _create_communication_method(response.id, letter_id, response_type.LETTER)
-=======
-            letter_id = _add_letter(request_id, content, event_type.ACKNOWLEDGMENT_LETTER_CREATED)
-            update_object(
-                {
-                    'communication_method_type': response_type.LETTER,
-                    'communication_method_id': letter_id
-                },
-                Determinations,
-                response.id
-            )
->>>>>>> 843784c5
             letter = generate_pdf(content)
             email_template = os.path.join(current_app.config['EMAIL_TEMPLATE_DIR'],
                                           EMAIL_TEMPLATE_FOR_EVENT[event_type.ACKNOWLEDGMENT_LETTER_CREATED])
@@ -242,7 +231,7 @@
             _create_communication_method(response.id, email_id, response_type.EMAIL)
 
 
-def add_denial(request_id, reason_ids, content, method):
+def add_denial(request_id, reason_ids, content, method, letter_template_id):
     """
     Create and store a denial-determination response for
     the specified request and update the request accordingly.
@@ -251,6 +240,7 @@
     :param reason_ids: reason for denial
     :param content: body text associated with the denial
     :param method: the communication method of the denial ('letter' or 'email')
+    :param letter_template_id: id of the letter template
 
     """
     request = Requests.query.filter_by(id=request_id).one()
@@ -293,15 +283,9 @@
         create_response_event(event_type.REQ_CLOSED, response)
         request.es_update()
         if method == 'letter':
-            letter_id = _add_letter(request_id, content, event_type.DENIAL_LETTER_CREATED)
-            update_object(
-                {
-                    'communication_method_type': response_type.LETTER,
-                    'communication_method_id': letter_id
-                },
-                Determinations,
-                response.id
-            )
+            letter_template = LetterTemplates.query.filter_by(id=letter_template_id).one()
+            letter_id = _add_letter(request_id, letter_template.title, content, event_type.DENIAL_LETTER_CREATED)
+            _create_communication_method(response.id, letter_id, response_type.LETTER)
             letter = generate_pdf(content)
             email_template = os.path.join(current_app.config['EMAIL_TEMPLATE_DIR'],
                                           EMAIL_TEMPLATE_FOR_EVENT[event_type.DENIAL_LETTER_CREATED])
@@ -310,34 +294,28 @@
                                             agency_name=request.agency.name,
                                             user=current_user
                                             )
-            safely_send_and_add_email(request_id,
-                                      email_content,
-                                      'Request {} Closed'.format(request_id),
-                                      to=get_agency_emails(request_id),
-                                      attachment=letter,
-                                      filename=secure_filename('{}_denial_letter.pdf'.format(request_id)),
-                                      mimetype='application/pdf')
+            email_id = safely_send_and_add_email(request_id,
+                                                 email_content,
+                                                 'Request {} Closed'.format(request_id),
+                                                 to=get_agency_emails(request_id),
+                                                 attachment=letter,
+                                                 filename=secure_filename('{}_denial_letter.pdf'.format(request_id)),
+                                                 mimetype='application/pdf')
+            _create_communication_method(response.id, email_id, response_type.EMAIL)
         else:
             email_id = _send_response_email(request_id,
                                             RELEASE_AND_PUBLIC,
                                             content,
                                             'Request {} Closed'.format(request_id))
 
-            update_object(
-                {
-                    'communication_method_type': response_type.EMAIL,
-                    'communication_method_id': email_id
-                },
-                Determinations,
-                response.id
-            )
+            _create_communication_method(response.id, email_id, response_type.EMAIL)
     else:
         raise UserRequestException(action="close",
                                    request_id=request_id,
                                    reason="Request is already closed")
 
 
-def add_closing(request_id, reason_ids, content, method):
+def add_closing(request_id, reason_ids, content, method, letter_template_id):
     """
     Create and store a closing-determination response for the specified request and update the request accordingly.
 
@@ -415,15 +393,9 @@
         create_response_event(event_type.REQ_CLOSED, response)
         current_request.es_update()
         if method == 'letter':
-            letter_id = _add_letter(request_id, content, event_type.CLOSING_LETTER_CREATED)
-            update_object(
-                {
-                    'communication_method_type': response_type.LETTER,
-                    'communication_method_id': letter_id
-                },
-                Determinations,
-                response.id
-            )
+            letter_template = LetterTemplates.query.filter_by(id=letter_template_id).one()
+            letter_id = _add_letter(request_id, letter_template.title, content, event_type.CLOSING_LETTER_CREATED)
+            _create_communication_method(response.id, letter_id, response_type.LETTER)
             letter = generate_pdf(content)
             email_template = os.path.join(current_app.config['EMAIL_TEMPLATE_DIR'],
                                           EMAIL_TEMPLATE_FOR_EVENT[event_type.CLOSING_LETTER_CREATED])
@@ -432,27 +404,21 @@
                                             agency_name=current_request.agency.name,
                                             user=current_user
                                             )
-            safely_send_and_add_email(request_id,
-                                      email_content,
-                                      'Request {} Closed'.format(request_id),
-                                      to=get_agency_emails(request_id),
-                                      attachment=letter,
-                                      filename=secure_filename('{}_closing_letter.pdf'.format(request_id)),
-                                      mimetype='application/pdf')
+            email_id = safely_send_and_add_email(request_id,
+                                                 email_content,
+                                                 'Request {} Closed'.format(request_id),
+                                                 to=get_agency_emails(request_id),
+                                                 attachment=letter,
+                                                 filename=secure_filename('{}_closing_letter.pdf'.format(request_id)),
+                                                 mimetype='application/pdf')
+            _create_communication_method(response.id, email_id, response_type.EMAIL)
         else:
             email_id = _send_response_email(request_id,
                                             RELEASE_AND_PUBLIC,
                                             content,
                                             'Request {} Closed'.format(request_id))
 
-            update_object(
-                {
-                    'communication_method_type': response_type.EMAIL,
-                    'communication_method_id': email_id
-                },
-                Determinations,
-                response.id
-            )
+            _create_communication_method(response.id, email_id, response_type.EMAIL)
     else:
         raise UserRequestException(action="close",
                                    request_id=request_id,
@@ -658,11 +624,7 @@
     return response.id
 
 
-<<<<<<< HEAD
-def _add_letter(request_id, letter_title, letter_content, letter_event_type):
-=======
-def _add_letter(request_id, letter_content, letter_type):
->>>>>>> 843784c5
+def _add_letter(request_id, letter_title, letter_content, letter_type):
     """
     Create and store a letter object for the specified request.
     Stores the letter metadata in the Letters table.
@@ -680,11 +642,7 @@
         content=letter_content
     )
     create_object(response)
-<<<<<<< HEAD
-    create_response_event(letter_event_type, response)
-=======
     create_response_event(letter_type, response)
->>>>>>> 843784c5
     return response.id
 
 
