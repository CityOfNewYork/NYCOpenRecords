--- conflicted
+++ resolved
@@ -22,18 +22,11 @@
 from app.constants import (
     event_type,
     response_type,
-<<<<<<< HEAD
-    ANONYMOUS_USER
-)
-from app.constants.request_user_type import REQUESTER
-from app.constants import response_privacy
-=======
     UPDATED_FILE_DIRNAME,
 )
 from app.constants.user_type_auth import ANONYMOUS_USER
 from app.constants.user_type_request import REQUESTER
 from app.constants.response_privacy import PRIVATE, RELEASE_AND_PUBLIC
->>>>>>> 8fe383b2
 from app.lib.date_utils import generate_new_due_date
 from app.lib.db_utils import create_object, update_object
 from app.lib.email_utils import send_email, get_agencies_emails
@@ -136,11 +129,7 @@
                       event_type.REQ_EXTENDED,
                       extension.id,
                       new_response_value=extension_metadata,
-<<<<<<< HEAD
-                      privacy=response_privacy.RELEASE_AND_PUBLIC)
-=======
                       privacy=RELEASE_AND_PUBLIC)
->>>>>>> 8fe383b2
     send_extension_email(request_id,
                          new_due_date,
                          reason,
@@ -401,7 +390,7 @@
                       metadata_id,
                       new_response_value,
                       previous_response_value=None,
-                      privacy=response_privacy.PRIVATE):
+                      privacy=PRIVATE):
     """
     Creates and stores responses and events objects to the database
 
@@ -472,7 +461,6 @@
         # What should be the email_content?
         # Edit existing email response OR new response?
         # EMAIL_NOTIFICATION_SENT + EMAIL_EDITED?
-
 
     def set_data_values(self, key, old, new):
         self.data_old[key] = old
