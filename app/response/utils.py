--- conflicted
+++ resolved
@@ -268,20 +268,13 @@
                 request_id,
                 es_update=False
             )
-<<<<<<< HEAD
         create_request_info_event(
             request_id,
             type_=event_type.REQ_STATUS_CHANGED,
             previous_value={'status': previous_status},
             new_value={'status': request.status}
         )
-        response = Determinations(
-            request_id,
-            RELEASE_AND_PUBLIC,
-            determination_type.DENIAL,
-            format_determination_reasons(reason_ids)
-        )
-=======
+
         if not calendar.isbusday(datetime.utcnow()) or datetime.utcnow().date() < request.date_submitted.date():
             # push the denial date to the next business day if it is a weekend/holiday
             # or if it is before the date submitted
@@ -299,7 +292,6 @@
                 determination_type.DENIAL,
                 format_determination_reasons(reason_ids)
             )
->>>>>>> d8a2e023
         if method == 'letter':
             response.reason = 'A letter will be mailed to the requester.'
         create_object(response)
@@ -395,20 +387,12 @@
                 request_id,
                 es_update=False
             )
-<<<<<<< HEAD
         create_request_info_event(
             request_id,
             type_=event_type.REQ_STATUS_CHANGED,
             previous_value={'status': previous_status},
             new_value={'status': request.status}
         )
-        response = Determinations(
-            request_id,
-            RELEASE_AND_PUBLIC,
-            determination_type.CLOSING,
-            format_determination_reasons(reason_ids)
-        )
-=======
         if not calendar.isbusday(datetime.utcnow()) or datetime.utcnow().date() < current_request.date_submitted.date():
             # push the closing date to the next business day if it is a weekend/holiday
             # or if it is before the date submitted
@@ -426,7 +410,6 @@
                 determination_type.CLOSING,
                 format_determination_reasons(reason_ids)
             )
->>>>>>> d8a2e023
         if method == 'letter':
             response.reason = 'A letter will be mailed to the requester.'
         create_object(response)
