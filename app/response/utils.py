"""
    app.response.utils
    ~~~~~~~~~~~~~~~~

    synopsis: Handles the functions for responses

"""
from datetime import datetime

import os
import re
import json
import magic
from abc import ABCMeta, abstractmethod
<<<<<<< HEAD
=======
from cached_property import cached_property
from app import calendar
from app import email_redis
>>>>>>> 68f5b3ad
from werkzeug.utils import secure_filename
from flask_login import current_user
from flask import (
    current_app,
    request as flask_request,
    render_template,
    url_for
)
from app.constants import (
    event_type,
    response_type,
    UPDATED_FILE_DIRNAME,
    response_privacy,
)
from app.constants.user_type_auth import ANONYMOUS_USER
from app.constants.user_type_request import REQUESTER
from app.constants.response_privacy import PRIVATE, RELEASE_AND_PUBLIC
from app.lib.date_utils import generate_new_due_date
from app.lib.db_utils import create_object, update_object
from app.lib.email_utils import send_email, get_agencies_emails
from app.lib.file_utils import get_mime_type
from app.lib.utils import (
    get_file_hash,
    eval_request_bool
)
from app.models import (
    Events,
    Notes,
    Files,
    Links,
    Instructions,
    Requests,
    UserRequests,
    Extensions,
    Emails
)


# TODO: class ResponseProducer()

def add_file(request_id, filename, title, privacy):
    """
    Create and store the file response object for the specified request.
    Gets the file mimetype and magic file check from a helper function in lib.file_utils
    File privacy options can be either Release and Public, Release and Private, or Private.
    Provides parameters for the process_response function to create and store responses and events object.

    :param request_id: Request ID that the file is being added to
    :param filename: The secured_filename of the file.
    :param title: The title of the file which is entered by the uploader.
    :param privacy: The privacy option of the file.

    """
    path = os.path.join(current_app.config['UPLOAD_DIRECTORY'], request_id, filename)
    size = os.path.getsize(path)
    mime_type = get_mime_type(request_id, filename)
    hash_ = get_file_hash(path)

    response = Files(
        request_id,
        privacy,
        title,
        filename,
        mime_type,
        size,
        hash_,
    )
    create_object(response)
    _process_response(request_id, event_type.FILE_ADDED, response)


def add_note(request_id, note_content, email_content, privacy):
    """
    Create and store the note object for the specified request.
    Store the note content into the Notes table.
    Provides parameters for the process_response function to create and store responses and events object.

    :param request_id: FOIL request ID for the note
    :param note_content: string content of the note to be created and stored as a note object
    :param email_content: email body content of the email to be created and stored as a email object
    :param privacy: The privacy option of the note

    """
    response = Notes(request_id, privacy, note_content)
    create_object(response)
    _process_response(request_id, event_type.NOTE_ADDED, response)
    _send_response_email(request_id, privacy, email_content)


def add_extension(request_id, length, reason, custom_due_date, email_content):
    """
    Create and store the extension object for the specified request.
    Extension's privacy is always Release and Public.
    Provides parameters for the process_response function to create and store responses and events object.
    Calls email notification function to email both requester and agency users detailing the extension.

    :param request_id: FOIL request ID for the extension
    :param length: length in business days that the request is being extended by
    :param reason: reason for the extension of the request
    :param custom_due_date: if custom_due_date is inputted from the frontend, the new extended date of the request
    :param email_content: email body content of the email to be created and stored as a email object

    """
    new_due_date = _get_new_due_date(request_id, length, custom_due_date)
    update_object(
        {'due_date': new_due_date},
        Requests,
        request_id)
    privacy = RELEASE_AND_PUBLIC
    response = Extensions(request_id, privacy, reason, new_due_date)
    create_object(response)
    _process_response(request_id, event_type.REQ_EXTENDED, response)
    _send_response_email(request_id, privacy, email_content)


def add_link(request_id, title, url_link, email_content, privacy):
    """
    Create and store the link object for the specified request.
    Store the link content into the Links table.
    Provides parameters for the process_response function to create and store responses and events object
    Calls email notification function to email both requester and agency users detailing the link.

    :param request_id: FOIL request ID for the link
    :param title: title of the link to be stored in the Links table and as a response value
    :param url_link: link url to be stored in the Links table and as a response value
    :param email_content: string of HTML email content to be created and stored as a email object
    :param privacy: The privacy option of the link

    """
    response = Links(request_id, privacy, title, url_link)
    create_object(response)
    _process_response(request_id, event_type.LINK_ADDED, response)
    _send_response_email(request_id, privacy, email_content)


def add_instruction(request_id, instruction_content, email_content, privacy):
    """
    Creates and stores the instruction object for the specified request.
    Stores the instruction content into the Instructions table.
    Provides parameters for the process_response function to create and store responses and events object.

    :param request_id: FOIL request ID for the instruction
    :param instruction_content: string content of the instruction to be created and stored as a instruction object
    :param email_content: email body content of the email to be created and stored as a email object
    :param privacy: The privacy option of the instruction

    """
    response = Instructions(request_id, privacy, instruction_content)
    create_object(response)
    _process_response(request_id, event_type.INSTRUCTIONS_ADDED, response)
    _send_response_email(request_id, privacy, email_content)


def _add_email(request_id, subject, email_content, to=None, cc=None, bcc=None):
    """
    Create and store the email object for the specified request.
    Store the email metadata into the Emails table.
    Provides parameters for the process_response function to create and store responses and events object.

    :param request_id: takes in FOIL request ID as an argument for the process_response function
    :param subject: subject of the email to be created and stored as a email object
    :param email_content: string of HTML email content to be created and stored as a email object
    :param to: list of person(s) email is being sent to
    :param cc: list of person(s) email is being cc'ed to
    :param bcc: list of person(s) email is being bcc'ed

    """
    to = ','.join([email.replace('{', '').replace('}', '') for email in to]) if to else None  # TODO: see why
    cc = ','.join([email.replace('{', '').replace('}', '') for email in cc]) if cc else None
    bcc = ','.join([email.replace('{', '').replace('}', '') for email in bcc]) if bcc else None

    response = Emails(
        request_id,
        PRIVATE,
        to,
        cc,
        bcc,
        subject,
        body=email_content
    )
    create_object(response)
    _process_response(request_id, event_type.EMAIL_NOTIFICATION_SENT, response)


def add_sms():
    """
    Will add an SMS to the database for the specified request.
    :return:
    """
    # TODO: Implement adding an SMS
    pass


def add_push():
    """
    Will add a push to the database for the specified request.
    :return:
    """
    # TODO: Implement adding a push
    pass


def _get_new_due_date(request_id, extension_length, custom_due_date):
    """
    Gets the new due date from either generating with extension length, or setting from an inputted custom due date.
    If the extension length is -1, then we use the custom_due_date to determine the new_due_date.
    Or else, extension length has an length (20, 30, 60, 90, or 120) and new_due_date will be determined by
    generate_due_date.

    :param request_id: FOIL request ID that is being passed in to generate_new_due_date
    :param extension_length: length the due date is being extended by
    :param custom_due_date: new custom due date of the request

    :return: new_due_date of the request
    """
    if extension_length == '-1':
        new_due_date = datetime.strptime(custom_due_date, '%Y-%m-%d').replace(hour=17, minute=00, second=00)
    else:
        new_due_date = generate_new_due_date(extension_length, request_id)
    return new_due_date


def process_upload_data(form):
    """
    Helper function that processes the uploaded file form data.
    A files dictionary is first created and then populated with keys and their respective values of the form data.

    :param form: form object to be processed and separated into appropriate keys and values

    :return: A dictionary that contains the uploaded file(s)'s metadata.
    """
    files = {}
    # re_obj is a regular expression that specifies a set of strings and allows you to check if a particular string
    #   matches the regular expression. In this case, we are specifying 'filename_' and checking for it.
    re_obj = re.compile('filename_')
    for key in form.keys():
        if re_obj.match(key):
            files[key.split('filename_')[1]] = {}
    for key in files:
        re_obj = re.compile('^' + key + '::')
        for form_key in form.keys():
            if re_obj.match(form_key):
                files[key][form_key.split(key + '::')[1]] = form[form_key]
    return files


def process_privacy_options(files):
    """
    Create a dictionary, files_privacy_options, containing lists of 'release' and 'private', with values of filenames.
    Two empty lists: private_files and release_files are first created. Iterate through files dictionary to determine
    the privacy options of file(s) and append to appropriate list. Create files_privacy_option dictionary with keys:
    release, which holds release_files, and private, which holds private_files.

    :param files: list of filenames

    :return: Dictionary with 'release' and 'private' lists.
    """
    private_files = []
    release_files = []
    for filename in files:
        if files[filename]['privacy'] == 'private':
            private_files.append(filename)
        else:
            release_files.append(filename)

    files_privacy_options = dict()

    if release_files:
        files_privacy_options['release'] = release_files

    if private_files:
        files_privacy_options['private'] = private_files
    return files_privacy_options


def process_email_template_request(request_id, data):
    """
    Process the email template for responses. Determine the type of response from passed in data and follows
    the appropriate execution path to render the email template.

    :param data: Data from the frontend AJAX call
    :param request_id: FOIL request ID

    :return: the HTML of the rendered template
    """
    page = flask_request.host_url.strip('/') + url_for('request.view', request_id=request_id)
    agency_name = Requests.query.filter_by(id=request_id).first().agency.name
    email_template = os.path.join(current_app.config['EMAIL_TEMPLATE_DIR'], data['template_name'])
    # set a dictionary of email types to handler functions to handle the specific response type
    handler_for_type = {
        response_type.EXTENSION: _extension_email_handler,
        response_type.FILE: _file_email_handler,
        response_type.LINK: _link_email_handler,
        response_type.NOTE: _note_email_handler,
        response_type.INSTRUCTIONS: _instruction_email_handler,
        "edit": _edit_email_handler
    }
    return handler_for_type[data['type']](request_id, data, page, agency_name, email_template)


def _extension_email_handler(request_id, data, page, agency_name, email_template):
    """
    Process email template for an extension.
    Checks if dictionary of extension data exists. If not, renders the default response email template.
    If extension dictionary exists, renders the extension response template with provided arguments.

    :param request_id: FOIL request ID of the request being extended
    :param data: data from the frontend AJAX call
    :param page: string url link of the request
    :param agency_name: string name of the agency of the request
    :param email_template: raw HTML email template of a response

    :return: the HTML of the rendered template of an extension response
    """
    extension = data.get('extension')
    # if data['extension'] exists, use email_content as template with specific extension email template
    if extension is not None:
        extension = json.loads(extension)
        default_content = False
        content = data['email_content']
        # calculates new due date based on selected value if custom due date is not selected
        new_due_date = _get_new_due_date(request_id,
                                         extension['length'],
                                         extension['custom_due_date']).strftime('%A, %b %d, %Y')
        reason = extension['reason']
    # use default_content in response template
    else:
        default_content = True
        content = None
        new_due_date = ''
        reason = ''
    return render_template(email_template,
                           default_content=default_content,
                           content=content,
                           request_id=request_id,
                           agency_name=agency_name,
                           new_due_date=new_due_date,
                           reason=reason,
                           page=page)


def _file_email_handler(request_id, data, page, agency_name, email_template):
    """
    Process email template for a file.
    Checks if dictionary of file data exists. If not, renders the default response email template.
    If file dictionary exists, renders the file response template with provided arguments.

    :param request_id: FOIL request ID of the request the file is being added to
    :param data: data from the frontend AJAX call
    :param page: string url link of the request
    :param agency_name: string name of the agency of the request
    :param email_template: raw HTML email template of a response

    :return: the HTML of the rendered template of a file response
    """
    # create a dictionary of filenames to be passed through jinja to email template
    files_links = {}

    files = data.get('files')
    # if data['files'] exists, use email_content as template with specific file email template
    if files is not None:
        files = json.loads(files)
        default_content = False
        content = data['email_content']
    # use default_content in response template
    else:
        files = []
        default_content = True
        content = None
    # iterate through files dictionary to create and append links of files with privacy option of not private
    for file_ in files:
        if file_['privacy'] != PRIVATE:
            filename = file_['filename']
            files_links[filename] = "http://127.0.0.1:5000/request/view/{}".format(filename)
    return render_template(email_template,
                           default_content=default_content,
                           content=content,
                           request_id=request_id,
                           page=page,
                           agency_name=agency_name,
                           files_links=files_links)


def _link_email_handler(request_id, data, page, agency_name, email_template):
    """
    Process email template for a link instruction.
    Checks if dictionary of link data exists. If not, renders the default response email template.
    If link dictionary exists, renders the link response template with provided arguments.

    :param request_id: FOIL request ID of the request the file is being added to
    :param data: data from the frontend AJAX call
    :param page: string url link of the request
    :param agency_name: string name of the agency of the request
    :param email_template: raw HTML email template of a response

    :return: the HTML of the rendered template of a file response
    """
    link = data.get('link')
    # if data['link'] exists, use email_content as template with specific link email template
    if link is not None:
        link = json.loads(link)
        default_content = False
        content = data['email_content']
        url = link['url']
        privacy = link['privacy']
    # use default_content in response template
    else:
        url = ''
        content = None
        privacy = None
        if data['privacy'] == PRIVATE:
            email_template = 'email_templates/email_response_private_link.html'
            default_content = None
        else:
            default_content = True
    return render_template(email_template,
                           default_content=default_content,
                           content=content,
                           request_id=request_id,
                           agency_name=agency_name,
                           url=url,
                           page=page,
                           privacy=privacy,
                           response_privacy=response_privacy)


def _note_email_handler(request_id, data, page, agency_name, email_template):
    """
    Process email template for note
    Checks if dictionary of note data exists. If not, renders the default response email template.
    If note dictionary exists, renders the note response template with provided arguments.

    :param request_id: FOIL request ID of the request the note is being added to
    :param data: data from the frontend AJAX call
    :param page: string url link of the request
    :param agency_name: string name of the agency of the request
    :param email_template: raw HTML email template of a response

    :return: the HTML of the rendered template of a note response
    """
    note = data.get('note')
    # if data['note'] exists, use email_content as template with specific link email template
    if note is not None:
        note = json.loads(note)
        default_content = False
        content = data['email_content']
        note_content = note['content']
        privacy = note['privacy']
    # use default_content in response template
    else:
        note_content = ''
        content = None
        privacy = None
        # use private email template for note if privacy is private
        if data['privacy'] == PRIVATE:
            email_template = 'email_templates/email_response_private_note.html'
            default_content = None
        else:
            default_content = True
    return render_template(email_template,
                           default_content=default_content,
                           content=content,
                           request_id=request_id,
                           agency_name=agency_name,
                           note_content=note_content,
                           page=page,
                           privacy=privacy,
                           response_privacy=response_privacy)


def _instruction_email_handler(request_id, data, page, agency_name, email_template):
    """
    Process email template for an offline instruction.
    Checks if dictionary of instruction data exists. If not, renders the default response email template.
    If instruction dictionary exists, renders the instruction response template with provided arguments.

    :param request_id: FOIL request ID of the request the instruction is being added to
    :param data: data from the frontend AJAX call
    :param page: string url link of the request
    :param agency_name: string name of the agency of the request
    :param email_template: raw HTML email template of a response

    :return: the HTML of the rendered template of an instruction response
    """
    instruction = data.get('instruction')
    # if data['instructions'] exists, use email_content as template with specific instructions template
    if instruction is not None:
        instruction = json.loads(instruction)
        default_content = False
        content = data['email_content']
        instruction_content = instruction['content']
        privacy = instruction['privacy']
    # use default_content in response template
    else:
        instruction_content = ''
        content = None
        privacy = None
        if data['privacy'] == PRIVATE:
            email_template = 'email_templates/email_response_private_instruction.html'
            default_content = None
        else:
            default_content = True
    return render_template(email_template,
                           default_content=default_content,
                           content=content,
                           request_id=request_id,
                           agency_name=agency_name,
                           instruction_content=instruction_content,
                           page=page,
                           privacy=privacy,
                           response_privacy=response_privacy)


def _edit_email_handler(request_id, data, page, agency_name, email_template):
    """
    Process email template for a editing a response.
    Checks if confirmation is true. If not, renders the default edit response email template.
    If confirmation is true, renders the edit response template with provided arguments.

    :param request_id: FOIL request ID of the request the response is being edited to
    :param data: data from the frontend AJAX call
    :param page: string url link of the request
    :param agency_name: string name of the request
    :param email_template: raw HTML email template of the edit response

    :return: the HTML of the rendered template of an edited response
    """
    response_id = data['response_id']
    confirmation = eval_request_bool(data['confirmation'])
    privacy = data['privacy']
    email_summary_requester = None
    agency = False
    resp = Responses.query.filter_by(id=response_id).one()
    editor = None

    if confirmation:
        editor_for_type = {
            response_type.FILE: RespFileEditor,
            response_type.NOTE: RespNoteEditor,
            # ...
        }
        editor = editor_for_type[resp.type](current_user, resp, flask_request, update=False)
        default_content = False
        content = data['email_content']
        # If privacy is release and metadata is edited or privacy has changed from private, requester gets email
        if (privacy != PRIVATE and editor.metadata_changed()) or \
                (editor.privacy_changed and editor.data_old['privacy'] == PRIVATE):
            email_summary_requester = render_template(email_template,
                                                      default_content=default_content,
                                                      content=content,
                                                      request_id=request_id,
                                                      agency_name=agency_name,
                                                      response_type=resp.type,
                                                      response_data=editor,
                                                      page=page,
                                                      privacy=privacy,
                                                      response_privacy=response_privacy)
        agency = True
    else:
        content = None
        if privacy == PRIVATE:
            email_template = 'email_templates/email_edit_private_response.html'
            default_content = None
        else:
            default_content = True
    # email_summary_edited rendered every time for email that agency receives
    email_summary_edited = render_template(email_template,
                                           default_content=default_content,
                                           content=content,
                                           request_id=request_id,
                                           agency_name=agency_name,
                                           response_type=resp.type,
                                           response_data=editor,
                                           page=page,
                                           privacy=privacy,
                                           response_privacy=response_privacy,
                                           agency=agency)

    # if confirmation is true, store email templates into redis
    if confirmation:
        email_redis.set(get_email_key(response_id), email_summary_edited)
        if email_summary_requester is not None:
            email_redis.set(get_email_key(response_id, requester=True), email_summary_requester)
    return email_summary_requester or email_summary_edited


def get_email_key(response_id, requester=False):
    """
    Returns a formatted key for an email.
    Intended for storing the body of an email.

    :param response_id: id of the response
    :param requester: will the stored content be emailed to a requester?

    :return: the formatted key
        Ex.
            1_requester
            1_agency
    """
    return '_'.join((str(response_id), 'requester' if requester else 'agency'))


def send_file_email(request_id, privacy, filenames, email_content, **kwargs):
    """
    Function that sends email detailing a file response has been uploaded to a request.
    If the file privacy is private, only agency_ein users are emailed.
    If the file privacy is release, the requester is emailed and the agency_ein users are bcced.
    Send email notification detailing a file response has been uploaded to the request.

    :param request_id: FOIL request ID
    :param privacy: privacy option of the uploaded file
    :param filenames: list of secured filenames
    :param email_content: string of HTML email content that can be used as a message template

    """
    # TODO: make subject constants
    subject = 'Response Added'
    bcc = get_agencies_emails(request_id)
    # create a dictionary of filenames to be passed through jinja to email template
    file_to_link = {}
    for filename in filenames:
        file_to_link[filename] = "http://127.0.0.1:5000/request/view/{}".format(filename)
    agency_name = Requests.query.filter_by(id=request_id).first().agency.name
    if privacy == 'release':
        # Query for the requester's email information
        requester_email = Requests.query.filter_by(id=request_id).one().requester.email
        # Send email with files to requester and bcc agency_ein users as privacy option is release
        safely_send_and_add_email(request_id,
                                  email_content,
                                  subject,
                                  to=[requester_email],
                                  bcc=bcc,
                                  agency_name=agency_name,
                                  files_links=file_to_link)

    if privacy == 'private':
        # Send email with files to agency_ein users only as privacy option is private
        email_content = render_template(kwargs['email_template'],
                                        request_id=request_id,
                                        agency_name=agency_name,
                                        files_links=file_to_link)
        safely_send_and_add_email(request_id,
                                  email_content,
                                  subject,
                                  bcc=bcc)


def _send_edit_response_email(request_id, email_content_agency, email_content_requester=None):
    """
    Send email detailing a response has been edited.
    Always sends email to agency users on the request.
    Requester is emailed only if email_content_requester is provided.

    :param request_id: FOIL request ID
    :param email_content_agency: body of email being sent to agency users
    :param email_content_requester: body of email being sent to requester

    :type email_content_agency: str
    :type email_content_requester: str

    :return:
    """
    subject = 'Response Edited'
    bcc = get_agencies_emails(request_id)
    requester_email = Requests.query.filter_by(id=request_id).one().requester.email
    safely_send_and_add_email(request_id, email_content_agency, subject, bcc=bcc)
    if email_content_requester is not None:
        safely_send_and_add_email(request_id,
                                  email_content_requester,
                                  subject,
                                  to=[requester_email])


def _send_response_email(request_id, privacy, email_content):
    """
    Function that sends email detailing a specific response has been added to a request.
    If the file privacy is private, only agency_ein users are emailed.
    If the file privacy is release, the requester is emailed and the agency_ein users are bcced.
    Call safely_send_and_add_email to send email notification detailing a specific response has been added to the
    request.

    :param request_id: FOIL request ID for the specific link
    :param email_content: content body of the email notification being sent
    :param privacy: privacy option of link

    """
    subject = 'Response Added'
    bcc = get_agencies_emails(request_id)
    requester_email = Requests.query.filter_by(id=request_id).one().requester.email
    # Send email with link to requester and bcc agency_ein users as privacy option is release
    kwargs = {
        'bcc': bcc,
    }
    if privacy != PRIVATE:
        kwargs['to'] = [requester_email]
    safely_send_and_add_email(request_id,
                              email_content,
                              subject,
                              **kwargs)


def safely_send_and_add_email(request_id,
                              email_content,
                              subject,
                              template=None,
                              to=None,
                              bcc=None,
                              **kwargs):
    """
    Send email based on given arguments and create and store email object into the Emails table.
    Print error messages if there is Assertion or Exception error occurs.

    :param request_id: FOIL request ID
    :param email_content: string of HTML email content that can be used as a message template
    :param subject: subject of the email (current is for TESTING purposes)
    :param template: path of the HTML template to be passed into and rendered in send_email
    :param to: list of person(s) email is being sent to
    :param bcc: list of person(s) email is being bcc'ed

    """
    try:
        send_email(subject, to=to, bcc=bcc, template=template, email_content=email_content, **kwargs)
        _add_email(request_id, subject, email_content, to=to, bcc=bcc)
    except AssertionError:
        print('Must include: To, CC, or BCC')
    except Exception as e:
        print("Error:", e)


# TODO: FIX DOCSTRINGS after testing
def _process_response(request_id, events_type, response):
    """
    Create and store response object with given arguments from separate response type functions to the database.
    Calculates response release_date (20 business days from today) if privacy option is release and public.
    Check and determine user type for event object as per request.
    Create and store events object to the database.

    :param request_id: FOIL request ID to be stored into the responses and events tables
    :param responses_type: type of response to be stored in the responses table
    :param events_type: type of event to be stored in the events table
    :param metadata_id: metadata_id of the specific response to be stored in the responses table
    :param privacy: privacy of the response (default is 'private') to be stored in the responses table
    :param new_value: string content of the new response, to be stored in the responses table
    :param previous_value: string content of the previous response, to be stored in the responses table

    """
    if current_user.is_anonymous:
        user_guid = UserRequests.query.with_entities(
            UserRequests.user_guid
        ).filter_by(
            request_id=request_id,
            request_user_type=REQUESTER
        )[0]
        auth_user_type = ANONYMOUS_USER
    else:
        user_guid = current_user.guid
        auth_user_type = current_user.auth_user_type

    event = Events(request_id=request_id,
                   user_id=user_guid,
                   auth_user_type=auth_user_type,
                   type=events_type,
                   timestamp=datetime.utcnow(),
                   response_id=response.id,
                   new_value=response.val_for_events)
    # store event object
    create_object(event)


class ResponseEditor(metaclass=ABCMeta):
    """
    Abstract base class for editing a response.

    All derived classes must implement the 'editable_fields' method and
    should override the `set_edited_data` method with any additional logic.
    """

    def __init__(self, user, response, flask_request, update=True):
        self.user = user
        self.response = response
        self.flask_request = flask_request

        self.update = update
        self.no_change = False
        self.data_old = {}
        self.data_new = {}
        self.errors = []

<<<<<<< HEAD
        self.set_edited_data()
        if self.data_new and not self.errors:
=======
        self.privacy_changed = False
        privacy = flask_request.form.get('privacy')
        if privacy is not None and privacy != self.response.privacy:
            self.set_data_values('privacy', self.response.privacy, privacy)
            self.privacy_changed = True

        self.edit_metadata()
        if self.data_changed() and not self.errors and update:
>>>>>>> 68f5b3ad
            self.add_event_and_update()
            self.send_email()
        else:
            self.no_change = True

    def set_data_values(self, key, old, new):
        if old != new:
            self.data_old[key] = old
            self.data_new[key] = new

    @property
    def event_type(self):
        return {
            Files: event_type.FILE_EDITED,
            Notes: event_type.NOTE_EDITED,
            Links: event_type.LINK_EDITED,
<<<<<<< HEAD
            Instructions: event_type.INSTRUCTIONS_EDITED,
        }[type(self.response)]
=======
            Instructions: event_type.INSTRUCTIONS_ADDED,
        }[type(self.metadata)]

    @cached_property
    def metadata_new(self):
        return self.get_metadata_dict(self.data_new)

    @cached_property
    def metadata_old(self):
        return self.get_metadata_dict(self.data_old)

    @staticmethod
    def get_metadata_dict(data_dict):
        if 'privacy' in data_dict:
            data = dict(data_dict)
            data.pop('privacy')
            return data
        return data_dict
>>>>>>> 68f5b3ad

    @property
    @abstractmethod
    def editable_fields(self):
        """ List of fields that can be edited directly. """
        return list()

    def set_edited_data(self):
        """
        For the editable fields, populates the old and new data containers
        if the field values differ from their database counterparts.
        """
        for field in self.editable_fields + ['privacy', 'deleted']:
            value_new = self.flask_request.form.get(field)
            if value_new is not None:
                value_orig = str(getattr(self.response, field))
                if value_new != value_orig:
                    self.set_data_values(field, value_orig, value_new)
        if self.data_new.get('deleted') is not None:
            self.validate_deleted()

    def validate_deleted(self):
        """
        ...
        """
<<<<<<< HEAD
        confirmation = flask_request.form.get("confirmation")
        valid_confirmation = ':'.join((self.response.request_id,
                                       str(self.response.id)))
        if confirmation is None or confirmation != valid_confirmation:
            self.data_old.pop('deleted')
            self.data_new.pop('deleted')
=======
        if self.privacy_changed:
            return True
        return self.metadata_changed()

    def metadata_changed(self):
        for key, value in self.metadata_new.items():
            if value != getattr(self.metadata, key):
                return True
        return False
>>>>>>> 68f5b3ad

    def add_event_and_update(self):
        """
        Creates an 'edited' Event and updates the response record.
        """
        timestamp = datetime.utcnow()
<<<<<<< HEAD

=======
>>>>>>> 68f5b3ad
        event = Events(
            type=self.event_type,
            request_id=self.response.request_id,
            response_id=self.response.id,
            user_id=self.user.guid,
            auth_user_type=self.user.auth_user_type,
            timestamp=timestamp,
            previous_value=self.data_old,
            new_value=self.data_new)
        create_object(event)
<<<<<<< HEAD

        data = dict(self.data_new)
        data['date_modified'] = timestamp
        update_object(data,
                      type(self.response),
                      self.response.id)

    def deleted(self):
        return self.data_new.get('deleted', False)

    def send_email(self):
        """
        TODO:
        if self.deleted(), only send delete email and only to agency users
        else email according to privacy
        (fetch the email content from email_redis)
        unittest deletion and emails sent
        """
        pass
=======
        response_changes = {
            'date_modified': timestamp
        }
        if self.privacy_changed:
            response_changes.update(
                privacy=self.data_new['privacy']
            )
        update_object(response_changes,
                      Responses,
                      self.response.id)
        if self.metadata_new:
            update_object(self.metadata_new,
                          type(self.metadata),
                          self.metadata.id)

    def send_email(self):
        key_agency = get_email_key(self.response.id)
        email_content_agency = email_redis.get(key_agency).decode()
        email_redis.delete(key_agency)

        key_requester = get_email_key(self.response.id, requester=True)
        email_content_requester = email_redis.get(key_requester)
        if email_content_requester is not None:
            email_content_requester = email_content_requester.decode()
            email_redis.delete(key_requester)

        _send_edit_response_email(self.response.request_id,
                                  email_content_agency,
                                  email_content_requester)
>>>>>>> 68f5b3ad


class RespFileEditor(ResponseEditor):
    @property
    def editable_fields(self):
        return ['title']

    def set_edited_data(self):
        """
        If the file itself is being edited, gather
        its metadata. The values of the 'size', 'name', 'mime_type',
        and 'hash' fields are determined by the new file.
        """
        super(RespFileEditor, self).set_edited_data()
        new_filename = flask_request.form.get('filename')
        if new_filename is not None:
            new_filename = secure_filename(new_filename)
            filepath = os.path.join(
                current_app.config['UPLOAD_DIRECTORY'],
                self.response.request_id,
                UPDATED_FILE_DIRNAME,
                new_filename
            )
            if os.path.exists(filepath):
                self.set_data_values('size',
                                     self.response.size,
                                     os.path.getsize(filepath))
                self.set_data_values('name',
                                     self.response.name,
                                     new_filename)
                self.set_data_values('mime_type',
                                     self.response.mime_type,
                                     magic.from_file(filepath, mime=True))
                self.set_data_values('hash',
                                     self.response.hash,
                                     get_file_hash(filepath))
                if self.update:
                    self.replace_old_file(filepath)
            else:
                self.errors.append(
                    "File '{}' not found.".format(new_filename))

    def replace_old_file(self, updated_filepath):
        """
        Move the new file out of the 'updated' directory
        and delete the file it is replacing.
        """
        upload_path = os.path.join(
            current_app.config['UPLOAD_DIRECTORY'],
            self.response.request_id
        )
        os.remove(
            os.path.join(
                upload_path,
                self.response.name
            )
        )
        os.rename(
            updated_filepath,
            os.path.join(
                upload_path,
                os.path.basename(updated_filepath)
            )
        )


class RespNoteEditor(ResponseEditor):
    @property
    def editable_fields(self):
        return ['content']


class RespLinkEditor(ResponseEditor):
    @property
    def editable_fields(self):
        return ['title', 'url']


class RespInstructionsEditor(ResponseEditor):
    @property
    def editable_fields(self):
        return ['content']


class RespExtensionEditor(ResponseEditor):
    @property
    def editable_fields(self):
        return ['reason']<|MERGE_RESOLUTION|>--- conflicted
+++ resolved
@@ -12,12 +12,8 @@
 import json
 import magic
 from abc import ABCMeta, abstractmethod
-<<<<<<< HEAD
-=======
 from cached_property import cached_property
-from app import calendar
 from app import email_redis
->>>>>>> 68f5b3ad
 from werkzeug.utils import secure_filename
 from flask_login import current_user
 from flask import (
@@ -50,6 +46,7 @@
     Links,
     Instructions,
     Requests,
+    Responses,
     UserRequests,
     Extensions,
     Emails
@@ -550,7 +547,7 @@
     privacy = data['privacy']
     email_summary_requester = None
     agency = False
-    resp = Responses.query.filter_by(id=response_id).one()
+    resp = Responses.query.filter_by(id=response_id, deleted=False).one()
     editor = None
 
     if confirmation:
@@ -562,9 +559,9 @@
         editor = editor_for_type[resp.type](current_user, resp, flask_request, update=False)
         default_content = False
         content = data['email_content']
-        # If privacy is release and metadata is edited or privacy has changed from private, requester gets email
-        if (privacy != PRIVATE and editor.metadata_changed()) or \
-                (editor.privacy_changed and editor.data_old['privacy'] == PRIVATE):
+        # If privacy is release and requester-viewable data is edited or privacy has changed from private, requester gets email
+        if ((privacy != PRIVATE and editor.requester_viewable())
+            or (editor.data_old['privacy'] == PRIVATE)):
             email_summary_requester = render_template(email_template,
                                                       default_content=default_content,
                                                       content=content,
@@ -806,19 +803,8 @@
         self.data_new = {}
         self.errors = []
 
-<<<<<<< HEAD
         self.set_edited_data()
-        if self.data_new and not self.errors:
-=======
-        self.privacy_changed = False
-        privacy = flask_request.form.get('privacy')
-        if privacy is not None and privacy != self.response.privacy:
-            self.set_data_values('privacy', self.response.privacy, privacy)
-            self.privacy_changed = True
-
-        self.edit_metadata()
-        if self.data_changed() and not self.errors and update:
->>>>>>> 68f5b3ad
+        if update and self.data_new and not self.errors:
             self.add_event_and_update()
             self.send_email()
         else:
@@ -835,35 +821,26 @@
             Files: event_type.FILE_EDITED,
             Notes: event_type.NOTE_EDITED,
             Links: event_type.LINK_EDITED,
-<<<<<<< HEAD
             Instructions: event_type.INSTRUCTIONS_EDITED,
         }[type(self.response)]
-=======
-            Instructions: event_type.INSTRUCTIONS_ADDED,
-        }[type(self.metadata)]
-
-    @cached_property
-    def metadata_new(self):
-        return self.get_metadata_dict(self.data_new)
-
-    @cached_property
-    def metadata_old(self):
-        return self.get_metadata_dict(self.data_old)
-
-    @staticmethod
-    def get_metadata_dict(data_dict):
-        if 'privacy' in data_dict:
-            data = dict(data_dict)
-            data.pop('privacy')
-            return data
-        return data_dict
->>>>>>> 68f5b3ad
 
     @property
     @abstractmethod
     def editable_fields(self):
         """ List of fields that can be edited directly. """
         return list()
+
+    @cached_property
+    def requester_viewable_keys(self):
+        """ List of keys for edited data that can be viewed by a requester. """
+        viewable = dict(self.data_old)
+        viewable.pop('privacy', None)
+        return [k for k in viewable]
+
+    @cached_property
+    def requester_viewable(self):
+        """ Can a requester view the changes made to the response? """
+        return bool(self.requester_viewable_keys)
 
     def set_edited_data(self):
         """
@@ -883,34 +860,19 @@
         """
         ...
         """
-<<<<<<< HEAD
         confirmation = flask_request.form.get("confirmation")
         valid_confirmation = ':'.join((self.response.request_id,
                                        str(self.response.id)))
         if confirmation is None or confirmation != valid_confirmation:
             self.data_old.pop('deleted')
             self.data_new.pop('deleted')
-=======
-        if self.privacy_changed:
-            return True
-        return self.metadata_changed()
-
-    def metadata_changed(self):
-        for key, value in self.metadata_new.items():
-            if value != getattr(self.metadata, key):
-                return True
-        return False
->>>>>>> 68f5b3ad
 
     def add_event_and_update(self):
         """
         Creates an 'edited' Event and updates the response record.
         """
         timestamp = datetime.utcnow()
-<<<<<<< HEAD
-
-=======
->>>>>>> 68f5b3ad
+
         event = Events(
             type=self.event_type,
             request_id=self.response.request_id,
@@ -921,7 +883,6 @@
             previous_value=self.data_old,
             new_value=self.data_new)
         create_object(event)
-<<<<<<< HEAD
 
         data = dict(self.data_new)
         data['date_modified'] = timestamp
@@ -940,24 +901,6 @@
         (fetch the email content from email_redis)
         unittest deletion and emails sent
         """
-        pass
-=======
-        response_changes = {
-            'date_modified': timestamp
-        }
-        if self.privacy_changed:
-            response_changes.update(
-                privacy=self.data_new['privacy']
-            )
-        update_object(response_changes,
-                      Responses,
-                      self.response.id)
-        if self.metadata_new:
-            update_object(self.metadata_new,
-                          type(self.metadata),
-                          self.metadata.id)
-
-    def send_email(self):
         key_agency = get_email_key(self.response.id)
         email_content_agency = email_redis.get(key_agency).decode()
         email_redis.delete(key_agency)
@@ -971,7 +914,6 @@
         _send_edit_response_email(self.response.request_id,
                                   email_content_agency,
                                   email_content_requester)
->>>>>>> 68f5b3ad
 
 
 class RespFileEditor(ResponseEditor):
