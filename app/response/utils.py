--- conflicted
+++ resolved
@@ -5,23 +5,12 @@
     synopsis: Handles the functions for responses
 
 """
-<<<<<<< HEAD
-from flask import current_app, request as flask_request, url_for, render_template
-from app.models import Responses, Events, Notes, Files, Emails, Requests, Users, UserRequests
-from app.lib.db_utils import create_object
-from app.lib.email_utils import send_email
-from app.lib.file_utils import get_mime_type
-from datetime import datetime
-from app.constants import event_type, response_type, AGENCY_USER, PUBLIC_USER_NYC_ID, ANONYMOUS_USER
-from app.request.utils import get_date_submitted, get_due_date
-=======
 import json
 from datetime import datetime
 
->>>>>>> 837cd86d
 import os
 import re
-from flask import current_app
+from flask import current_app, request as flask_request, render_template
 
 from app.constants import (
     event_type,
@@ -35,8 +24,9 @@
     send_email,
     store_email
 )
+from app.request.utils import get_date_submitted, get_due_date
 from app.lib.file_utils import get_mime_type
-from app.models import Responses, Events, Notes, Files, Users, UserRequests
+from app.models import Responses, Events, Notes, Files, Users, UserRequests, Requests
 
 
 def add_file(request_id, filename, title, privacy):
@@ -126,6 +116,7 @@
     else:
         new_due_date = get_new_due_date(stuff['extension-date'], request_id)
     print(new_due_date)
+
 
 def edit_extension():
     """
