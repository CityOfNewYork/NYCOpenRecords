--- conflicted
+++ resolved
@@ -61,14 +61,11 @@
 import app.lib.file_utils as fu
 from app.lib.redis_utils import redis_get_file_metadata, redis_delete_file_metadata
 from app.lib.utils import eval_request_bool, UserRequestException, DuplicateFileException
-<<<<<<< HEAD
-=======
 from app.lib.pdf import (
     generate_pdf,
     generate_envelope,
     generate_envelope_pdf
 )
->>>>>>> 1ab3ce56
 from app.models import (
     CommunicationMethods,
     Events,
@@ -132,10 +129,7 @@
 
         return response
     except DuplicateFileException as e:
-<<<<<<< HEAD
-=======
         sentry.captureException()
->>>>>>> 1ab3ce56
         return str(e)
 
 
@@ -1361,11 +1355,7 @@
         custom_reasons=custom_reasons
     )
 
-<<<<<<< HEAD
-    header = CONFIRMATION_HEADER_TO_REQUESTER
-=======
     header = CONFIRMATION_EMAIL_HEADER_TO_REQUESTER
->>>>>>> 1ab3ce56
     req = Requests.query.filter_by(id=request_id).one()
     if eval_request_bool(data['confirmation']):
         default_content = False
@@ -1431,10 +1421,6 @@
             reasons=_reasons,
             custom_reasons=custom_reasons
         )
-<<<<<<< HEAD
-
-=======
->>>>>>> 1ab3ce56
         default_content = True
         content = None
         header = None
@@ -2069,17 +2055,10 @@
                                                    agency_name=agency_name,
                                                    private_links=private_links,
                                                    page=page)
-<<<<<<< HEAD
-            safely_send_and_add_email(request_id,
-                                      email_content_agency,
-                                      'File(s) Added to {}'.format(request_id),
-                                      bcc=bcc)
-=======
             tmp = safely_send_and_add_email(request_id,
                                             email_content_agency,
                                             'File(s) Added to {}'.format(request_id),
                                             bcc=bcc)
->>>>>>> 1ab3ce56
     elif private_links:
         email_content_agency = email_content.replace(replace_string,
                                                      render_template('email_templates/response_file_links.html',
