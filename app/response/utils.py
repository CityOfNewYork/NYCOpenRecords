"""
    app.response.utils
    ~~~~~~~~~~~~~~~~

    synopsis: Handles the functions for responses

"""
from flask import current_app
from app.models import Responses, Events, Notes, Files, Emails, Users, UserRequests
from app.lib.db_utils import create_object
from app.lib.email_utils import send_email
from app.lib.file_utils import get_mime_type
from datetime import datetime
<<<<<<< HEAD
from app.constants import EVENT_TYPE, RESPONSE_TYPE, AGENCY_USER, PUBLIC_USER_NYC_ID, ANONYMOUS_USER
import os
import re
import json
=======
from app.constants import event_type, response_type
>>>>>>> df52e0c7


def add_file(request_id, filename, title, privacy):
    """
    Creates and stores the file object for the specified request.
    Gets the file mimetype from a helper function in lib.file_utils

    :param request_id: Request ID that the file is being added to
    :param filename: The secured_filename of the file.
    :param title: The title of the file which is entered by the uploader.
    :param privacy: The privacy option of the file.

    :return: Stores the file metadata into the Files table.
             Provides parameters for the process_response function to create and store responses and events object.
    """
    size = os.path.getsize(os.path.join(current_app.config['UPLOAD_DIRECTORY'] + request_id, filename))
    mime_type = get_mime_type(request_id, filename)
    files = Files(name=filename, mime_type=mime_type, title=title, size=size)
    files_metadata = json.dumps({'name': filename,
                                 'mime_type': mime_type,
                                 'title': title,
                                 'size': size})
    files_metadata = files_metadata.replace('{', '').replace('}', '')
    create_object(obj=files)
    _process_response(request_id, RESPONSE_TYPE['file'], EVENT_TYPE['file_added'], files.metadata_id, privacy,
                      new_response_value=files_metadata)


def delete_file():
    """
    Will delete a file in the database for the specified request.
    :return:
    """
    # TODO: Implement deleting a file
    print("delete_file function")

    return None


def edit_file():
    """
    Will edit a file to the database for the specified request.
    :return:
    """
    # TODO: Implement editing a file
    print("edit_file function")


def add_note(request_id, content):
    """
    Creates and stores the note object for the specified request.

    :param request_id: takes in FOIL request ID as an argument for the process_response function
    :param content: content of the note to be created and stored as a note object

    :return: Stores the note content into the Notes table.
             Provides parameters for the process_response function to create and store responses and events object.
    """
    note = Notes(content=content)
    create_object(obj=note)
<<<<<<< HEAD
    content = json.dumps({'content': content})
    _process_response(request_id, RESPONSE_TYPE['note'], EVENT_TYPE['note_added'], note.metadata_id,
                      new_response_value=content)
=======
    process_response(request_id, response_type.NOTE, event_type.NOTE_ADDED, note.metadata_id)
>>>>>>> df52e0c7


def delete_note():
    """
    Will delete a note in the database for the specified request.
    :return:
    """
    # TODO: Implement deleting a note
    print("delete_note function")


def edit_note():
    """
    Will edit a note in the database for the specified request.
    :return:
    """
    # TODO: Implement deleting a note
    print("edit_note function")


def add_extension():
    """
    Will add an extension to the database for the specified request.
    :return:
    """
    # TODO: Implement adding an extension
    print("add_extension function")


def edit_extension():
    """
    Will edit an extension to the database for the specified request.
    :return:
    """
    # TODO: Implement editing an extension
    print("edit_extension function")


def add_email(request_id, subject, email_content, to=None, cc=None, bcc=None):
    """
    Creates and stores the note object for the specified request.

    :param request_id: takes in FOIL request ID as an argument for the process_response function
    :param subject: subject of the email to be created and stored as a email object
    :param email_content: email body content of the email to be created and stored as a email object
    :param to: list of person(s) email is being sent to
    :param cc: list of person(s) email is being cc'ed to
    :param bcc: list of person(s) email is being bcc'ed
    :return: Stores the email metadata into the Emails table.
             Provides parameters for the process_response function to create and store responses and events object.
    """
    to = ','.join([email.replace('{', '').replace('}', '') for email in to]) if to else None
    cc = ','.join([email.replace('{', '').replace('}', '') for email in cc]) if cc else None
    bcc = ','.join([email.replace('{', '').replace('}', '') for email in bcc]) if bcc else None
    email = Emails(to=to, cc=cc, bcc=bcc, subject=subject, email_content=email_content)
    create_object(obj=email)
    email_content = json.dumps({'email_content': email_content})
    _process_response(request_id, RESPONSE_TYPE['email'], EVENT_TYPE['email_notification_sent'], email.metadata_id,
                      new_response_value=email_content)


def add_sms():
    """
    Will add an SMS to the database for the specified request.
    :return:
    """
    # TODO: Implement adding an SMS
    print("add_sms function")


def add_push():
    """
    Will add a push to the database for the specified request.
    :return:
    """
    # TODO: Implement adding a push
    print("add_push function")


def _process_response(request_id, response_type, event_type, metadata_id, privacy='private', new_response_value='',
                      previous_response_value=''):
    """
    Creates and stores responses and events objects to the database

    :param request_id: FOIL request ID to be stored into the responses and events tables
    :param response_type: type of response to be stored in the responses table
    :param event_type: type of event to be stored in the events table
    :param metadata_id: metadata_id of the specific response to be stored in the responses table
    :param privacy: privacy of the response (default is 'private') to be stored in the responses table
    :param new_response_value: string content of the new response, to be stored in the responses table
    :param previous_response_value: string content of the previous response, to be stored in the responses table
    :return: Creates and stores response object with given arguments from separate response type functions.
             Creates and stores events object to the database.
    """
    # create response object
    response = Responses(request_id=request_id,
                         type=response_type,
                         date_modified=datetime.utcnow(),
                         metadata_id=metadata_id,
                         privacy=privacy)
    # store response object
    create_object(obj=response)

    # create event object
    event = Events(request_id=request_id,
                   # user_id and user_type currently commented out for testing
                   # will need in production to store user information in events table
                   # will this be called for anonymous user?
                   # user_id=current_user.id,
                   # user_type=current_user.type,
                   type=event_type,
                   timestamp=datetime.utcnow(),
                   response_id=response.id,
                   previous_response_value=previous_response_value,
                   new_response_value=new_response_value)
    # store event object
    create_object(obj=event)


def process_upload_data(form):
    """
    Helper function that processes the uploaded file form data.
    A files dictionary is first created and then populated with keys and their respective values of the form data.

    :return: A files dictionary that contains the uploaded file(s)'s metadata that will be passed as arguments to be
     stored in the database.
    """
    files = {}
    re_obj = re.compile('filename_')
    for key in form.keys():
        if re_obj.match(key):
            files[key.split('filename_')[1]] = {}
    for key in files:
        re_obj = re.compile(key)
        for form_key in form.keys():
            if re_obj.match(form_key):
                files[key][form_key.split(key + '::')[1]] = form[form_key]
    return files


def send_response_email(request_id, privacy, filenames, email_content):
    """
    Function that sends email detailing a file response has been uploaded to a request.
    If the file privacy is private, only agency users are emailed.
    If the file privacy is release, the requester is emailed and the agency users are bcced.

    :param request_id: FOIL request ID
    :param privacy: privacy option of the uploaded file
    :param filenames: list of filenames
    :return: Sends email notification detailing a file response has been uploaded to a request.

    """
    # TODO: make subject constants
    subject = 'Response Added'
    # Get list of agency users on the request
    agency_user_guids = UserRequests.query.filter_by(request_id=request_id, user_type=AGENCY_USER)

    # Query for the agency email information
    agency_emails = []
    for user_guid in agency_user_guids:
        agency_user_email = Users.query.filter_by(guid=user_guid, user_type=AGENCY_USER).first().email
        agency_emails.append(agency_user_email)

    bcc = agency_emails or ['agency@email.com']

    file_to_link = {}
    for filename in filenames:
        file_to_link[filename] = "http://127.0.0.1:5000/request/view/{}".format(filename)

    if privacy == 'release':
        # Query for the requester's email information
        # Query for the requester's guid from UserRequests using first because there can only be one unique requester
        requester_guid = UserRequests.query.filter_by(request_id=request_id).filter(
            UserRequests.user_type.in_([ANONYMOUS_USER, PUBLIC_USER_NYC_ID])).first().user_guid
        requester_email = Users.query.filter_by(guid=requester_guid).first().email

        # Send email with files to requester and bcc agency users as privacy option is release
        to = [requester_email]
        _safely_send_and_add_email(request_id, email_content, subject, "email_templates/email_file_upload",
                                   "Department of Records and Information Services", file_to_link, to=to, bcc=bcc)

    if privacy == 'private':
        # Send email with files to agency users only as privacy option is private
        _safely_send_and_add_email(request_id, email_content, subject, "email_templates/email_file_upload",
                                   "Department of Records and Information Services", file_to_link, bcc=bcc)


def _safely_send_and_add_email(request_id,
                               email_content,
                               subject,
                               template,
                               department,
                               files_links,
                               to=None,
                               bcc=None):
    """
    Sends email and creates and stores the email object into the Emails table.

    :param request_id: FOIL request ID
    :param email_content: body of the email
    :param subject: subject of the email (current is for TESTING purposes)
    :param template: html template of the email body being rendered
    :param department: department of the request (current is for TESTING purposes)
    :param files_links: url link of files placed in email body to be downloaded (current link is for TESTING purposes)
    :param to: list of person(s) email is being sent to
    :param bcc: list of person(s) email is being bcc'ed
    :return:
    """
    try:
        send_email(subject, template, to=to, bcc=bcc, department=department, files_links=files_links)
        add_email(request_id, subject, email_content, to=to, bcc=bcc)
    except AssertionError:
        print('Must include: To, CC, or BCC')
    except Exception as e:
        print("Error:", e)


def process_privacy_options(files):
    """
    Creates a dictionary, files_privacy_options, containing lists of 'release' and 'private', with values of filenames.

    :param files: list of filenames
    :return: Dictionary with 'release' and 'private' lists
    """
    private_files = []
    release_files = []
    for file in files:
        if files[file]['privacy'] == 'private':
            private_files.append(file)
        else:
            release_files.append(file)

    files_privacy_options = dict()

    if release_files:
        files_privacy_options['release'] = release_files

    if private_files:
        files_privacy_options['private'] = private_files
    return files_privacy_options<|MERGE_RESOLUTION|>--- conflicted
+++ resolved
@@ -11,14 +11,10 @@
 from app.lib.email_utils import send_email
 from app.lib.file_utils import get_mime_type
 from datetime import datetime
-<<<<<<< HEAD
 from app.constants import EVENT_TYPE, RESPONSE_TYPE, AGENCY_USER, PUBLIC_USER_NYC_ID, ANONYMOUS_USER
 import os
 import re
 import json
-=======
-from app.constants import event_type, response_type
->>>>>>> df52e0c7
 
 
 def add_file(request_id, filename, title, privacy):
@@ -79,13 +75,9 @@
     """
     note = Notes(content=content)
     create_object(obj=note)
-<<<<<<< HEAD
     content = json.dumps({'content': content})
-    _process_response(request_id, RESPONSE_TYPE['note'], EVENT_TYPE['note_added'], note.metadata_id,
-                      new_response_value=content)
-=======
-    process_response(request_id, response_type.NOTE, event_type.NOTE_ADDED, note.metadata_id)
->>>>>>> df52e0c7
+    _process_response(request_id, response_type.NOTE, event_type.NOTE_ADDED, note.metadata_id,
+                     new_response_value=content)
 
 
 def delete_note():
