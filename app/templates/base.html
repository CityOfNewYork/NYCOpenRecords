<html class="no-js" lang="en">
<head>
    <meta http-equiv="X-UA-Compatible" content="IE=edge">
    <meta charset="UTF-8">
    <meta name="viewport" content="width=device-width, initial-scale=1.0">
    <title>{% block title %}OpenRecords{% endblock title %}</title>
<<<<<<< HEAD
    <link rel=stylesheet type=text/css href="{{ url_for('static', filename='styles/nyc_gov.css') }}"/>
    <link rel=stylesheet type=text/css href="{{ url_for('static', filename='styles/plugins/bootstrap.min.css') }}"/>
    <link rel=stylesheet type=text/css href="{{ url_for('static', filename='styles/plugins/bootstrap-theme.css') }}" />
    <link rel=stylesheet type=text/css href="{{ url_for('static', filename='styles/base.css') }}" />
    <link type="image/x-icon" rel="icon" href="{{ url_for('static', filename='img/favicon-32x32.png') }}"/>
=======
    <link rel=stylesheet type=text/css href="{{ url_for('static', filename='styles/plugins/bootstrap-theme.css') }}"/>
    <link rel=stylesheet type=text/css href="{{ url_for('static', filename='styles/nyc_gov.css') }}"/>
    <link rel=stylesheet type=text/css href="{{ url_for('static', filename='styles/new_request/new-request.css') }}"/>
    <link rel=stylesheet type=text/css href="{{ url_for('static', filename='styles/base.css') }}"/>
    <link type="image/x-icon" rel="shortcut icon" href="{{ url_for('static', filename='img/favicon-32x32.png') }}"/>
>>>>>>> 54f75fbb
    {% block custom_css %}
    {% endblock %}

</head>

<body>
<<<<<<< HEAD
{% block navbar %}
{% block nyc_gov_header %}
{% include '_nyc_gov_header.html' %}
{% endblock %}

{% block logo %}
<div class="row">
    <a href="{{ url_for('main.index') }}">
        <div class="span4"></div>
        <div class="span4"><img class="center-block header_logo"
                                src="{{ url_for('static', filename='img/logo.png') }}"/>
        </div>
        <div class="span4"></div>
    </a>
</div>
{% endblock %}
<div class="container-fluid">
    {% block navigation %}
    {% include "navbar.html" %}
    {% endblock %}

</div>
{% endblock %}
=======

{% block navbar %}
    {% block nyc_gov_header %}
        {% include '_nyc_gov_header.html' %}
    {% endblock %}
    {% block logo %}
        <script type="text/javascript">
            function googleTranslateElementInit() {
                new google.translate.TranslateElement({
                    pageLanguage: 'en',
                    layout: google.translate.TranslateElement.InlineLayout.SIMPLE
                }, 'google_translate_element');
            }
        </script>


        <div class="row">
            <div class="col-sm-4"></div>
            <div class="col-sm-4">
                <a href="{{ url_for('main.index') }}"/>

                <img class="center-block header_logo" style=""
                     src="{{ url_for('static', filename='img/logo.png') }}"/>
            </div>
            <div class="col-sm-2">
                <div id="google_translate_element">
                    <div class="skiptranslate goog-te-gadget" dir="ltr">
                        <div id=":0.targetLanguage" class="goog-te-gadget-simple"
                             style="white-space: nowrap; border:none;"><span style="vertical-align: middle;"><a
                                role="menu" class="goog-te-menu-value2" href="javascript:void(0)"><span
                                class="translate-text">Translate</span><span
                                style="border-left: 1px solid rgb(187, 187, 187);padding-right:5px;">​</span><span
                                style="color: rgb(155, 155, 155);">▼</span></a></span></div>
                    </div>
                </div>
            </div>
            <div class="col-sm-3"></div>

        </div>
    {% endblock %}
    <div class="container-fluid">
    {% block navigation %}
        {% include "navbar.html" %}
    {% endblock %}
{% endblock %}
</div>
>>>>>>> 54f75fbb
{% for message in get_flashed_messages() %}
    {{ message }}
{% endfor %}
<div class="wrapper">
    {% block content %}
    {% endblock %}
</div>
<<<<<<< HEAD
{% block footer %}
{% include "_nyc_gov_footer.html" %}
{% endblock %}



<script type="text/javascript" src="{{ url_for('static',filename='js/plugins/jquery.js')}}"></script>
<script type="text/javascript" src="{{ url_for('static',filename='js/plugins/bootstrap.min.js')}}"></script>
<script type="text/javascript" src="{{ url_for('static',filename='js/plugins/jquery-ui.js')}}"></script>
=======
{% include "_nyc_gov_footer.html" %}
<script type="text/javascript" src="//translate.google.com/translate_a/element.js?cb=googleTranslateElementInit"></script>
<script type="text/javascript" src="{{ url_for('static',filename='js/plugins/jquery.js') }}"></script>
<script type="text/javascript" src="{{ url_for('static',filename='js/plugins/bootstrap.min.js') }}"></script>
<script type="text/javascript" src="{{ url_for('static',filename='js/plugins/jquery-ui.js') }}"></script>
>>>>>>> 54f75fbb
{% block custom_script %}
{% endblock %}
</body><|MERGE_RESOLUTION|>--- conflicted
+++ resolved
@@ -4,50 +4,17 @@
     <meta charset="UTF-8">
     <meta name="viewport" content="width=device-width, initial-scale=1.0">
     <title>{% block title %}OpenRecords{% endblock title %}</title>
-<<<<<<< HEAD
-    <link rel=stylesheet type=text/css href="{{ url_for('static', filename='styles/nyc_gov.css') }}"/>
-    <link rel=stylesheet type=text/css href="{{ url_for('static', filename='styles/plugins/bootstrap.min.css') }}"/>
-    <link rel=stylesheet type=text/css href="{{ url_for('static', filename='styles/plugins/bootstrap-theme.css') }}" />
-    <link rel=stylesheet type=text/css href="{{ url_for('static', filename='styles/base.css') }}" />
-    <link type="image/x-icon" rel="icon" href="{{ url_for('static', filename='img/favicon-32x32.png') }}"/>
-=======
     <link rel=stylesheet type=text/css href="{{ url_for('static', filename='styles/plugins/bootstrap-theme.css') }}"/>
     <link rel=stylesheet type=text/css href="{{ url_for('static', filename='styles/nyc_gov.css') }}"/>
     <link rel=stylesheet type=text/css href="{{ url_for('static', filename='styles/new_request/new-request.css') }}"/>
     <link rel=stylesheet type=text/css href="{{ url_for('static', filename='styles/base.css') }}"/>
     <link type="image/x-icon" rel="shortcut icon" href="{{ url_for('static', filename='img/favicon-32x32.png') }}"/>
->>>>>>> 54f75fbb
     {% block custom_css %}
     {% endblock %}
 
 </head>
 
 <body>
-<<<<<<< HEAD
-{% block navbar %}
-{% block nyc_gov_header %}
-{% include '_nyc_gov_header.html' %}
-{% endblock %}
-
-{% block logo %}
-<div class="row">
-    <a href="{{ url_for('main.index') }}">
-        <div class="span4"></div>
-        <div class="span4"><img class="center-block header_logo"
-                                src="{{ url_for('static', filename='img/logo.png') }}"/>
-        </div>
-        <div class="span4"></div>
-    </a>
-</div>
-{% endblock %}
-<div class="container-fluid">
-    {% block navigation %}
-    {% include "navbar.html" %}
-    {% endblock %}
-
-</div>
-{% endblock %}
-=======
 
 {% block navbar %}
     {% block nyc_gov_header %}
@@ -94,7 +61,6 @@
     {% endblock %}
 {% endblock %}
 </div>
->>>>>>> 54f75fbb
 {% for message in get_flashed_messages() %}
     {{ message }}
 {% endfor %}
@@ -102,23 +68,11 @@
     {% block content %}
     {% endblock %}
 </div>
-<<<<<<< HEAD
-{% block footer %}
-{% include "_nyc_gov_footer.html" %}
-{% endblock %}
-
-
-
-<script type="text/javascript" src="{{ url_for('static',filename='js/plugins/jquery.js')}}"></script>
-<script type="text/javascript" src="{{ url_for('static',filename='js/plugins/bootstrap.min.js')}}"></script>
-<script type="text/javascript" src="{{ url_for('static',filename='js/plugins/jquery-ui.js')}}"></script>
-=======
 {% include "_nyc_gov_footer.html" %}
 <script type="text/javascript" src="//translate.google.com/translate_a/element.js?cb=googleTranslateElementInit"></script>
 <script type="text/javascript" src="{{ url_for('static',filename='js/plugins/jquery.js') }}"></script>
 <script type="text/javascript" src="{{ url_for('static',filename='js/plugins/bootstrap.min.js') }}"></script>
 <script type="text/javascript" src="{{ url_for('static',filename='js/plugins/jquery-ui.js') }}"></script>
->>>>>>> 54f75fbb
 {% block custom_script %}
 {% endblock %}
 </body>