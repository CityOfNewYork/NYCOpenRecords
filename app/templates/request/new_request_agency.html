{% import "bootstrap/wtf.html" as wtf %}
{% extends "base.html" %}
{% block custom_css %}
    <link rel=stylesheet type=text/css href="{{ url_for('static', filename='styles/new_request/new-request.css') }}"/>
    <link rel=stylesheet type=text/css href="{{ url_for('static', filename='styles/plugins/jquery-ui.css') }}"/>
    <link rel=stylesheet type=text/css href="{{ url_for('static', filename='styles/plugins/parsley.css') }}"/>
    <link rel=stylesheet type=text/css
          href="{{ url_for('static', filename='styles/plugins/jquery.timepicker.min.css') }}"/>
{% endblock %}

{% block content %}
    <div id="container-fluid">
        <div class="col-sm-10 col-sm-push-1">
            <form method="post" class="form" role="form" id="request-form" enctype=multipart/form-data
                  data-parsley-validate>
                {{ form.csrf_token }}

                <h1>Request a Record</h1>

                <p>Please make your request specific so you receive the fastest service. After you submit a FOIL request
                    you
                    will receive a confirmation number so you can track the status of the response. The agency will
                    notify
                    you about how much time is required to
                    respond to your request.</p>
                {# Agency request belongs to #}
                {% if current_user.agencies.all()|length > 1 %}
                    {{ form.request_agency.label(class="request-heading agency-label") }}
                    <span data-toggle="popover" data-placement="right" data-trigger="hover" title="Agency Field"
                          data-content="List of agencies you can submit a request to on behalf of a requester."
                          class="glyphicon glyphicon-question-sign">
                    </span>
                    {{ form.request_agency(id="request-agency", class="input-block-level") }}<br>
                {% else %}
                    <input type="hidden" id="request-agency" value="{{ current_user.default_agency_ein }}"/>
                {% endif %}

                <div class="alert alert-info" id="request-agency-instructions" hidden>
                    <div id="request-agency-instructions-content" style="display: none;"></div>
                    <span id="request-agency-instructions-toggle"><button type="button"
                                                                          id="request-agency-instructions-btn"
                                                                          class="btn btn-block btn-info"><span
                            class="glyphicon glyphicon-chevron-down"></span>&nbsp;&nbsp;Show Agency Instructions&nbsp;&nbsp;<span
                            class="glyphicon glyphicon-chevron-down"></span></button></span>
                </div>

                {# Title of the request #}
                {{ form.request_title.label(class="request-heading title-label") }}
                <span data-toggle="popover" data-placement="right" data-trigger="hover" title="Title Field"
                      data-content="Enter a brief title for your request, title will be made public and limited to 90 characters."
                      class="glyphicon glyphicon-question-sign">
                </span>
                {{ form.request_title(id="request-title", class="input-block-level",
                        placeholder="Please provide a short summary of your request.", maxlength="90") }}
                <h5 id="title-character-count">90 characters remaining</h5>
                <div id="request-description-alert" class="alert alert-info">
                    <p><strong>
                        Note: The title of this request will be visible to the public.
                        Do not enter personal information here.
                    </strong></p>
                </div>
                {# Description of the request #}
                <div id="request-description-section">
                    {{ form.request_description.label(class="request-heading description-label") }}
                    <span data-toggle="popover" data-placement="right" data-trigger="hover" title="Description Field"
                          data-content="Enter a detailed description of the request."
                          class="glyphicon glyphicon-question-sign">
                </span>
                    {{ form.request_description(id="request-description", class="input-block-level",
                    placeholder="Provide more information about your request to help the City locate the record. If you don't know the record name, describe the type of information you think it would contain and the approximate date range. Do not include private information such as a social security # or credit card.",
                        maxlength="5000") }}
                    <h5 id="description-character-count">5000 characters remaining</h5>
                    <div class="alert alert-info">
                        <p><b>Note: The request details written here will not be visible to the public.
                            However, your agency may post a description of the records provided.</b></p>
                    </div>
                </div>

                {# Dropdown for request type based on custom request forms #}
<<<<<<< HEAD
                <div class="alert alert-info" id="category-info" hidden>
                    <p id="category-info-text"></p>
=======
                <div id="custom-request-forms-warning" class="alert alert-danger" hidden>
                    <p>You must select at least one request type from the dropdown below.</p>
>>>>>>> 3bb54f44
                </div>
                <div class="panel panel-default" id="custom-request-panel-1" hidden>
                    <div class="panel-heading" id="custom-request-forms-1" hidden>
                        {{ form.request_type.label(class="request-heading request-type-label") }}
                        <span data-toggle="popover" data-placement="right" data-trigger="hover" title="Request Type"
                              data-content="List of all agency specific request types that can be made within OpenRecords."
                              class="glyphicon glyphicon-question-sign">
                        </span>
                        {{ form.request_type(id="request-type-1", class="input-block-level request-type") }}<br>
                    </div>
                    <div class="panel-body" id="custom-request-form-content-1" hidden>
                    </div>
                </div>
                <div id="custom-request-form-additional-content" style="text-align: center;" hidden>
                    <button type="button" class="btn btn-info">Add New Request Information</button>
                    <br><br>
                </div>
                <div class="modal fade" id="panel-dismiss-modal" tabindex="-1" role="dialog">
                    <div class="vertical-alignment-helper">
                        <div class="modal-dialog vertical-align-center">
                            <div class="modal-content">
                                <div class="modal-header">
                                    <h4 class="modal-title">Confirm Delete</h4>
                                </div>
                                <div class="modal-body">
                                </div>
                                <div class="modal-footer">
                                    <button type="button" class="btn btn-default" data-dismiss="modal">Cancel</button>
                                    <button type="button" onclick="handlePanelDismiss()" data-dismiss="modal"
                                            class="btn btn-danger">Delete
                                    </button>
                                </div>
                            </div>
                        </div>
                    </div>
                </div>
                <div class="modal fade" id="category-warning-modal" tabindex="-1" role="dialog">
                    <div class="vertical-alignment-helper">
                        <div class="modal-dialog vertical-align-center">
                            <div class="modal-content">
                                <div class="modal-header">
                                    <h4 class="modal-title">Warning</h4>
                                </div>
                                <div id="category-warning-text" class="modal-body">Selecting this option will remove any
                                    existing information for other request types. Are you sure you want to change
                                    categories?
                                </div>
                                <div class="modal-footer">
                                    <button id="cancel-change-category-button" type="button" class="btn btn-default" data-dismiss="modal">Cancel</button>
                                    <button id="change-category-button" type="button" data-dismiss="modal"
                                            class="btn btn-danger">Change Category
                                    </button>
                                </div>
                            </div>
                        </div>
                    </div>
                </div>
                <input id="custom-request-forms-data" name="custom-request-forms-data" type="hidden" value="">

                {# Upload field for user to add files #}
                <div id="upload-control" class="col-sm-12">
                    {{ form.request_file.label(class="request-heading") }}
                    &nbsp;<span class="request-heading">(Must be less than 20 Mb)</span>
                    <br>
                    <div class="alert alert-danger file-error" hidden></div>
                    <label class="btn btn-info">Choose File
                        {{ form.request_file(id="request-file", style="display:none") }}
                    </label>
                    <button type="button" id="clear-file" class="btn btn-danger pull-right">Clear File</button>
                    <div id="filename"></div>
                    {% if form.request_file.errors %}
                        {% for error in form.request_file.errors %}
                            <div class="alert alert-danger upload-error">{{ error }}</div>
                        {% endfor %}
                    {% endif %}
                </div>

                <h1>Private Information</h1>
                <div class="request-heading">
                    Receipt Information
                </div>
                {# Format of request received #}
                <div class="format-label">
                    Format Received (required)
                </div>
                {{ form.method_received(id="method-received", class="input-block-level") }}
                {# Date request was received #}
                Request Date (required)
                {{ form.request_date(id="request-date", class="input-block-level dtpick") }}

                <h1>Personal Information
                    <small data-toggle="popover" data-placement="right" data-trigger="hover"
                           title="Personal Information"
                           data-content="First and last name fields are required. The Email field is optional but recommended.">
                        <span class="glyphicon glyphicon-question-sign"></span>
                    </small>
                </h1>

                <p>This information will not be publicly viewable on this site. You must provide contact
                    information so that the agency can respond to your request for records.</p>
                {# First name of user #}
                {{ form.first_name.label(class="request-heading first-name-label") }}
                {{ form.first_name(id="first-name", class="input-block-level", placeholder="John", maxlength="32") }}
                <h5 id="first-name-character-count">32 characters remaining</h5><br>
                {# Last name of user #}
                {{ form.last_name.label(class="request-heading last-name-label") }}
                {{ form.last_name(id="last-name", class="input-block-level", placeholder="Doe", maxlength="64") }}
                <h5 id="last-name-character-count">64 characters remaining</h5><br>
                {# Email of user #}
                {{ form.email.label(class="request-heading email-label") }}
                {{ form.email(id="email", class="input-block-level",
                placeholder="requester@email.com", maxlength="254") }}<br>

                <div class="contact-form-error-message"></div>
                <h1>Alternate Contact Information
                    <small data-toggle="popover" data-placement="right" data-trigger="hover"
                           title="Alternate Contact Information"
                           data-content="Fields are included in case alternate contact method is needed.">
                        <span class="glyphicon glyphicon-question-sign"></span>
                    </small>
                </h1>

                <p>No information entered in this section will be visible to the public.</p>
                <p>Note: You must have provide at least one type of contact information (phone number, fax number, or
                    address)</p>
                {# User of title #}
                {{ form.user_title.label(class="request-heading") }}
                {{ form.user_title(id="user-title", class="input-block-level",
                placeholder="Your role in your organization (if applicable)", maxlength="64") }}
                <h5 id="user-title-character-count">64 characters remaining</h5><br>
                {# Organization/Agency user belongs to #}
                {{ form.user_organization.label(class="request-heading") }}
                {{ form.user_organization(id="user-organization", class="input-block-level",
                placeholder="Your organization (if applicable)", maxlength="128") }}
                <h5 id="organization-character-count">128 characters remaining</h5><br>
                {# Phone number of user #}
                {{ form.phone.label(class="request-heading") }}
                {{ form.phone(id="phone", class="input-block-level",
                placeholder="(555) 555-5555") }}<br>
                {# Fax number of user #}
                {{ form.fax.label(class="request-heading") }}
                {{ form.fax(id="fax", class="input-block-level",
                placeholder="(555) 555-5555") }}<br>
                {# Address of user #}
                <div class="request-heading">Address</div>
                Address Line 1
                {{ form.address(id="address-line-1", class="input-block-level",
                placeholder="123 Main Street") }}<br>

                Address Line 2
                {{ form.address_two(id="address_two", class="input-block-level",
                placeholder="Apartment 3D") }}<br>
                <div class="col-sm-4 no-padding-left">
                    {{ form.city.label(class="request-heading") }}
                    {{ form.city(id="city", class="input-block-level",
                    placeholder="New York") }}<br>
                </div>
                <div class="col-sm-4">
                    {{ form.state.label(class="request-heading") }}
                    {{ form.state(id="state", class="input-block-level") }}<br>
                </div>
                <div class="col-sm-4">
                    {{ form.zipcode.label(class="request-heading", selected="New York") }}
                    {{ form.zipcode(id="zipcode", class="input-block-level",
                    placeholder="12345") }}<br>
                </div>
                <input type="hidden" name="tz-name">
                {{ form.submit(id="submit", class="btn-primary") }}
                <span id="processing-submission" hidden>
                    <img src="{{ url_for("static", filename="img/loading.gif") }}"
                         alt="Processing" height="40" width="40">
                </span>
                <br>
            </form>
        </div>
    </div>
{% endblock %}

{% block custom_script %}
    <script type="text/javascript" src="{{ url_for('static', filename='js/plugins/jquery.js') }}"></script>
    <script type="text/javascript" src="{{ url_for('static',filename='js/plugins/bootstrap.min.js') }}"></script>
    <script type="text/javascript" src="{{ url_for('static', filename='js/plugins/jquery-ui.js') }}"></script>
    <script type="text/javascript" src="{{ url_for('static', filename='js/plugins/parsley.min.js') }}"></script>
    <script type="text/javascript" src="{{ url_for('static', filename='js/plugins/jquery.mask.js') }}"></script>
    <script type="text/javascript"
            src="{{ url_for('static', filename='js/plugins/jquery.timepicker.min.js') }}"></script>
    <script type="text/javascript" src="{{ url_for('static',filename='js/validation/custom_validators.js') }}"></script>
    <script type="text/javascript" src="{{ url_for('static', filename='js/request/new-request-agency.js') }}"></script>
{% endblock %}<|MERGE_RESOLUTION|>--- conflicted
+++ resolved
@@ -77,13 +77,11 @@
                 </div>
 
                 {# Dropdown for request type based on custom request forms #}
-<<<<<<< HEAD
                 <div class="alert alert-info" id="category-info" hidden>
                     <p id="category-info-text"></p>
-=======
+                </div>
                 <div id="custom-request-forms-warning" class="alert alert-danger" hidden>
                     <p>You must select at least one request type from the dropdown below.</p>
->>>>>>> 3bb54f44
                 </div>
                 <div class="panel panel-default" id="custom-request-panel-1" hidden>
                     <div class="panel-heading" id="custom-request-forms-1" hidden>
