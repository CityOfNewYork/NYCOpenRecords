--- conflicted
+++ resolved
@@ -1,18 +1,12 @@
 <div class="request-info">
     <div class="well col-sm-9">
-        <h3 class="control-widget">
-            <div class="text-muted" id="request-id">{{ request.id }}</div>
-            <br>
+        <div class="control-widget">
+            <h3 class="text-muted" id="request-id">{{ request.id }}</h3>
             <div class="row">
                 <div class="request-label lead col-sm-1">Title:</div>
                 <!-- privacy options for request title -->
-<<<<<<< HEAD
-                <div class="btn-group" data-toggle="buttons">
+                <div class="btn-group col-sm-push-8" data-toggle="buttons">
                     {% if request.privacy['title'] %}
-=======
-                <div class="btn-group col-sm-push-8" data-toggle="buttons">
-                    {% if privacy['title'] %}
->>>>>>> f4db963c
                         <label class="title-privacy-btn btn btn-default" data-active-class="primary">
                             <input type="radio" value="false">Public
                         </label>
@@ -60,6 +54,6 @@
                 <!-- editable area for agency description -->
                 <a href="#" class="xedit" id="agency_description">{{ request.agency_description or "" }}</a>
             </div>
-        </h3>
+        </div>
     </div>
 </div>