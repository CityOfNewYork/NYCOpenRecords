--- conflicted
+++ resolved
@@ -11,11 +11,7 @@
                 </div>
                 <!-- privacy options for request title -->
                 <div class="btn-group" data-toggle="buttons">
-<<<<<<< HEAD
-                    {% if request.privacy['title'] == 'true' %}
-=======
                     {% if privacy['title'] %}
->>>>>>> fcbf09f2
                         <label class="title-privacy-btn btn btn-default" data-active-class="primary">
                             <input type="radio" value="false">Public
                         </label>
@@ -39,11 +35,7 @@
             <div class="request-label lead col-sm-4">Agency Description:</div>
             <!-- privacy options for agency_ein description -->
             <div class="btn-group col-sm-push-5" data-toggle="buttons">
-<<<<<<< HEAD
-                {% if request.privacy['agency_description'] == 'true' %}
-=======
                 {% if privacy['agency_description'] %}
->>>>>>> fcbf09f2
                     <label class="desc-privacy-btn btn btn-default" data-active-class="primary">
                         <input type="radio" value="false">Public
                     </label>
