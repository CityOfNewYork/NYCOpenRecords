--- conflicted
+++ resolved
@@ -28,7 +28,6 @@
                 {{ form.request_title.label(class='request-heading') }}
                         {{ form.request_title(id='request-title', class='input-block-level',
                         placeholder='Please provide a short summary of your request.') }}
-
 
                 {{ form.request_description.label(class='request-heading top-padding') }}
                 {{ form.request_description(id='request-description', class='input-block-level',
@@ -132,17 +131,10 @@
 {% endblock %}
 
 {% block custom_script %}
-<<<<<<< HEAD
     <script type="text/javascript" src="{{ url_for('static',filename='js/plugins/jquery.js')}}"></script>
     <script type="text/javascript" src="{{ url_for('static',filename='js/plugins/bootstrap.min.js')}}"></script>
     <script type="text/javascript" src="{{ url_for('static',filename='js/plugins/jquery-ui.js')}}"></script>
     <script type="text/javascript" src="{{ url_for('static',filename='js/plugins/parsley.min.js') }}"></script>
     <script type="text/javascript" src="{{ url_for('static',filename='js/plugins/jquery.mask.js') }}"></script>
-=======
-    <script type="text/javascript" src="{{ url_for('static', filename='js/plugins/jquery.js') }}"></script>
-    <script type="text/javascript" src="{{ url_for('static', filename='js/plugins/jquery-ui.js') }}"></script>
-    <script type="text/javascript" src="{{ url_for('static', filename='js/plugins/parsley.min.js') }}"></script>
-    <script type="text/javascript" src="{{ url_for('static', filename='js/plugins/jquery.mask.js') }}"></script>
->>>>>>> a92732cf
     <script type="text/javascript" src="{{ url_for('static', filename='js/request/new-request-anon.js') }}"></script>
 {% endblock %}