{% extends "base.html" %}

{% block custom_css %}
    <link rel=stylesheet type=text/css href="{{ url_for('static', filename='styles/styles.css') }}"/>
    <link rel=stylesheet type=text/css
          href="{{ url_for('static', filename='styles/plugins/bootstrap-editable.css') }}"/>
    <link rel=stylesheet type=text/css href="{{ url_for('static', filename='styles/status.css') }}"/>

    <link rel=stylesheet type=text/css href="{{ url_for('static', filename='styles/plugins/parsley.css') }}"/>
    <link rel=stylesheet type=text/css href="{{ url_for('static', filename='styles/request_info.css') }}"/>
    <link rel=stylesheet type=text/css href="{{ url_for('static', filename='styles/plugins/jquery-ui.css') }}"/>
    <link rel=stylesheet type=text/css href="{{ url_for('static', filename='styles/view_request.css') }}"/>
    <link rel=stylesheet type=text/css href="{{ url_for('static', filename='styles/view_extension.css') }}"/>
{% endblock %}

{% block title %}
    View Request
{% endblock %}

{% block content %}
    <div class="container">
        <div class="col-sm-12">
            <!-- Request Info Column -->
            {% include 'request/_view_request_info.html' %}

            <!-- Status Column -->
            <div class="col-sm-3">
                {% include 'request/status.html' %}
            </div>

            <!-- Action Button Column -->
            <div class="col-md-12"><h3>Action Buttons</h3>
                <div class="tabbable tabs-left" id="mobile-toggle">
                    <ul class="nav nav-tabs">
                        <li class="active"><a href="#add-file" data-toggle="tab">Add File</a></li>
                        <li><a href="#add-link" data-toggle="tab">Add Link</a></li>
                        <li><a href="#add-instructions" data-toggle="tab">Add Instructions</a></li>
                        <li><a href="#add-note" data-toggle="tab">Add Note</a></li>
                        <li><a href="#extension" data-toggle="tab">Extension</a></li>
                        <li><a href="#close-request" data-toggle="tab">Close Request</a></li>
                        <li><a href="#add-user" data-toggle="tab">Add User</a></li>
                        <li><a href="#edit-user" data-toggle="tab">Edit User</a></li>
                        <li><a href="#remove-user" data-toggle="tab">Remove User</a></li>
                    </ul>
                    <div class="tab-content content-min-height">
                        <div class="tab-pane active" id="add-file">
                            {% include "request/_view_request_add_file.html" %}
                        </div>
                        <div class="tab-pane" id="add-link">
                            Add Link Content
                        </div>
                        <div class="tab-pane" id="add-instructions">
                            Add Instructions Content
                        </div>
                        <div class="tab-pane" id="add-note">
                            Add Note Content
                        </div>
                        <div class="tab-pane" id="extension">
                            {% include "request/_view_extension.html" %}
                        </div>
                        <div class="tab-pane" id="close-request">
                            Close Request Content
                        </div>
                        <div class="tab-pane" id="add-user">
                            Add User Content
                        </div>
                        <div class="tab-pane" id="edit-user">
                            Edit User Content
                        </div>
                        <div class="tab-pane" id="remove-user">
                            Remove User Content
                        </div>
                    </div>
                </div>
            </div>

            <!-- Response Column -->
            <div class="col-sm-9">
                <h3 class="wrap-text">Responses</h3>
                <h4 class="wrap-text">
                    {% include 'request/_view_request_responses.html' %}
                </h4>
            </div>

            <!-- History Column -->
            <div class="col-sm-3">
                <h3 class="wrap-text">History</h3>
                <h4 class="wrap-text">
                    {% include 'request/_view_request_history.html' %}
                </h4>
            </div>
        </div>
    </div>
{% endblock %}

{% block custom_script %}
    <script type="text/javascript" src="{{ url_for('static', filename='js/plugins/jquery-ui.js') }}"></script>
    <script type="text/javascript"
            src="{{ url_for('static',filename='js/request/action-buttons-mobile-toggle.js') }}"></script>
    <script type="text/javascript" src="{{ url_for('static', filename='js/plugins/tmpl.min.js') }}"></script>
    <script type="text/javascript"
            src="{{ url_for('static', filename='js/plugins/jquery.iframe-transport.js') }}"></script>
    <script type="text/javascript" src="{{ url_for('static', filename='js/plugins/jquery.fileupload.js') }}"></script>
    <script type="text/javascript"
            src="{{ url_for('static', filename='js/plugins/jquery.fileupload-process.js') }}"></script>
    <script type="text/javascript"
            src="{{ url_for('static', filename='js/plugins/jquery.fileupload-validate.js') }}"></script>
    <script type="text/javascript"
            src="{{ url_for('static', filename='js/plugins/jquery.fileupload-ui.js') }}"></script>
    <script type="text/javascript" src="{{ url_for('static', filename='js/plugins/tinymce/tinymce.min.js') }}"></script>
    <script type="text/javascript" src="{{ url_for('static',filename='js/plugins/parsley.min.js') }}"></script>
    <script type="text/javascript"
            src="{{ url_for('static', filename='js/request/view-request-responses.js') }}"></script>
    <script type="text/javascript"
            src="{{ url_for('static', filename='js/request/view-request-history.js') }}"></script>
    <script type="text/javascript"
            src="{{ url_for('static',filename='js/plugins/bootstrap-editable.min.js') }}"></script>
    <script type="text/javascript" src="{{ url_for('static', filename='js/plugins/jquery.mask.js') }}"></script>
    <script type="text/javascript" src="{{ url_for('static', filename='js/request/status.js') }}"></script>
    {% include "request/fileupload.js.html" %}
    {% include 'request/_view_request_edit_visibility.html' %}
    {% include 'request/_view_request_info_x-editable.html' %}
    {% include 'request/_view_extension.js.html' %}
<<<<<<< HEAD
    {% include 'request/status.js.html' %}
=======
    {% include 'request/_view_request_add_file.js.html' %}
>>>>>>> bab269b5
{% endblock %}<|MERGE_RESOLUTION|>--- conflicted
+++ resolved
@@ -118,12 +118,9 @@
     <script type="text/javascript" src="{{ url_for('static', filename='js/plugins/jquery.mask.js') }}"></script>
     <script type="text/javascript" src="{{ url_for('static', filename='js/request/status.js') }}"></script>
     {% include "request/fileupload.js.html" %}
+    {% include 'request/status.js.html' %}
     {% include 'request/_view_request_edit_visibility.html' %}
     {% include 'request/_view_request_info_x-editable.html' %}
     {% include 'request/_view_extension.js.html' %}
-<<<<<<< HEAD
-    {% include 'request/status.js.html' %}
-=======
     {% include 'request/_view_request_add_file.js.html' %}
->>>>>>> bab269b5
 {% endblock %}