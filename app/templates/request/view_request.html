--- conflicted
+++ resolved
@@ -2,7 +2,8 @@
 
 {% block custom_css %}
     <link rel=stylesheet type=text/css href="{{ url_for('static', filename='styles/styles.css') }}"/>
-    <link rel=stylesheet type=text/css href="{{ url_for('static', filename='styles/plugins/bootstrap-editable.css') }}"/>
+    <link rel=stylesheet type=text/css
+          href="{{ url_for('static', filename='styles/plugins/bootstrap-editable.css') }}"/>
     <link rel=stylesheet type=text/css href="{{ url_for('static', filename='styles/plugins/juniper.css') }}"/>
     <link rel=stylesheet type=text/css href="{{ url_for('static', filename='styles/plugins/parsley.css') }}"/>
     <link rel=stylesheet type=text/css href="{{ url_for('static', filename='styles/request_info.css') }}"/>
@@ -16,7 +17,7 @@
     <div class="container">
         <div class="col-sm-12">
             <!-- Request Info Column -->
-            {% include 'request/request_info.html' %}
+            {% include 'request/_view_request_info.html' %}
 
             <!-- Status Column -->
             <div class="col-sm-3">
@@ -95,19 +96,16 @@
             src="{{ url_for('static', filename='js/plugins/jquery.fileupload-ui.js') }}"></script>
     <script type="text/javascript" src="{{ url_for('static', filename='js/plugins/tinymce/tinymce.min.js') }}"></script>
     <script type="text/javascript" src="{{ url_for('static', filename='js/upload/upload.js') }}"></script>
-<<<<<<< HEAD
-=======
     <script type="text/javascript" src="{{ url_for('static',filename='js/plugins/parsley.min.js') }}"></script>
     <script type="text/javascript"
             src="{{ url_for('static', filename='js/request/view-request-responses.js') }}"></script>
     <script type="text/javascript"
             src="{{ url_for('static', filename='js/request/view-request-history.js') }}"></script>
->>>>>>> 9224d074
     {% include "request/fileupload.js.html" %}
     <script type="text/javascript"
             src="{{ url_for('static',filename='js/plugins/bootstrap-editable.min.js') }}"></script>
     <script type="text/javascript" src="{{ url_for('static', filename='js/plugins/parsley.min.js') }}"></script>
     <script type="text/javascript" src="{{ url_for('static', filename='js/plugins/juniper.js') }}"></script>
-    {% include 'request/edit_request_visibility.html' %}
-    {% include 'request/request_info_x-editable.html' %}
+    {% include 'request/_view_request_edit_visibility.html' %}
+    {% include 'request/_view_request_info_x-editable.html' %}
 {% endblock %}