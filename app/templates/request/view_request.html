{% extends "base.html" %}

{% block custom_css %}
    <link rel=stylesheet type=text/css href="{{ url_for('static', filename='styles/styles.css') }}"/>
{% endblock %}

{% block title %}
    View Request
{% endblock %}

{% block content %}
    <div class="container">
        <div class="col-sm-12">
            <!-- Request Info Column -->
            <div class="jumbotron col-sm-9">
                <h3 class="wrap-text">Request Info</h3>
                <h3 class="wrap-text">FOIL Number</h3>
                <h3 class="wrap-text">Title</h3>
                <h3 class="wrap-text">Request</h3>
            </div>

            <!-- Status Column -->
            <div class="col-sm-3">
                <h3 class="wrap-text">Status</h3>
                <h3 class="wrap-text">In Progress</h3>
                <h3 class="wrap-text">Assigned Agency</h3>
                <h3 class="wrap-text">Assigned User</h3>
                <h3 class="wrap-text">Helpers</h3>
            </div>

            <!-- Action Button Column -->
            <div class="col-md-12"><h3>Action Buttons</h3>
                <div class="tabbable tabs-left" id="mobile-toggle">
                    <ul class="nav nav-tabs">
                        <li class="active"><a href="#add-file" data-toggle="tab">Add File</a></li>
                        <li><a href="#add-link" data-toggle="tab">Add Link</a></li>
                        <li><a href="#add-instructions" data-toggle="tab">Add Instructions</a></li>
                        <li><a href="#extension" data-toggle="tab">Extension</a></li>
                        <li><a href="#close-request" data-toggle="tab">Close Request</a></li>
                        <li><a href="#add-user" data-toggle="tab">Add User</a></li>
                    </ul>
                    <div class="tab-content content-min-height">
                        <div class="tab-pane active" id="add-file">
                            {% include "upload/uploads.html" %}
                        </div>
                        <div class="tab-pane" id="add-link">
                            Add Link Content
                        </div>
                        <div class="tab-pane" id="add-instructions">
                            Add Instructions Content
                        </div>
                        <div class="tab-pane" id="extension">
                            Extension Content
                        </div>
                        <div class="tab-pane" id="close-request">
                            Close Request Content
                        </div>
                        <div class="tab-pane" id="add-user">
                            Add User Content
                        </div>
                    </div>
                </div>
            </div>

            <!-- Response Column -->
            <div class="col-sm-9">
                <h3 class="wrap-text">Responses</h3>
                <h4 class="wrap-text">
                    {% include 'request/_view_request_responses.html' %}
                </h4>
            </div>

            <!-- History Column -->
            <div class="col-sm-3">
                <h3 class="wrap-text">History</h3>
                <h4 class="wrap-text">
                    {% include 'request/_view_request_history.html' %}
                </h4>
            </div>
        </div>
    </div>
{% endblock %}

{% block custom_script %}
    <script type="text/javascript"
            src="{{ url_for('static',filename='js/request/action-buttons-mobile-toggle.js') }}"></script>
<<<<<<< HEAD
    <script type="text/javascript"
            src="{{ url_for('static', filename='js/request/view-request-responses.js') }}"></script>
    <script type="text/javascript"
            src="{{ url_for('static', filename='js/request/view-request-history.js') }}"></script>
=======
        <script type="text/javascript" src="{{ url_for('static', filename='js/plugins/tmpl.min.js') }}"></script>
    <script type="text/javascript"
            src="{{ url_for('static', filename='js/plugins/jquery.iframe-transport.js') }}"></script>
    <script type="text/javascript" src="{{ url_for('static', filename='js/plugins/jquery.fileupload.js') }}"></script>
    <script type="text/javascript"
            src="{{ url_for('static', filename='js/plugins/jquery.fileupload-process.js') }}"></script>
    <script type="text/javascript"
            src="{{ url_for('static', filename='js/plugins/jquery.fileupload-validate.js') }}"></script>
    <script type="text/javascript"
            src="{{ url_for('static', filename='js/plugins/jquery.fileupload-ui.js') }}"></script>
    <script type="text/javascript" src="{{ url_for('static', filename='js/plugins/tinymce/tinymce.min.js') }}"></script>
    <script type="text/javascript" src="{{ url_for('static', filename='js/upload/upload.js') }}"></script>
    <script type="text/javascript" src="{{ url_for('static',filename='js/plugins/parsley.min.js') }}"></script>
    {% include "request/fileupload.js.html" %}
>>>>>>> ad596a02
{% endblock %}<|MERGE_RESOLUTION|>--- conflicted
+++ resolved
@@ -84,13 +84,7 @@
 {% block custom_script %}
     <script type="text/javascript"
             src="{{ url_for('static',filename='js/request/action-buttons-mobile-toggle.js') }}"></script>
-<<<<<<< HEAD
-    <script type="text/javascript"
-            src="{{ url_for('static', filename='js/request/view-request-responses.js') }}"></script>
-    <script type="text/javascript"
-            src="{{ url_for('static', filename='js/request/view-request-history.js') }}"></script>
-=======
-        <script type="text/javascript" src="{{ url_for('static', filename='js/plugins/tmpl.min.js') }}"></script>
+    <script type="text/javascript" src="{{ url_for('static', filename='js/plugins/tmpl.min.js') }}"></script>
     <script type="text/javascript"
             src="{{ url_for('static', filename='js/plugins/jquery.iframe-transport.js') }}"></script>
     <script type="text/javascript" src="{{ url_for('static', filename='js/plugins/jquery.fileupload.js') }}"></script>
@@ -103,6 +97,9 @@
     <script type="text/javascript" src="{{ url_for('static', filename='js/plugins/tinymce/tinymce.min.js') }}"></script>
     <script type="text/javascript" src="{{ url_for('static', filename='js/upload/upload.js') }}"></script>
     <script type="text/javascript" src="{{ url_for('static',filename='js/plugins/parsley.min.js') }}"></script>
+    <script type="text/javascript"
+            src="{{ url_for('static', filename='js/request/view-request-responses.js') }}"></script>
+    <script type="text/javascript"
+            src="{{ url_for('static', filename='js/request/view-request-history.js') }}"></script>
     {% include "request/fileupload.js.html" %}
->>>>>>> ad596a02
 {% endblock %}