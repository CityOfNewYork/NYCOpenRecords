{% extends "base.html" %}

{% block custom_css %}
    <link rel=stylesheet type=text/css href="{{ url_for('static', filename='styles/styles.css') }}"/>
    <link rel=stylesheet type=text/css
          href="{{ url_for('static', filename='styles/plugins/bootstrap-editable.css') }}"/>
    <link rel=stylesheet type=text/css href="{{ url_for('static', filename='styles/status.css') }}"/>
    <link rel=stylesheet type=text/css href="{{ url_for('static', filename='styles/plugins/parsley.css') }}"/>
    <link rel=stylesheet type=text/css href="{{ url_for('static', filename='styles/request_info.css') }}"/>
    <link rel=stylesheet type=text/css href="{{ url_for('static', filename='styles/plugins/jquery-ui.css') }}"/>
    <link rel="stylesheet" type=text/css href="{{ url_for('static', filename='styles/add_file.css') }}">
    <link rel="stylesheet" type=text/css
          href="{{ url_for('static', filename='styles/plugins/jquery.fileupload.css') }}">
    <link rel="stylesheet" type=text/css
          href="{{ url_for('static', filename='styles/plugins/jquery.fileupload-ui.css') }}">
    <link rel=stylesheet type=text/css href="{{ url_for('static', filename='styles/view_request.css') }}"/>
<<<<<<< HEAD
    <link rel=stylesheet type=text/css href="{{ url_for('static', filename='styles/view_extension.css') }}"/>
    <link rel="stylesheet" type=text/css href="{{ url_for('static', filename='styles/upload.css') }}">
    <link rel="stylesheet" type=text/css
          href="{{ url_for('static', filename='styles/plugins/jquery.fileupload.css') }}">
    <link rel="stylesheet" type=text/css
          href="{{ url_for('static', filename='styles/plugins/jquery.fileupload-ui.css') }}">
=======
    <link rel=stylesheet type=text/css href="{{ url_for('static', filename='styles/add_extension.css') }}"/>
    <link rel=stylesheet type=text/css href="{{ url_for('static', filename='styles/add_link.css') }}"/>
    <link rel=stylesheet type=text/css href="{{ url_for('static', filename='styles/add_note.css') }}"/>
    <link rel=stylesheet type=text/css href="{{ url_for('static', filename='styles/add_instruction.css') }}"/>
>>>>>>> 6fd42339
{% endblock %}

{% block title %}
    View Request
{% endblock %}

{% block content %}
    <div class="container">
        <div class="col-sm-12">
            <!-- Request Info Column -->
            {% include 'request/_view_request_info.html' %}

            <!-- Status Column -->
            <div class="col-sm-3">
                {% include 'request/status.html' %}
            </div>

            <!-- Action Button Column -->
            <div class="col-md-12"><h3>Actions</h3>
                <div class="tabbable tabs-left" id="mobile-toggle">
                    <ul class="nav nav-tabs">
                        <li class="active"><a href="#add-file" data-toggle="tab">Add File</a></li>
                        <li><a href="#add-link" data-toggle="tab">Add Link</a></li>
                        <li><a href="#add-instructions" data-toggle="tab">Add Instructions</a></li>
                        <li><a href="#add-note" data-toggle="tab">Add Note</a></li>
                        <li><a href="#extension" data-toggle="tab">Extension</a></li>
                        <li><a href="#close-request" data-toggle="tab">Close Request</a></li>
                        <li><a href="#add-user" data-toggle="tab">Add User</a></li>
                        <li><a href="#edit-user" data-toggle="tab">Edit User</a></li>
                        <li><a href="#remove-user" data-toggle="tab">Remove User</a></li>
                    </ul>
                    <div class="tab-content content-min-height">
                        <div class="tab-pane active" id="add-file">
                            {% include "response/add_file.html" %}
                        </div>
                        <div class="tab-pane" id="add-link">
                            {% include "response/add_link.html" %}
                        </div>
                        <div class="tab-pane" id="add-instructions">
                            {% include "response/add_instruction.html" %}
                        </div>
                        <div class="tab-pane" id="add-note">
                            {% include "response/add_note.html" %}
                        </div>
                        <div class="tab-pane" id="extension">
                            {% include "response/add_extension.html" %}
                        </div>
                        <div class="tab-pane" id="close-request">
                            Close Request Content
                        </div>
                        <div class="tab-pane" id="add-user">
                            Add User Content
                        </div>
                        <div class="tab-pane" id="edit-user">
                            Edit User Content
                        </div>
                        <div class="tab-pane" id="remove-user">
                            Remove User Content
                        </div>
                    </div>
                </div>
            </div>

            <!-- Response Column -->
            <div class="col-sm-9">
                <h3 class="wrap-text">Responses</h3>
                {% include 'request/_view_request_responses.html' %}
            </div>

            <!-- History Column -->
            <div class="col-sm-3">
                <h3 class="wrap-text">History</h3>
                {% include 'request/_view_request_history.html' %}
            </div>
        </div>
    </div>
{% endblock %}

{% block custom_script %}
    <!-- TODO: plugins should be minified versions... really hope their standard versions have not been altered -->
    <script type="text/javascript" src="{{ url_for('static', filename='js/plugins/sprintf.min.js') }}"
    <script type="text/javascript" src="{{ url_for('static', filename='js/plugins/jquery-ui.js') }}"></script>
    <script type="text/javascript"
            src="{{ url_for('static',filename='js/request/action-buttons-mobile-toggle.js') }}"></script>
    <script type="text/javascript" src="{{ url_for('static', filename='js/plugins/tmpl.min.js') }}"></script>
    <script type="text/javascript"
            src="{{ url_for('static', filename='js/plugins/jquery.iframe-transport.js') }}"></script>
    <script type="text/javascript" src="{{ url_for('static', filename='js/plugins/jquery.fileupload.js') }}"></script>
    <script type="text/javascript"
            src="{{ url_for('static', filename='js/plugins/jquery.fileupload-process.js') }}"></script>
    <script type="text/javascript"
            src="{{ url_for('static', filename='js/plugins/jquery.fileupload-validate.js') }}"></script>
    <script type="text/javascript"
            src="{{ url_for('static', filename='js/plugins/jquery.fileupload-ui.js') }}"></script>
    <script type="text/javascript" src="{{ url_for('static', filename='js/plugins/tinymce/tinymce.min.js') }}"></script>
    <script type="text/javascript" src="{{ url_for('static',filename='js/plugins/parsley.min.js') }}"></script>
    <script type="text/javascript"
            src="{{ url_for('static', filename='js/request/view-request-responses.js') }}"></script>
    <script type="text/javascript"
            src="{{ url_for('static', filename='js/request/view-request-history.js') }}"></script>
    <script type="text/javascript"
            src="{{ url_for('static',filename='js/plugins/bootstrap-editable.min.js') }}"></script>
<<<<<<< HEAD
    <script type="text/javascript" src="{{ url_for('static', filename='js/plugins/parsley.min.js') }}"></script>
    <script type="text/javascript" src="{{ url_for('static', filename='js/upload/fileupload.js') }}"></script>
    {% include "request/fileupload_add_file.js.html" %}
    {% include "request/fileupload_update_templates.js.html" %}
    {% include 'request/_view_request_edit_visibility.html' %}
=======
    <script type="text/javascript" src="{{ url_for('static', filename='js/plugins/jquery.mask.js') }}"></script>
    <script type="text/javascript" src="{{ url_for('static', filename='js/request/status.js') }}"></script>
    {% include "request/fileupload.js.html" %}
    {% include 'request/status.js.html' %}
    {% include 'request/_view_request_edit_visibility.js.html' %}
>>>>>>> 6fd42339
    {% include 'request/_view_request_info_x-editable.html' %}
    {% include 'response/add_extension.js.html' %}
    {% include 'response/add_link.js.html' %}
    {% include 'response/add_file.js.html' %}
    {% include 'response/add_note.js.html' %}
    {% include 'response/add_instruction.js.html' %}
{% endblock %}<|MERGE_RESOLUTION|>--- conflicted
+++ resolved
@@ -2,31 +2,19 @@
 
 {% block custom_css %}
     <link rel=stylesheet type=text/css href="{{ url_for('static', filename='styles/styles.css') }}"/>
-    <link rel=stylesheet type=text/css
-          href="{{ url_for('static', filename='styles/plugins/bootstrap-editable.css') }}"/>
+    <link rel=stylesheet type=text/css href="{{ url_for('static', filename='styles/plugins/bootstrap-editable.css') }}"/>
     <link rel=stylesheet type=text/css href="{{ url_for('static', filename='styles/status.css') }}"/>
     <link rel=stylesheet type=text/css href="{{ url_for('static', filename='styles/plugins/parsley.css') }}"/>
     <link rel=stylesheet type=text/css href="{{ url_for('static', filename='styles/request_info.css') }}"/>
     <link rel=stylesheet type=text/css href="{{ url_for('static', filename='styles/plugins/jquery-ui.css') }}"/>
-    <link rel="stylesheet" type=text/css href="{{ url_for('static', filename='styles/add_file.css') }}">
-    <link rel="stylesheet" type=text/css
-          href="{{ url_for('static', filename='styles/plugins/jquery.fileupload.css') }}">
-    <link rel="stylesheet" type=text/css
-          href="{{ url_for('static', filename='styles/plugins/jquery.fileupload-ui.css') }}">
+    <link rel=stylesheet type=text/css href="{{ url_for('static', filename='styles/plugins/jquery.fileupload.css') }}">
+    <link rel=stylesheet type=text/css href="{{ url_for('static', filename='styles/plugins/jquery.fileupload-ui.css') }}">
     <link rel=stylesheet type=text/css href="{{ url_for('static', filename='styles/view_request.css') }}"/>
-<<<<<<< HEAD
-    <link rel=stylesheet type=text/css href="{{ url_for('static', filename='styles/view_extension.css') }}"/>
-    <link rel="stylesheet" type=text/css href="{{ url_for('static', filename='styles/upload.css') }}">
-    <link rel="stylesheet" type=text/css
-          href="{{ url_for('static', filename='styles/plugins/jquery.fileupload.css') }}">
-    <link rel="stylesheet" type=text/css
-          href="{{ url_for('static', filename='styles/plugins/jquery.fileupload-ui.css') }}">
-=======
+    <link rel=stylesheet type=text/css href="{{ url_for('static', filename='styles/add_file.css') }}">
     <link rel=stylesheet type=text/css href="{{ url_for('static', filename='styles/add_extension.css') }}"/>
     <link rel=stylesheet type=text/css href="{{ url_for('static', filename='styles/add_link.css') }}"/>
     <link rel=stylesheet type=text/css href="{{ url_for('static', filename='styles/add_note.css') }}"/>
     <link rel=stylesheet type=text/css href="{{ url_for('static', filename='styles/add_instruction.css') }}"/>
->>>>>>> 6fd42339
 {% endblock %}
 
 {% block title %}
@@ -109,39 +97,23 @@
     <!-- TODO: plugins should be minified versions... really hope their standard versions have not been altered -->
     <script type="text/javascript" src="{{ url_for('static', filename='js/plugins/sprintf.min.js') }}"
     <script type="text/javascript" src="{{ url_for('static', filename='js/plugins/jquery-ui.js') }}"></script>
-    <script type="text/javascript"
-            src="{{ url_for('static',filename='js/request/action-buttons-mobile-toggle.js') }}"></script>
+    <script type="text/javascript" src="{{ url_for('static', filename='js/request/action-buttons-mobile-toggle.js') }}"></script>
     <script type="text/javascript" src="{{ url_for('static', filename='js/plugins/tmpl.min.js') }}"></script>
-    <script type="text/javascript"
-            src="{{ url_for('static', filename='js/plugins/jquery.iframe-transport.js') }}"></script>
+    <script type="text/javascript" src="{{ url_for('static', filename='js/plugins/jquery.iframe-transport.js') }}"></script>
     <script type="text/javascript" src="{{ url_for('static', filename='js/plugins/jquery.fileupload.js') }}"></script>
-    <script type="text/javascript"
-            src="{{ url_for('static', filename='js/plugins/jquery.fileupload-process.js') }}"></script>
-    <script type="text/javascript"
-            src="{{ url_for('static', filename='js/plugins/jquery.fileupload-validate.js') }}"></script>
-    <script type="text/javascript"
-            src="{{ url_for('static', filename='js/plugins/jquery.fileupload-ui.js') }}"></script>
+    <script type="text/javascript" src="{{ url_for('static', filename='js/plugins/jquery.fileupload-process.js') }}"></script>
+    <script type="text/javascript" src="{{ url_for('static', filename='js/plugins/jquery.fileupload-validate.js') }}"></script>
+    <script type="text/javascript" src="{{ url_for('static', filename='js/plugins/jquery.fileupload-ui.js') }}"></script>
     <script type="text/javascript" src="{{ url_for('static', filename='js/plugins/tinymce/tinymce.min.js') }}"></script>
-    <script type="text/javascript" src="{{ url_for('static',filename='js/plugins/parsley.min.js') }}"></script>
-    <script type="text/javascript"
-            src="{{ url_for('static', filename='js/request/view-request-responses.js') }}"></script>
-    <script type="text/javascript"
-            src="{{ url_for('static', filename='js/request/view-request-history.js') }}"></script>
-    <script type="text/javascript"
-            src="{{ url_for('static',filename='js/plugins/bootstrap-editable.min.js') }}"></script>
-<<<<<<< HEAD
     <script type="text/javascript" src="{{ url_for('static', filename='js/plugins/parsley.min.js') }}"></script>
-    <script type="text/javascript" src="{{ url_for('static', filename='js/upload/fileupload.js') }}"></script>
-    {% include "request/fileupload_add_file.js.html" %}
-    {% include "request/fileupload_update_templates.js.html" %}
-    {% include 'request/_view_request_edit_visibility.html' %}
-=======
+    <script type="text/javascript" src="{{ url_for('static', filename='js/request/view-request-responses.js') }}"></script>
+    <script type="text/javascript" src="{{ url_for('static', filename='js/request/view-request-history.js') }}"></script>
+    <script type="text/javascript" src="{{ url_for('static', filename='js/plugins/bootstrap-editable.min.js') }}"></script>
     <script type="text/javascript" src="{{ url_for('static', filename='js/plugins/jquery.mask.js') }}"></script>
     <script type="text/javascript" src="{{ url_for('static', filename='js/request/status.js') }}"></script>
-    {% include "request/fileupload.js.html" %}
+    {% include "request/fileupload_add_file.js.html" %}
     {% include 'request/status.js.html' %}
     {% include 'request/_view_request_edit_visibility.js.html' %}
->>>>>>> 6fd42339
     {% include 'request/_view_request_info_x-editable.html' %}
     {% include 'response/add_extension.js.html' %}
     {% include 'response/add_link.js.html' %}
