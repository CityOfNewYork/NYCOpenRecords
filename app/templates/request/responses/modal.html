<div class="modal fade" id="response-modal-{{ response.id }}" tabindex="-1"
     role="dialog" aria-labelledby="#response-modal-label-{{ response.id }}">
    <div class="modal-dialog" role="document">
        <div class="modal-content">
            <div class="response-id" hidden>{{ response.id }}</div>
            <div class="modal-header">
                <button type="button" class="close" data-dismiss="modal"
                aria-label="Close"><span aria-hidden="true">&times;</span></button>
                <!-- Select proper glyphicon based on response type -->
                {% if response.type == response_type.FILE %}
                    <span class="glyphicon glyphicon-file" aria-hidden="true"></span>
                {% elif response.type == response_type.LINK %}
                    <span class="glyphicon glyphicon-globe" aria-hidden="true"></span>
                {% elif response.type == response_type.INSTRUCTIONS %}
                    <span class="glyphicon glyphicon-list-alt" aria-hidden="true"></span>
                {% elif response.type == response_type.NOTE %}
                    <span class="glyphicon glyphicon-comment" aria-hidden="true"></span>
                {% elif response.type == response_type.EXTENSION %}
                    <span class="glyphicon glyphicon-calendar" aria-hidden="true"></span>
                {% endif %}
                <strong class="modal-title">{{ response.type | format_response_type }}</strong>
            </div>
<<<<<<< HEAD
            <div class="default">
                {% if requires_workflow %}
                    <div class="first">
                        <div class="modal-body">
                            {{ modal_body | safe }}
                        </div>
                        <div class="modal-footer">
                            <button type="button" class="btn btn-default pull-left" data-dismiss="modal">Close</button>
                            <button type="button" class="btn btn-danger pull-left delete-select">
                                <span class="glyphicon glyphicon-trash" aria-hidden="true"></span>
                                Delete
                            </button>
                            <button type="button" class="btn btn-primary response-modal-next">
                                Next
                                <span class="glyphicon glyphicon-chevron-right" aria-hidden="true"></span>
                            </button>
                        </div>
=======
            {% if requires_workflow %}
                <div class="first">
                    <div class="modal-body">
                        {{ modal_body | safe }}
>>>>>>> 68f5b3ad
                    </div>
                    <div class ="second" hidden>
                        <div class="modal-body">
                            <textarea class="tinymce-area" name="email-content-{{ response.id }}" title="email-content"></textarea>
                        </div>
                        <div class="modal-footer">
                            <button type="button" class="btn btn-default pull-left" data-dismiss="modal">Close</button>
                            <button type="button" class="btn btn-default response-modal-prev">
                                <span class="glyphicon glyphicon-chevron-left" aria-hidden="true"></span>
                                Prev
                            </button>
                            <button type="button" class="btn btn-primary response-modal-next">
                                Next
                                <span class="glyphicon glyphicon-chevron-right" aria-hidden="true"></span>
                            </button>
                        </div>
                    </div>
                    <div class="third" hidden>
                        <div class="modal-body">
                            <h4>The following will be emailed to all relevant participants:</h4>
                            <div class="email-summary"></div>
                            <div class="email-summary" hidden></div>
                        </div>
                        <div class="modal-footer">
                            <button type="button" class="btn btn-default pull-left" data-dismiss="modal">Close</button>
                            <button type="button" class="btn btn-default response-modal-prev">
                                <span class="glyphicon glyphicon-chevron-left" aria-hidden="true"></span>
                                Prev
                            </button>
                            <button type="button" class="btn btn-primary response-modal-submit">
                                Submit
                            </button>
                        </div>
                    </div>
                {% else %}
                    <div class="modal-body">
<<<<<<< HEAD
                        {{ modal_body | safe }}
=======
                        <h4>The following will be emailed to all relevant participants:</h4>
                        <!-- TODO: change (to the requester, to all agency users...) -->
                        <div class="email-summary"></div>
                        <div class="email-summary" hidden></div>
>>>>>>> 68f5b3ad
                    </div>
                    <div class="modal-footer">
                        <button type="button" class="btn btn-danger pull-left delete-select">
                            <span class="glyphicon glyphicon-trash" aria-hidden="true"></span>
                            Delete
                        </button>
                        <button type="button" class="btn btn-default" data-dismiss="modal">Close</button>
                    </div>
                {% endif %}
            </div>
            <div class="delete" hidden>
                <div class="modal-body">
                    <p>Are you sure you want to delete this response?</p>
                    <p>If yes, please enter the following and then press DELETE.</p>
                    <br>
                    <p class="text-center">
                        {{ response.request_id }}:{{ response.id }}
                    </p>
                    <input type="text" class="text-center" name="delete-confirm-string" title="delete-confirm">
                </div>
                <div class="modal-footer">
                    <button type="button" class="btn btn-default pull-left delete-cancel">Cancel</button>
                    <button type="button" class="btn btn-danger delete-confirm" disabled>DELETE</button>
                </div>
            </div>
            <div class="close" hidden>
                <div class="modal-body">
                    <!-- TODO: Confirm loss of changes and reset modal (wait until all responses ready). -->
                </div>
            </div>
        </div>
    </div>
</div><|MERGE_RESOLUTION|>--- conflicted
+++ resolved
@@ -6,7 +6,6 @@
             <div class="modal-header">
                 <button type="button" class="close" data-dismiss="modal"
                 aria-label="Close"><span aria-hidden="true">&times;</span></button>
-                <!-- Select proper glyphicon based on response type -->
                 {% if response.type == response_type.FILE %}
                     <span class="glyphicon glyphicon-file" aria-hidden="true"></span>
                 {% elif response.type == response_type.LINK %}
@@ -20,7 +19,6 @@
                 {% endif %}
                 <strong class="modal-title">{{ response.type | format_response_type }}</strong>
             </div>
-<<<<<<< HEAD
             <div class="default">
                 {% if requires_workflow %}
                     <div class="first">
@@ -38,12 +36,6 @@
                                 <span class="glyphicon glyphicon-chevron-right" aria-hidden="true"></span>
                             </button>
                         </div>
-=======
-            {% if requires_workflow %}
-                <div class="first">
-                    <div class="modal-body">
-                        {{ modal_body | safe }}
->>>>>>> 68f5b3ad
                     </div>
                     <div class ="second" hidden>
                         <div class="modal-body">
@@ -64,6 +56,7 @@
                     <div class="third" hidden>
                         <div class="modal-body">
                             <h4>The following will be emailed to all relevant participants:</h4>
+                            <!-- TODO: change (to the requester, to all agency users...) -->
                             <div class="email-summary"></div>
                             <div class="email-summary" hidden></div>
                         </div>
@@ -80,14 +73,7 @@
                     </div>
                 {% else %}
                     <div class="modal-body">
-<<<<<<< HEAD
                         {{ modal_body | safe }}
-=======
-                        <h4>The following will be emailed to all relevant participants:</h4>
-                        <!-- TODO: change (to the requester, to all agency users...) -->
-                        <div class="email-summary"></div>
-                        <div class="email-summary" hidden></div>
->>>>>>> 68f5b3ad
                     </div>
                     <div class="modal-footer">
                         <button type="button" class="btn btn-danger pull-left delete-select">
