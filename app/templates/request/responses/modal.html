<div class="modal fade" id="response-modal-{{ response.id }}" tabindex="-1"
     role="dialog" aria-labelledby="#response-modal-label-{{ response.id }}">
    <div class="modal-dialog" role="document">
        <div class="modal-content">
            <div class="response-id" hidden>{{ response.id }}</div>
            <div class="modal-header">
                <button type="button" class="close" data-dismiss="modal"
                        aria-label="Close"><span aria-hidden="true">&times;</span></button>
                {% if response.type == response_type.FILE %}
                    <span class="glyphicon glyphicon-file" aria-hidden="true"></span>
                {% elif response.type == response_type.LINK %}
                    <span class="glyphicon glyphicon-globe" aria-hidden="true"></span>
                {% elif response.type == response_type.INSTRUCTIONS %}
                    <span class="glyphicon glyphicon-list-alt" aria-hidden="true"></span>
                {% elif response.type == response_type.NOTE %}
                    <span class="glyphicon glyphicon-comment" aria-hidden="true"></span>
                {% elif response.type == response_type.DETERMINATION %}
                    {% if response.dtype == determination_type.EXTENSION %}
                        <span class="glyphicon glyphicon-calendar" aria-hidden="true"></span>
                    {% endif %}
                {% endif %}
                <strong class="modal-title">
                    {% if response.type != response_type.DETERMINATION %}
                        EDIT {{ response | format_response_type }}
                    {% else %}
                        VIEW {{ response | format_response_type }}
                    {% endif %}
                </strong>
            </div>
            <div class="default">
                {% if requires_workflow %}
                    <div class="first">
                        <div class="modal-body">
                            {{ modal_body | safe }}
                        </div>
                        <div class="modal-footer">
                            <button type="button" class="btn btn-default pull-left" data-dismiss="modal">Close</button>
                            {% if response.type  != response_type.DETERMINATION %}
                                {% if delete_response_permission %}
                                    <button type="button" class="btn btn-danger pull-left delete-select">
                                        <span class="glyphicon glyphicon-trash" aria-hidden="true"></span>
                                        Delete
                                    </button>
                                {% endif %}
                                {% if edit_response_permission or edit_response_privacy_permission %}
                                    <button type="button" class="btn btn-primary response-modal-next">
                                        Next
                                        <span class="glyphicon glyphicon-chevron-right" aria-hidden="true"></span>
                                    </button>
                                {% endif %}
                            {% endif %}
                        </div>
                    </div>
                    {% if edit_response_permission or edit_response_privacy_permission %}
                        <div class="second" hidden>
                            <div class="modal-body">
                            <textarea class="tinymce-area" name="email-content-{{ response.id }}"
                                      title="email-content"></textarea>
                            </div>
                            <div class="modal-footer">
                                <button type="button" class="btn btn-default pull-left" data-dismiss="modal">Close
                                </button>
                                <button type="button" class="btn btn-default response-modal-prev">
                                    <span class="glyphicon glyphicon-chevron-left" aria-hidden="true"></span>
                                    Prev
                                </button>
                                <button type="button" class="btn btn-primary response-modal-next">
                                    Next
                                    <span class="glyphicon glyphicon-chevron-right" aria-hidden="true"></span>
                                </button>
<<<<<<< HEAD
                            </div>
=======
                            {% endif %}
                        </div>
                    </div>
                    <div class ="second" hidden>
                        <div class="modal-body">
                            <h4>Edit Email Body</h4>
                            <textarea class="tinymce-area" name="email-content-{{ response.id }}" title="email-content"></textarea>
                        </div>
                        <div class="modal-footer">
                            <button type="button" class="btn btn-default pull-left" data-dismiss="modal">Close</button>
                            <button type="button" class="btn btn-default response-modal-prev">
                                <span class="glyphicon glyphicon-chevron-left" aria-hidden="true"></span>
                                Prev
                            </button>
                            <button type="button" class="btn btn-primary response-modal-next">
                                Next
                                <span class="glyphicon glyphicon-chevron-right" aria-hidden="true"></span>
                            </button>
>>>>>>> f9a4dc8a
                        </div>
                        <div class="third" hidden>
                            <div class="modal-body">
                                <h4 class="confirmation-header"></h4>
                                <div class="email-summary"></div>
                            </div>
                            <div class="modal-footer">
                                <button type="button" class="btn btn-default pull-left" data-dismiss="modal">Close
                                </button>
                                <button type="button" class="btn btn-default response-modal-prev">
                                    <span class="glyphicon glyphicon-chevron-left" aria-hidden="true"></span>
                                    Prev
                                </button>
                                <button type="button" class="btn btn-primary response-modal-submit">
                                    Submit
                                </button>
                            </div>
                        </div>
                    {% endif %}
                {% else %}
                    <div class="modal-body">
                        {{ modal_body | safe }}
                    </div>
                    <div class="modal-footer">
                        {% if response.type  != response_type.DETERMINATION %}
                            <button type="button" class="btn btn-danger pull-left delete-select">
                                <span class="glyphicon glyphicon-trash" aria-hidden="true"></span>
                                Delete
                            </button>
                        {% endif %}
                        <button type="button" class="btn btn-default" data-dismiss="modal">Close</button>
                    </div>
                {% endif %}
            </div>
            <div class="delete" hidden>
                <div class="modal-body">
                    <p>Are you sure you want to delete this response?</p>
                    <p>If yes, please enter "DELETE" in the area below and then press DELETE.</p>
                    <br>
                    <input type="text" class="text-center" name="delete-confirm-string" title="delete-confirm">
                </div>
                <div class="modal-footer">
                    <button type="button" class="btn btn-default pull-left delete-cancel">Cancel</button>
                    <button type="button" class="btn btn-danger delete-confirm" disabled>DELETE</button>
                </div>
            </div>
            <div class="close" hidden>
                <div class="modal-body">
                    <!-- TODO: Confirm loss of changes and reset modal (wait until all responses ready). -->
                </div>
            </div>
        </div>
    </div>
</div><|MERGE_RESOLUTION|>--- conflicted
+++ resolved
@@ -54,8 +54,9 @@
                     {% if edit_response_permission or edit_response_privacy_permission %}
                         <div class="second" hidden>
                             <div class="modal-body">
-                            <textarea class="tinymce-area" name="email-content-{{ response.id }}"
-                                      title="email-content"></textarea>
+                                <h4>Edit Email Body</h4>
+                                <textarea class="tinymce-area" name="email-content-{{ response.id }}"
+                                          title="email-content"></textarea>
                             </div>
                             <div class="modal-footer">
                                 <button type="button" class="btn btn-default pull-left" data-dismiss="modal">Close
@@ -68,28 +69,7 @@
                                     Next
                                     <span class="glyphicon glyphicon-chevron-right" aria-hidden="true"></span>
                                 </button>
-<<<<<<< HEAD
                             </div>
-=======
-                            {% endif %}
-                        </div>
-                    </div>
-                    <div class ="second" hidden>
-                        <div class="modal-body">
-                            <h4>Edit Email Body</h4>
-                            <textarea class="tinymce-area" name="email-content-{{ response.id }}" title="email-content"></textarea>
-                        </div>
-                        <div class="modal-footer">
-                            <button type="button" class="btn btn-default pull-left" data-dismiss="modal">Close</button>
-                            <button type="button" class="btn btn-default response-modal-prev">
-                                <span class="glyphicon glyphicon-chevron-left" aria-hidden="true"></span>
-                                Prev
-                            </button>
-                            <button type="button" class="btn btn-primary response-modal-next">
-                                Next
-                                <span class="glyphicon glyphicon-chevron-right" aria-hidden="true"></span>
-                            </button>
->>>>>>> f9a4dc8a
                         </div>
                         <div class="third" hidden>
                             <div class="modal-body">
@@ -123,24 +103,24 @@
                         <button type="button" class="btn btn-default" data-dismiss="modal">Close</button>
                     </div>
                 {% endif %}
-            </div>
-            <div class="delete" hidden>
-                <div class="modal-body">
-                    <p>Are you sure you want to delete this response?</p>
-                    <p>If yes, please enter "DELETE" in the area below and then press DELETE.</p>
-                    <br>
-                    <input type="text" class="text-center" name="delete-confirm-string" title="delete-confirm">
                 </div>
-                <div class="modal-footer">
-                    <button type="button" class="btn btn-default pull-left delete-cancel">Cancel</button>
-                    <button type="button" class="btn btn-danger delete-confirm" disabled>DELETE</button>
+                <div class="delete" hidden>
+                    <div class="modal-body">
+                        <p>Are you sure you want to delete this response?</p>
+                        <p>If yes, please enter "DELETE" in the area below and then press DELETE.</p>
+                        <br>
+                        <input type="text" class="text-center" name="delete-confirm-string" title="delete-confirm">
+                    </div>
+                    <div class="modal-footer">
+                        <button type="button" class="btn btn-default pull-left delete-cancel">Cancel</button>
+                        <button type="button" class="btn btn-danger delete-confirm" disabled>DELETE</button>
+                    </div>
                 </div>
-            </div>
-            <div class="close" hidden>
-                <div class="modal-body">
-                    <!-- TODO: Confirm loss of changes and reset modal (wait until all responses ready). -->
+                <div class="close" hidden>
+                    <div class="modal-body">
+                        <!-- TODO: Confirm loss of changes and reset modal (wait until all responses ready). -->
+                    </div>
                 </div>
             </div>
         </div>
-    </div>
-</div>+    </div>