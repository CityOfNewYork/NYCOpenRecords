--- conflicted
+++ resolved
@@ -8,13 +8,8 @@
     </div>
 
     {% if current_user.is_agency %}
-<<<<<<< HEAD
-        <div class="col-md-5 text-right">
-            {{ moment(response.date_modified).format('dddd, MMMM D, YYYY [at] h:mm A') }}
-=======
         <div class="col-md-6 text-right">
             {{ moment(response.date_modified).format('dddd, MM/DD/YYYY [at] h:mm A') }}
->>>>>>> d89de64c
         </div>
         <div class="row">
             <div class="col-md-10 metadata-preview">
