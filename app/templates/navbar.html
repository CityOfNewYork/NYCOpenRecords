{% block navbar %}
<nav class="navbar navbar-default">
    <div class="container-fluid">
        <div class="navbar-header">
            <button type="button" class="navbar-toggle collapsed" data-toggle="collapse" data-target="#navbar"
                    aria-expanded="false" aria-controls="navbar">
                <span class="sr-only">Toggle navigation</span>
                <span class="icon-bar"></span>
                <span class="icon-bar"></span>
                <span class="icon-bar"></span>
            </button>
        </div>
        <div id="navbar" class="navbar-collapse collapse">
            <ul class="nav navbar-nav">
                <li class="openrecords_nav"><a href="{{ url_for('request.new') }}">Request a Record</a></li>
                <li class="openrecords_nav"><a href="{{ url_for('request.view_all') }}">View Requests</a></li>
                <li class="openrecords_nav"><a href="{{ url_for('main.index') }}">Reports</a></li>
                <li class="openrecords_nav"><a href="{{ url_for('main.faq') }}">FAQ</a></li>
                <li class="openrecords_nav"><a href="{{ url_for('main.about') }}">About</a></li>
                {% if current_user.is_authenticated %}
                    <li class="openrecords_nav"><a href="{{ url_for('auth.manage_account') }}">Manage Account</a></li>
                {% endif %}
<<<<<<< HEAD
                <li class="openrecords_nav"><a href="{{ url_for('main.index') }}">Contact</a></li>
                {% if not current_user.is_anonymous
                and ((current_user.is_agency_admin and current_user.is_agency_active)
                or current_user.is_super) %}
                    <li class="openrecords_nav"><a href="{{ url_for('admin.main') }}">Admin</a></li>
                {% endif %}
=======
                <li class="openrecords_nav"><a href="{{ url_for('main.contact') }}">Contact</a></li>
>>>>>>> 3040b3cb
            </ul>
        </div><!--/.nav-collapse -->
    </div><!--/.container-fluid -->
</nav>
{% endblock %}<|MERGE_RESOLUTION|>--- conflicted
+++ resolved
@@ -20,16 +20,12 @@
                 {% if current_user.is_authenticated %}
                     <li class="openrecords_nav"><a href="{{ url_for('auth.manage_account') }}">Manage Account</a></li>
                 {% endif %}
-<<<<<<< HEAD
-                <li class="openrecords_nav"><a href="{{ url_for('main.index') }}">Contact</a></li>
+                <li class="openrecords_nav"><a href="{{ url_for('main.contact') }}">Contact</a></li>
                 {% if not current_user.is_anonymous
                 and ((current_user.is_agency_admin and current_user.is_agency_active)
                 or current_user.is_super) %}
                     <li class="openrecords_nav"><a href="{{ url_for('admin.main') }}">Admin</a></li>
                 {% endif %}
-=======
-                <li class="openrecords_nav"><a href="{{ url_for('main.contact') }}">Contact</a></li>
->>>>>>> 3040b3cb
             </ul>
         </div><!--/.nav-collapse -->
     </div><!--/.container-fluid -->
