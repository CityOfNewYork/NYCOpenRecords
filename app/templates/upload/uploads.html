--- conflicted
+++ resolved
@@ -8,15 +8,10 @@
 {% endblock %}
 
 {% block content %}
-<<<<<<< HEAD
-
-    <form id="fileupload" action="/upload/test_upload" method="POST" enctype="multipart/form-data">
+    <form id="fileupload" action="/response/file" method="POST" enctype="multipart/form-data">
     <div class="my-slider">
         <ul>
             <li>My slide
-=======
-    <form id="fileupload" action="/response/file" method="POST" enctype="multipart/form-data">
->>>>>>> f6c77de6
         <!-- Redirect browsers with JavaScript disabled to the origin page -->
         <noscript><input type="hidden" name="redirect" value="http://blueimp.github.io/jQuery-File-Upload/"></noscript>
         <div class="row fileupload-buttonbar">
@@ -52,11 +47,8 @@
                 <div class="progress-extended">&nbsp;</div>
             </div>
         </div>
-
         <!-- The table listing the files available for upload/download -->
         <table role="presentation" class="table table-striped"><tbody class="files"></tbody></table>
-
-
             </li>
             <li>My last slide
             <textarea name="email_content"></textarea>
@@ -109,7 +101,6 @@
     {% for (var i=0, file; file=o.files[i]; i++) { %}
         <tr class="template-download fade">
             <td>
-<<<<<<< HEAD
                 {% if (!(file.error)) { %}
                     Title: <input type="text" id="{%=file.name%}" name="{%=file.name%}::title" >
                     <input type="hidden" id="{%=file.name%}" name="{%=file.name%}::title" >
@@ -127,12 +118,6 @@
                     </div>
                 {% } %}
                 <p>Name of File:</p>
-=======
-                <!-- AUGUST! When making changes, be sure to include the following file.error check... -->
-                {% if (!file.error) { %}
-                    Title: <input type="text" id="{%=file.name%}" name="{%=file.name%}::title" >
-                {% } %}
->>>>>>> f6c77de6
                 <p class="name">
                     {% if (file.url) { %}
                         <b><a href="{%=file.url%}" title="{%=file.name%}" download="{%=file.name%}" {%=file.thumbnailUrl?'data-gallery':''%}>{%=file.name%}</a></b>
@@ -173,8 +158,6 @@
     {% } %}
     </script>
     {% endraw %}
-
-
 {% endblock %}
 
 {% block custom_script %}
