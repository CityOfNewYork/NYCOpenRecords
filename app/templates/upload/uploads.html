<link rel="stylesheet" type=text/css href="{{ url_for('static', filename='styles/upload.css') }}">
<link rel="stylesheet" type=text/css
      href="{{ url_for('static', filename='styles/plugins/jquery.fileupload.css') }}">
<link rel="stylesheet" type=text/css
      href="{{ url_for('static', filename='styles/plugins/jquery.fileupload-ui.css') }}">

<<<<<<< HEAD
<form id="fileupload" class="carousel slide" action="/response/file" method="POST" enctype="multipart/form-data"
      data-ride="carousel" data-parsley-validate>
    <div class="col-sm-1 no-padding">
        <a id="prev-slider" class="prev-slider" href="#fileupload" role="button" data-slide="prev">
            <span class="prev-slider glyphicon glyphicon-chevron-left" aria-hidden="true"></span>
            <span class="sr-only">Previous</span>
        </a>
    </div>
    <div class="col-sm-9">
        <div class="carousel-inner" role="listbox" style="padding-right: 1rem;">
            <div class="item active">
                <!-- Redirect browsers with JavaScript disabled to the origin page -->
                <noscript><input type="hidden" name="redirect" value="http://blueimp.github.io/jQuery-File-Upload/">
                </noscript>
                <div class="row fileupload-buttonbar">
                    <div class="col-lg-7">
=======
{% block custom_css %}
    <link rel="stylesheet" href="{{ url_for('static', filename='styles/plugins/jquery.fileupload.css') }}">
    <link rel="stylesheet" href="{{ url_for('static', filename='styles/plugins/jquery.fileupload-ui.css') }}">
{% endblock %}

{% block content %}
    <form id="fileupload" action="/response/file" method="POST" enctype="multipart/form-data">
        <!-- Redirect browsers with JavaScript disabled to the origin page -->
{#        <noscript><input type="hidden" name="redirect" value="http://blueimp.github.io/jQuery-File-Upload/"></noscript>#}
        <div class="row fileupload-buttonbar">
            <div class="col-lg-7">
>>>>>>> b37ab3ff
                <span class="btn btn-success fileinput-button">
                    <i class="glyphicon glyphicon-plus"></i>
                    <span>Add files...</span>
                    <input type="file" name="file" multiple>
                </span>
<<<<<<< HEAD
                        <button type="submit" class="btn btn-primary start">
                            <i class="glyphicon glyphicon-upload"></i>
                            <span>Start All</span>
                        </button>
                        <!-- TODO: cancellation / deletion
                        <button type="reset" class="btn btn-warning cancel">
                            <i class="glyphicon glyphicon-ban-circle"></i>
                            <span>Cancel upload</span>
                        </button>
                        <button type="button" class="btn btn-danger delete">
                            <i class="glyphicon glyphicon-trash"></i>
                            <span>Delete</span>
                        </button>
                        <input type="checkbox" class="toggle">
                        -->
                        <span class="fileupload-process"></span>
                    </div>
                    <!-- The global progress state -->
                    <div class="col-lg-5 fileupload-progress fade">
                        <div class="progress progress-striped active" role="progressbar" aria-valuemin="0"
                             aria-valuemax="100">
                            <div class="progress-bar progress-bar-success" style="width:0%;"></div>
                        </div>
                        <!-- The extended global progress state -->
                        <div class="progress-extended">&nbsp;</div>
                    </div>
=======
                <button type="submit" class="btn btn-primary start">
                    <i class="glyphicon glyphicon-upload"></i>
                    <span>Start All</span>
                </button>
                <!-- TODO: global cancellation / deletion
                <button type="reset" class="btn btn-warning cancel">
                    <i class="glyphicon glyphicon-ban-circle"></i>
                    <span>Cancel upload</span>
                </button>
                <button type="button" class="btn btn-danger delete">
                    <i class="glyphicon glyphicon-trash"></i>
                    <span>Delete</span>
                </button>
                <input type="checkbox" class="toggle">
                -->
                <span class="fileupload-process"></span>
            </div>
            <!-- The global progress state -->
            <div class="col-lg-5 fileupload-progress fade">
                <div class="progress progress-striped active" role="progressbar" aria-valuemin="0" aria-valuemax="100">
                    <div class="progress-bar progress-bar-success" style="width:0%;"></div>
>>>>>>> b37ab3ff
                </div>
                <!-- The table listing the files available for upload/download -->
                <div role="presentation" class="table-striped">
                    <div class="files"></div>
                </div>
            </div>
            <div class="item">
                <textarea name="email-content"></textarea>
            </div>
            <div class="item">
                <h4>The following will be Submitted to the request:</h4>
                <h5>Email:</h5>
                <div id="email-summary"></div>
                <input type="submit" value="Submit">
            </div>
        </div>
<<<<<<< HEAD
    </div>
    <div class="col-sm-1 no-padding">
        <a id="next-slider" class="next-slider" href="#fileupload" role="button" data-slide="next">
            <span class="next-slider glyphicon glyphicon-chevron-right" aria-hidden="true"><br>Next</span>
        </a>
    </div>
</form>

<script type="text/javascript">

    window.onload = function () {
        var formData = {
            request_id: "{{ request.id }}",
            template_name: "add_file_email_template.html"
        };

        $.ajax({
            url: "/response/email",
            type: 'POST',
            data: JSON.stringify(formData),
            contentType: false,
            success: function (data) {
                //Data should be html template page.
                tinyMCE.get('email-content').setContent(data);
            }
        });
        $('.prev-slider,.next-slider').click(function () {
            $("#email-summary").html(tinyMCE.get('email-content').getContent());
        });
    };
</script>

{% raw %}
<!-- The template to display files available for upload -->
<script id="template-upload" type="text/x-tmpl">
=======
        <!-- The table listing the files available for upload/download -->
        <table role="presentation" class="table table-striped"><tbody class="files"></tbody></table>
        <input type="submit" value="Submit">
    </form>
    {% raw %}

    <script id="template-upload" type="text/x-tmpl">
>>>>>>> b37ab3ff
    {% for (var i=0, file; file=o.files[i]; i++) { %}
        <div class="row template-upload fade upload-row-spacer">
            <div class="col-sm-5">
                <p class="name">{%=file.name%}</p>
                <strong class="error text-danger"></strong>
            </div>
            <div class="col-sm-2">
                <p class="size">Processing...</p>
                <div class="progress progress-striped active" role="progressbar" aria-valuemin="0" aria-valuemax="100" aria-valuenow="0">
                    <div class="progress-bar progress-bar-success" style="width:0%;"></div>
                </div>
            </div>
            <div class="col-sm-5">
                {% if (!i && !o.options.autoUpload) { %}
                    <button class="btn btn-primary start" disabled>
                        <i class="glyphicon glyphicon-upload"></i>
                        <span>Start</span>
                    </button>
                {% } %}
                {% if (!i) { %}
                    <button class="btn btn-warning cancel">
                        <i class="glyphicon glyphicon-ban-circle"></i>
                        <span>Cancel</span>
                    </button>
                {% } %}
            </div>
        </div>
    {% } %}
<<<<<<< HEAD
</script>
<!-- The template to display files available for download -->
<script id="template-download" type="text/x-tmpl">
    {% for (var i=0, file; file=o.files[i]; i++) { %}
        <div class="row template-download fade upload-row-spacer">
            <div class="col-sm-8">
=======
    </script>

    <script id="template-download" type="text/x-tmpl">
    {% for (var i=0, file; file=o.files[i]; i++) { %}
        <tr class="template-download fade" id="{%=file.identifier%}">
            <td>
>>>>>>> b37ab3ff
                <p class="name">
                    {% if (file.url) { %}
                        Filename: <strong><a href="{%=file.url%}" title="{%=file.name%}" download="{%=file.name%}" {%=file.thumbnailUrl?'data-gallery':''%}>{%=file.name%}</a></strong>
                    {% } else { %}
                        Filename: <strong><span>{%=file.name%}</span></strong>
                    {% } %}
                </p>
<<<<<<< HEAD
                {% if (!(file.error)) { %}
                    Title: <input type="text" class="title-field" id="{%=file.name%}" name="{%=file.name%}::title" data-parsley-required>
                    <input type="hidden" id="{%=file.name%}" name="{%=file.name%}" value="{%=file.name%}">
                    <div class="radio">
                        <label><input type="radio" name="{%=file.name%}::privacy" value="release_public">Release and Public</label>
                    </div>
                    <div class="radio">
                        <label><input type="radio" name="{%=file.name%}::privacy" value="release_private">Release and Private</label>
                    </div>
                    <div class="radio">
                        <label><input type="radio" name="{%=file.name%}::privacy" value="private" checked>Private</label>
                    </div>
                    <div class="checkbox">
                      <label><input class="add_to_email" type="checkbox" name="{%=file.name%}::email" value=add_to_email>Add to email
                      <input class="dont_add_to_email" type="hidden" name="{%=file.name%}::email" value=dont_add_to_email>
                      </label>
                    </div>
                {% } %}
=======

                {% if (!file.error) { %}
                    <span class="fileupload-input-fields hidden">
                        INPUTS REVEALED
                    </span>
                {% } %}

>>>>>>> b37ab3ff
                {% if (file.error) { %}
                    <!-- Error reported using fileupload -->
                    <div><span class="label label-danger">Error</span> {%=file.error%}</div>
                {% } %}
<<<<<<< HEAD
            </div>
            <div class="col-sm-2">
=======

                <!-- Error reported post upload (fileuploaddone) -->
                <div class="error-post-fileupload hidden">
                    <span class="label label-danger">Error</span>
                    <span class="error-post-fileupload-msg"></span>
                </div>
            </td>
            <td>
>>>>>>> b37ab3ff
                <span class="size">{%=o.formatFileSize(file.size)%}</span>
            </td>
            <div class="col-sm-2">
                {% if (file.error) { %}
                    <!-- CANCEL -->
                    <button class="btn btn-warning cancel">
                        <i class="glyphicon glyphicon-ban-circle"></i>
                        <span>Remove</span>
                    </button>
                {% } else { %}
                    <!-- PROCESSING -->
                    <img src="/static/img/loading.gif" class="processing-upload" alt="Processing" height="20", width="20">
                {% } %}
<<<<<<< HEAD
            </div>
        </div>
    {% } %}
</script>
{% endraw %}
=======
                <!-- REMOVE -->
                <button class="remove-post-fileupload btn btn-warning hidden">
                    <i class="glyphicon glyphicon-ban-circle"></i>
                    <span>Remove</span>
                </button>
            </td>
        </tr>
    {% } %}
    </script>
    {% endraw %}

{% endblock %}

{% block custom_script %}
    <script type="text/javascript" src="{{ url_for('static', filename='js/plugins/tmpl.min.js') }}"></script>
    <script type="text/javascript" src="{{ url_for('static', filename='js/plugins/jquery.iframe-transport.js') }}"></script>
    <script type="text/javascript" src="{{ url_for('static', filename='js/plugins/jquery.fileupload.js') }}"></script>
    <script type="text/javascript" src="{{ url_for('static', filename='js/plugins/jquery.fileupload-process.js') }}"></script>
    <script type="text/javascript" src="{{ url_for('static', filename='js/plugins/jquery.fileupload-validate.js') }}"></script>
    <script type="text/javascript" src="{{ url_for('static', filename='js/plugins/jquery.fileupload-ui.js') }}"></script>
    <script type="text/javascript" src="{{ url_for('static', filename='js/plugins/jquery.fileupload-main.js') }}"></script>
{% endblock %}
>>>>>>> b37ab3ff
<|MERGE_RESOLUTION|>--- conflicted
+++ resolved
@@ -4,7 +4,6 @@
 <link rel="stylesheet" type=text/css
       href="{{ url_for('static', filename='styles/plugins/jquery.fileupload-ui.css') }}">
 
-<<<<<<< HEAD
 <form id="fileupload" class="carousel slide" action="/response/file" method="POST" enctype="multipart/form-data"
       data-ride="carousel" data-parsley-validate>
     <div class="col-sm-1 no-padding">
@@ -16,35 +15,18 @@
     <div class="col-sm-9">
         <div class="carousel-inner" role="listbox" style="padding-right: 1rem;">
             <div class="item active">
-                <!-- Redirect browsers with JavaScript disabled to the origin page -->
-                <noscript><input type="hidden" name="redirect" value="http://blueimp.github.io/jQuery-File-Upload/">
-                </noscript>
                 <div class="row fileupload-buttonbar">
                     <div class="col-lg-7">
-=======
-{% block custom_css %}
-    <link rel="stylesheet" href="{{ url_for('static', filename='styles/plugins/jquery.fileupload.css') }}">
-    <link rel="stylesheet" href="{{ url_for('static', filename='styles/plugins/jquery.fileupload-ui.css') }}">
-{% endblock %}
-
-{% block content %}
-    <form id="fileupload" action="/response/file" method="POST" enctype="multipart/form-data">
-        <!-- Redirect browsers with JavaScript disabled to the origin page -->
-{#        <noscript><input type="hidden" name="redirect" value="http://blueimp.github.io/jQuery-File-Upload/"></noscript>#}
-        <div class="row fileupload-buttonbar">
-            <div class="col-lg-7">
->>>>>>> b37ab3ff
                 <span class="btn btn-success fileinput-button">
                     <i class="glyphicon glyphicon-plus"></i>
                     <span>Add files...</span>
                     <input type="file" name="file" multiple>
                 </span>
-<<<<<<< HEAD
                         <button type="submit" class="btn btn-primary start">
                             <i class="glyphicon glyphicon-upload"></i>
                             <span>Start All</span>
                         </button>
-                        <!-- TODO: cancellation / deletion
+                        <!-- TODO: global cancellation / deletion
                         <button type="reset" class="btn btn-warning cancel">
                             <i class="glyphicon glyphicon-ban-circle"></i>
                             <span>Cancel upload</span>
@@ -66,29 +48,6 @@
                         <!-- The extended global progress state -->
                         <div class="progress-extended">&nbsp;</div>
                     </div>
-=======
-                <button type="submit" class="btn btn-primary start">
-                    <i class="glyphicon glyphicon-upload"></i>
-                    <span>Start All</span>
-                </button>
-                <!-- TODO: global cancellation / deletion
-                <button type="reset" class="btn btn-warning cancel">
-                    <i class="glyphicon glyphicon-ban-circle"></i>
-                    <span>Cancel upload</span>
-                </button>
-                <button type="button" class="btn btn-danger delete">
-                    <i class="glyphicon glyphicon-trash"></i>
-                    <span>Delete</span>
-                </button>
-                <input type="checkbox" class="toggle">
-                -->
-                <span class="fileupload-process"></span>
-            </div>
-            <!-- The global progress state -->
-            <div class="col-lg-5 fileupload-progress fade">
-                <div class="progress progress-striped active" role="progressbar" aria-valuemin="0" aria-valuemax="100">
-                    <div class="progress-bar progress-bar-success" style="width:0%;"></div>
->>>>>>> b37ab3ff
                 </div>
                 <!-- The table listing the files available for upload/download -->
                 <div role="presentation" class="table-striped">
@@ -105,7 +64,6 @@
                 <input type="submit" value="Submit">
             </div>
         </div>
-<<<<<<< HEAD
     </div>
     <div class="col-sm-1 no-padding">
         <a id="next-slider" class="next-slider" href="#fileupload" role="button" data-slide="next">
@@ -141,15 +99,6 @@
 {% raw %}
 <!-- The template to display files available for upload -->
 <script id="template-upload" type="text/x-tmpl">
-=======
-        <!-- The table listing the files available for upload/download -->
-        <table role="presentation" class="table table-striped"><tbody class="files"></tbody></table>
-        <input type="submit" value="Submit">
-    </form>
-    {% raw %}
-
-    <script id="template-upload" type="text/x-tmpl">
->>>>>>> b37ab3ff
     {% for (var i=0, file; file=o.files[i]; i++) { %}
         <div class="row template-upload fade upload-row-spacer">
             <div class="col-sm-5">
@@ -178,30 +127,18 @@
             </div>
         </div>
     {% } %}
-<<<<<<< HEAD
 </script>
 <!-- The template to display files available for download -->
 <script id="template-download" type="text/x-tmpl">
     {% for (var i=0, file; file=o.files[i]; i++) { %}
-        <div class="row template-download fade upload-row-spacer">
+        <div class="row template-download fade upload-row-spacer" id="{%=file.identifier%}">
             <div class="col-sm-8">
-=======
-    </script>
-
-    <script id="template-download" type="text/x-tmpl">
-    {% for (var i=0, file; file=o.files[i]; i++) { %}
-        <tr class="template-download fade" id="{%=file.identifier%}">
-            <td>
->>>>>>> b37ab3ff
                 <p class="name">
-                    {% if (file.url) { %}
-                        Filename: <strong><a href="{%=file.url%}" title="{%=file.name%}" download="{%=file.name%}" {%=file.thumbnailUrl?'data-gallery':''%}>{%=file.name%}</a></strong>
-                    {% } else { %}
-                        Filename: <strong><span>{%=file.name%}</span></strong>
-                    {% } %}
+                    Filename: <strong><span>{%=file.name%}</span></strong>
                 </p>
-<<<<<<< HEAD
+
                 {% if (!(file.error)) { %}
+                    <span class="fileupload-input-fields hidden">
                     Title: <input type="text" class="title-field" id="{%=file.name%}" name="{%=file.name%}::title" data-parsley-required>
                     <input type="hidden" id="{%=file.name%}" name="{%=file.name%}" value="{%=file.name%}">
                     <div class="radio">
@@ -218,35 +155,28 @@
                       <input class="dont_add_to_email" type="hidden" name="{%=file.name%}::email" value=dont_add_to_email>
                       </label>
                     </div>
-                {% } %}
-=======
-
-                {% if (!file.error) { %}
-                    <span class="fileupload-input-fields hidden">
-                        INPUTS REVEALED
                     </span>
                 {% } %}
 
->>>>>>> b37ab3ff
                 {% if (file.error) { %}
                     <!-- Error reported using fileupload -->
                     <div><span class="label label-danger">Error</span> {%=file.error%}</div>
                 {% } %}
-<<<<<<< HEAD
-            </div>
-            <div class="col-sm-2">
-=======
 
                 <!-- Error reported post upload (fileuploaddone) -->
                 <div class="error-post-fileupload hidden">
                     <span class="label label-danger">Error</span>
                     <span class="error-post-fileupload-msg"></span>
                 </div>
-            </td>
-            <td>
->>>>>>> b37ab3ff
+            </div>
+                <div class="error-post-fileupload hidden">
+                    <span class="label label-danger">Error</span>
+            <div class="col-sm-2">
+                </div>
+            </div>
+            <div class="col-sm-1">
                 <span class="size">{%=o.formatFileSize(file.size)%}</span>
-            </td>
+            </div>
             <div class="col-sm-2">
                 {% if (file.error) { %}
                     <!-- CANCEL -->
@@ -258,33 +188,14 @@
                     <!-- PROCESSING -->
                     <img src="/static/img/loading.gif" class="processing-upload" alt="Processing" height="20", width="20">
                 {% } %}
-<<<<<<< HEAD
-            </div>
-        </div>
-    {% } %}
-</script>
-{% endraw %}
-=======
+
                 <!-- REMOVE -->
                 <button class="remove-post-fileupload btn btn-warning hidden">
                     <i class="glyphicon glyphicon-ban-circle"></i>
                     <span>Remove</span>
                 </button>
-            </td>
-        </tr>
+            </div>
+        </div>
     {% } %}
-    </script>
-    {% endraw %}
-
-{% endblock %}
-
-{% block custom_script %}
-    <script type="text/javascript" src="{{ url_for('static', filename='js/plugins/tmpl.min.js') }}"></script>
-    <script type="text/javascript" src="{{ url_for('static', filename='js/plugins/jquery.iframe-transport.js') }}"></script>
-    <script type="text/javascript" src="{{ url_for('static', filename='js/plugins/jquery.fileupload.js') }}"></script>
-    <script type="text/javascript" src="{{ url_for('static', filename='js/plugins/jquery.fileupload-process.js') }}"></script>
-    <script type="text/javascript" src="{{ url_for('static', filename='js/plugins/jquery.fileupload-validate.js') }}"></script>
-    <script type="text/javascript" src="{{ url_for('static', filename='js/plugins/jquery.fileupload-ui.js') }}"></script>
-    <script type="text/javascript" src="{{ url_for('static', filename='js/plugins/jquery.fileupload-main.js') }}"></script>
-{% endblock %}
->>>>>>> b37ab3ff
+</script>
+{% endraw %}