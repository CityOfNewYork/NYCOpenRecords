{% extends "base.html" %}

{% block content %}
<<<<<<< HEAD
<div style="padding-left: 8em">
    <div class="col-sm-11" style="font-size:15px">
        <h1 id="about">About OpenRECORDS</h1>

        <p class="lead">OpenRECORDS is a quick, simple way for you to submit a public records request to a New York City
            Agency.</p>

        <p><strong>Most information on this site is public.</strong> Your contact information, and most personal
            information
            that may
            be contained in government documents will not be made available to the public.</p>
        <br>
        <h4 id="what"> What is OpenRECORDS?</h4>

        <p>OpenRECORDS is a quick, simple way for individuals to submit Freedom of Information Law (FOIL) requests to a
            NYC
            agency. The web application also allows government employees to manage, respond to, and fulfill incoming
            requests. By providing more information about records requests, members of the public may find what they
            need
            without having to create a new public record request.</p>

        <br>
        <h4 id="documents">Why aren't all documents uploaded on OpenRECORDS?</h4>

        <p>City agencies will not publicly release records or information that violates your right to privacy. City
            agencies
            will
            not make records available that have been exempted from disclosure by Federal, State, or Local statute,
            including
            records that would impair contract awards or collective bargaining negotiations, are trade secrets, or are
            compiled for
            law enforcement purposes and if disclosed would interfere with investigations or judicial proceedings,
            deprive a
            person
            to a fair trial, identify a confidential source, reveal investigative techniques, or endanger a person's
            life.
            Records
            such as reports and data will be posted to the portal 20 business days after they are sent directly to the
            requester.
            Records that contain email correspondence from government employees will be sent directly to the
            requester.</p>
        <hr>
    </div>
    <div class="col-sm-11">
        <h4 id=" why">History of OpenRECORDS (Previously RecordTrac)</h4>
        <img src="{{ url_for('static', filename='img/nycseal.png') }}" alt="NYC Seal"
             style="float: left; padding-right: 3em;" width="175px">

        <p style="font-size: 15px">The 2013 Code for America fellows created RecordTrac with the City of Oakland in response to public
            complaints
            that they
            didn’t understand what happened after they submitted their requests and it took too long to get the records
            they
            needed.
            By making everything completely transparent, you can know your request is fulfilled.</p>
    </div>
=======
<div class="col-sm-12">
    <h1 id="about">About OpenRECORDS</h1>

    <p class="lead">OpenRECORDS is a quick, simple way for you to submit a public records request to a New York City
        Agency.</p>

    <p><strong>Most information on this site is public.</strong> Your contact information, and most personal information
        that may
        be contained in government documents will not be made available to the public.</p>
    <br>
    <h4 id="what"> What is OpenRECORDS?</h4>

    <p>OpenRECORDS is a quick, simple way for individuals to submit Freedom of Information Law (FOIL) requests to a NYC
        agency. The web application also allows government employees to manage, respond to, and fulfill incoming
        requests. By providing more information about records requests, members of the public may find what they need
        without having to create a new public record request.</p>

    <br>
    <h4 id="documents">Why aren't all documents uploaded on OpenRECORDS?</h4>

    <p>City agencies will not publicly release records or information that violates your right to privacy. City agencies
        will
        not make records available that have been exempted from disclosure by Federal, State, or Local statute,
        including
        records that would impair contract awards or collective bargaining negotiations, are trade secrets, or are
        compiled for
        law enforcement purposes and if disclosed would interfere with investigations or judicial proceedings, deprive a
        person
        to a fair trial, identify a confidential source, reveal investigative techniques, or endanger a person's life.
        Records
        such as reports and data will be posted to the portal 20 business days after they are sent directly to the
        requester.
        Records that contain email correspondence from government employees will be sent directly to the requester.</p>

    <br>
    <h4 id="why">History of OpenRECORDS (Previously RecordTrac)</h4>
    <img src="{{ url_for('static', filename='img/nycseal.png') }}" alt="NYC Seal"
         style="float: left; padding-right: 2em; padding-bottom: 1em;" height="100">

    <p>The 2013 Code for America fellows created RecordTrac with the City of Oakland in response to public complaints
        that they
        didn’t understand what happened after they submitted their requests and it took too long to get the records they
        needed.
        By making everything completely transparent, you can know your request is fulfilled.</p>
>>>>>>> 3040b3cb
</div>
{% endblock %}<|MERGE_RESOLUTION|>--- conflicted
+++ resolved
@@ -1,7 +1,6 @@
 {% extends "base.html" %}
 
 {% block content %}
-<<<<<<< HEAD
 <div style="padding-left: 8em">
     <div class="col-sm-11" style="font-size:15px">
         <h1 id="about">About OpenRECORDS</h1>
@@ -50,7 +49,8 @@
         <img src="{{ url_for('static', filename='img/nycseal.png') }}" alt="NYC Seal"
              style="float: left; padding-right: 3em;" width="175px">
 
-        <p style="font-size: 15px">The 2013 Code for America fellows created RecordTrac with the City of Oakland in response to public
+        <p style="font-size: 15px">The 2013 Code for America fellows created RecordTrac with the City of Oakland in
+            response to public
             complaints
             that they
             didn’t understand what happened after they submitted their requests and it took too long to get the records
@@ -58,51 +58,6 @@
             needed.
             By making everything completely transparent, you can know your request is fulfilled.</p>
     </div>
-=======
-<div class="col-sm-12">
-    <h1 id="about">About OpenRECORDS</h1>
 
-    <p class="lead">OpenRECORDS is a quick, simple way for you to submit a public records request to a New York City
-        Agency.</p>
-
-    <p><strong>Most information on this site is public.</strong> Your contact information, and most personal information
-        that may
-        be contained in government documents will not be made available to the public.</p>
-    <br>
-    <h4 id="what"> What is OpenRECORDS?</h4>
-
-    <p>OpenRECORDS is a quick, simple way for individuals to submit Freedom of Information Law (FOIL) requests to a NYC
-        agency. The web application also allows government employees to manage, respond to, and fulfill incoming
-        requests. By providing more information about records requests, members of the public may find what they need
-        without having to create a new public record request.</p>
-
-    <br>
-    <h4 id="documents">Why aren't all documents uploaded on OpenRECORDS?</h4>
-
-    <p>City agencies will not publicly release records or information that violates your right to privacy. City agencies
-        will
-        not make records available that have been exempted from disclosure by Federal, State, or Local statute,
-        including
-        records that would impair contract awards or collective bargaining negotiations, are trade secrets, or are
-        compiled for
-        law enforcement purposes and if disclosed would interfere with investigations or judicial proceedings, deprive a
-        person
-        to a fair trial, identify a confidential source, reveal investigative techniques, or endanger a person's life.
-        Records
-        such as reports and data will be posted to the portal 20 business days after they are sent directly to the
-        requester.
-        Records that contain email correspondence from government employees will be sent directly to the requester.</p>
-
-    <br>
-    <h4 id="why">History of OpenRECORDS (Previously RecordTrac)</h4>
-    <img src="{{ url_for('static', filename='img/nycseal.png') }}" alt="NYC Seal"
-         style="float: left; padding-right: 2em; padding-bottom: 1em;" height="100">
-
-    <p>The 2013 Code for America fellows created RecordTrac with the City of Oakland in response to public complaints
-        that they
-        didn’t understand what happened after they submitted their requests and it took too long to get the records they
-        needed.
-        By making everything completely transparent, you can know your request is fulfilled.</p>
->>>>>>> 3040b3cb
 </div>
 {% endblock %}