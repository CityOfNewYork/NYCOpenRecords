--- conflicted
+++ resolved
@@ -28,9 +28,5 @@
             <span class="mceNonEditable"> {{ response_data.data_new[key] }} </span>
         </p>
     {% endif %}
-<<<<<<< HEAD
-    <p><br /></p>
-=======
     {% include "email_templates/email_footer.html" %}
->>>>>>> 1ab3ce56
 {% endfor %}