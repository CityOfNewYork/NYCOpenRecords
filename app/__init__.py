import redis
from business_calendar import Calendar, MO, TU, WE, TH, FR
from celery import Celery
from flask import Flask
from flask_bootstrap import Bootstrap
from flask_kvsession import KVSessionExtension
from flask_elasticsearch import FlaskElasticsearch
from flask_login import LoginManager
from flask_mail import Mail
from flask_recaptcha import ReCaptcha
from flask_sqlalchemy import SQLAlchemy
from simplekv.decorator import PrefixDecorator
from simplekv.memory.redisstore import RedisStore

from config import config, Config

recaptcha = ReCaptcha()
bootstrap = Bootstrap()
es = FlaskElasticsearch()
db = SQLAlchemy()
login_manager = LoginManager()
store = RedisStore(redis.StrictRedis(db=1))
prefixed_store = PrefixDecorator('session_', store)
celery = Celery(__name__, broker=Config.CELERY_BROKER_URL)  # db=0

upload_redis = redis.StrictRedis(db=2)

mail = Mail()

calendar = Calendar(
    workdays=[MO, TU, WE, TH, FR],
    holidays=[
        '2016-01-01',
        '2016-01-18',
        '2016-02-15',
        '2016-05-30',
        '2016-07-4',
        '2016-09-5',
        '2016-10-10',
        '2016-11-08',
        '2016-11-11',
        '2016-11-24',
        '2016-12-26'
    ]
)


def create_app(config_name):
    """
    Set up the Flask Application context.

    :param config_name: Configuration for specific application context.

    :return: Flask application
    """

    app = Flask(__name__)
    app.config.from_object(config[config_name])
    config[config_name].init_app(app)

    recaptcha.init_app(app)
    bootstrap.init_app(app)
    es.init_app(app)
    db.init_app(app)
    login_manager.init_app(app)
    mail.init_app(app)
    celery.conf.update(app.config)

    with app.app_context():
        from app.models import Anonymous
        login_manager.login_view = 'auth.login'
        login_manager.anonymous_user = Anonymous
        KVSessionExtension(prefixed_store, app)

    from .main import main
    app.register_blueprint(main)

    from .auth import auth
    app.register_blueprint(auth, url_prefix="/auth")

    from .request import request
    app.register_blueprint(request, url_prefix="/request")

    from .request.api import request_api_blueprint
    app.register_blueprint(request_api_blueprint, url_prefix="/request/api/v1.0")

    from .response import response
    app.register_blueprint(response, url_prefix="/response")

    from .upload import upload
    app.register_blueprint(upload, url_prefix="/upload")

<<<<<<< HEAD
    from .user import user
    app.register_blueprint(user, url_prefix="/user")
=======
    from .search import search
    app.register_blueprint(search, url_prefix="/search")
>>>>>>> fcbf09f2

    return app<|MERGE_RESOLUTION|>--- conflicted
+++ resolved
@@ -90,12 +90,10 @@
     from .upload import upload
     app.register_blueprint(upload, url_prefix="/upload")
 
-<<<<<<< HEAD
     from .user import user
     app.register_blueprint(user, url_prefix="/user")
-=======
+
     from .search import search
     app.register_blueprint(search, url_prefix="/search")
->>>>>>> fcbf09f2
 
     return app