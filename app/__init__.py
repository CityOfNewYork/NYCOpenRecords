<<<<<<< HEAD
import atexit
=======
>>>>>>> 616149eb
import json
import logging
import uuid
from datetime import date
from logging import Formatter
from logging.handlers import SMTPHandler, TimedRotatingFileHandler

import os
import redis
<<<<<<< HEAD
from business_calendar import Calendar, FR, MO, TH, TU, WE
=======
from business_calendar import Calendar, MO, TU, WE, TH, FR
>>>>>>> 616149eb
from celery import Celery
from flask import (Flask, abort, render_template, request as flask_request)
from flask_bootstrap import Bootstrap
from flask_elasticsearch import FlaskElasticsearch
from flask_kvsession import KVSessionExtension
from flask_login import LoginManager, current_user
from flask_mail import Mail
from flask_moment import Moment
from flask_recaptcha import ReCaptcha
from flask_sqlalchemy import SQLAlchemy
from flask_tracy import Tracy
from flask_wtf import CsrfProtect
from raven.contrib.flask import Sentry
from simplekv.decorator import PrefixDecorator
from simplekv.memory.redisstore import RedisStore

from app import celery_config
from app.constants import OPENRECORDS_DL_EMAIL
from app.lib import NYCHolidays, jinja_filters
from config import Config, config

recaptcha = ReCaptcha()
bootstrap = Bootstrap()
es = FlaskElasticsearch()
db = SQLAlchemy()
csrf = CsrfProtect()
moment = Moment()
mail = Mail()
tracy = Tracy()
login_manager = LoginManager()
store = RedisStore(redis.StrictRedis(db=Config.SESSION_REDIS_DB,
                                     host=Config.REDIS_HOST, port=Config.REDIS_PORT))
session_redis = PrefixDecorator('session_', store)
celery = Celery(__name__, broker=Config.CELERY_BROKER_URL)
sentry = Sentry()

upload_redis = redis.StrictRedis(
    db=Config.UPLOAD_REDIS_DB, host=Config.REDIS_HOST, port=Config.REDIS_PORT)
email_redis = redis.StrictRedis(
    db=Config.EMAIL_REDIS_DB, host=Config.REDIS_HOST, port=Config.REDIS_PORT)

holidays = NYCHolidays(years=[year for year in range(
    date.today().year, date.today().year + 5)])
calendar = Calendar(
    workdays=[MO, TU, WE, TH, FR],
    holidays=[str(key) for key in holidays.keys()]
)


def create_app(config_name='default', jobs_enabled=True):
    """
    Set up the Flask Application context.

    :param config_name: Configuration for specific application context.

    :return: Flask application
    """

    app = Flask(__name__)
    app.config.from_object(config[config_name])
    config[config_name].init_app(app)

    # TODO: handler_info, handler_debug, handler_warn
    mail_handler = SMTPHandler(mailhost=(app.config['MAIL_SERVER'], app.config['MAIL_PORT']),
                               fromaddr=app.config['MAIL_SENDER'],
                               toaddrs=OPENRECORDS_DL_EMAIL, subject='OpenRecords Error')
    mail_handler.setLevel(logging.ERROR)
    mail_handler.setFormatter(Formatter('''
    Message Type:       %(levelname)s
    Location:           %(pathname)s:%(lineno)d
    Module:             %(module)s
    Function:           %(funcName)s
    Time:               %(asctime)s
    
    Message:
    %(message)s
    '''))
    app.logger.addHandler(mail_handler)

    handler_error = TimedRotatingFileHandler(
        os.path.join(app.config['LOGFILE_DIRECTORY'],
                     'openrecords_{}_error.log'.format(app.config['APP_VERSION_STRING'])),
        when='midnight', interval=1, backupCount=60)
    handler_error.setLevel(logging.ERROR)
    handler_error.setFormatter(Formatter(
        '------------------------------------------------------------------------------- \n'
        '%(asctime)s %(levelname)s: %(message)s '
        '[in %(pathname)s:%(lineno)d]\n'
    ))
    app.logger.addHandler(handler_error)

    app.jinja_env.filters['format_event_type'] = jinja_filters.format_event_type
    app.jinja_env.filters['format_response_type'] = jinja_filters.format_response_type
    app.jinja_env.filters['format_response_privacy'] = jinja_filters.format_response_privacy
    app.jinja_env.filters['format_ultimate_determination_reason'] = jinja_filters.format_ultimate_determination_reason

    recaptcha.init_app(app)
    bootstrap.init_app(app)
    es.init_app(app,
                use_ssl=app.config['ELASTICSEARCH_USE_SSL'],
                verify_certs=app.config['ELASTICSEARCH_VERIFY_CERTS'])
    db.init_app(app)
    csrf.init_app(app)
    moment.init_app(app)
    login_manager.init_app(app)
    mail.init_app(app)
    celery.conf.update(app.config)
    celery.config_from_object(celery_config)
    sentry.init_app(app, logging=app.config["USE_SENTRY"], level=logging.INFO)

    with app.app_context():
        from app.models import Anonymous
        login_manager.login_view = 'auth.login'
        login_manager.anonymous_user = Anonymous
        KVSessionExtension(session_redis, app)

    # Error Handlers
    @app.errorhandler(400)
    def bad_request(e):
        return render_template("error/generic.html", status_code=400,
                               message=e.description or None)

    @app.errorhandler(403)
    def forbidden(e):
        return render_template("error/generic.html", status_code=403)

    @app.errorhandler(404)
    def page_not_found(e):
        return render_template("error/generic.html", status_code=404)

    @app.errorhandler(500)
    def internal_server_error(e):
        error_id = str(uuid.uuid4())
        app.logger.error("""Request:   {method} {path}
    IP:        {ip}
    User:      {user}
    Agent:     {agent_platform} | {agent_browser} {agent_browser_version}
    Raw Agent: {agent}
    Error ID:  {error_id}
            """.format(
            method=flask_request.method,
            path=flask_request.path,
            ip=flask_request.remote_addr,
            agent_platform=flask_request.user_agent.platform,
            agent_browser=flask_request.user_agent.browser,
            agent_browser_version=flask_request.user_agent.version,
            agent=flask_request.user_agent.string,
            user=current_user,
            error_id=error_id
        ), exc_info=e
        )
        return render_template("error/generic.html",
                               status_code=500,
                               error_id=error_id)

    @app.errorhandler(503)
    def maintenance(e):
        with open(os.path.join(app.instance_path, 'maintenance.json')) as f:
            maintenance_info = json.load(f)
        return render_template('error/maintenance.html',
                               description=maintenance_info['description'],
                               outage_time=maintenance_info['outage_time'])

    @app.before_request
    def check_maintenance_mode():
        if os.path.exists(os.path.join(app.instance_path, 'maintenance.json')):
            if not flask_request.cookies.get('authorized_maintainer', None):
                return abort(503)

    @app.context_processor
    def add_session_config():
        """Add current_app.permanent_session_lifetime converted to milliseconds
        to context. The config variable PERMANENT_SESSION_LIFETIME is not
        used because it could be either a timedelta object or an integer
        representing seconds.
        """
        return {
            'PERMANENT_SESSION_LIFETIME_MS': (
                    app.permanent_session_lifetime.seconds * 1000),
        }

    @app.context_processor
    def add_debug():
        """Add current_app.debug to context."""
        return dict(debug=app.debug)

    # Register Blueprints
    from .main import main
    app.register_blueprint(main)

    from .auth import auth
    app.register_blueprint(auth, url_prefix="/auth")

    from .request import request
    app.register_blueprint(request, url_prefix="/request")

    from .request.api import request_api_blueprint
    app.register_blueprint(request_api_blueprint,
                           url_prefix="/request/api/v1.0")

    from .report import report
    app.register_blueprint(report, url_prefix="/report")

    from .response import response
    app.register_blueprint(response, url_prefix="/response")

    from .upload import upload
    app.register_blueprint(upload, url_prefix="/upload")

    from .user import user
    app.register_blueprint(user, url_prefix="/user")

    from .agency import agency
    app.register_blueprint(agency, url_prefix="/agency")

    from .agency.api import agency_api_blueprint
    app.register_blueprint(agency_api_blueprint, url_prefix="/agency/api/v1.0")

    from .search import search
    app.register_blueprint(search, url_prefix="/search")

    from .admin import admin
    app.register_blueprint(admin, url_prefix="/admin")

    from .user_request import user_request
    app.register_blueprint(user_request, url_prefix="/user_request")

    from .permissions import permissions
    app.register_blueprint(permissions, url_prefix="/permissions/api/v1.0")

    return app<|MERGE_RESOLUTION|>--- conflicted
+++ resolved
@@ -1,7 +1,3 @@
-<<<<<<< HEAD
-import atexit
-=======
->>>>>>> 616149eb
 import json
 import logging
 import uuid
@@ -11,11 +7,7 @@
 
 import os
 import redis
-<<<<<<< HEAD
-from business_calendar import Calendar, FR, MO, TH, TU, WE
-=======
 from business_calendar import Calendar, MO, TU, WE, TH, FR
->>>>>>> 616149eb
 from celery import Celery
 from flask import (Flask, abort, render_template, request as flask_request)
 from flask_bootstrap import Bootstrap
