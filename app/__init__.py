import redis
import holidays
import jinja_filters
from business_calendar import Calendar, MO, TU, WE, TH, FR
from celery import Celery
from flask import Flask
from flask_bootstrap import Bootstrap
from flask_kvsession import KVSessionExtension
from flask_elasticsearch import FlaskElasticsearch
from flask_login import LoginManager
from flask_mail import Mail
from flask_recaptcha import ReCaptcha
from flask_sqlalchemy import SQLAlchemy
from simplekv.decorator import PrefixDecorator
from simplekv.memory.redisstore import RedisStore

from config import config, Config

recaptcha = ReCaptcha()
bootstrap = Bootstrap()
es = FlaskElasticsearch()
db = SQLAlchemy()
login_manager = LoginManager()
store = RedisStore(redis.StrictRedis(db=1))
prefixed_store = PrefixDecorator('session_', store)
celery = Celery(__name__, broker=Config.CELERY_BROKER_URL)  # db=0

upload_redis = redis.StrictRedis(db=2)
email_redis = redis.StrictRedis(db=3)

mail = Mail()

calendar = Calendar(
    workdays=[MO, TU, WE, TH, FR]
)
us_holidays = holidays.UnitedStates(state='NY')


def create_app(config_name):
    """
    Set up the Flask Application context.

    :param config_name: Configuration for specific application context.

    :return: Flask application
    """

    app = Flask(__name__)
    app.config.from_object(config[config_name])
    config[config_name].init_app(app)

<<<<<<< HEAD
    app.jinja_env.filters['format_response_type'] = jinja_filters.format_response_type
=======
    app.jinja_env.filters['format_response_privacy'] = jinja_filters.format_response_privacy
>>>>>>> 68f5b3ad

    recaptcha.init_app(app)
    bootstrap.init_app(app)
    es.init_app(app)
    db.init_app(app)
    login_manager.init_app(app)
    mail.init_app(app)
    celery.conf.update(app.config)

    with app.app_context():
        from app.models import Anonymous
        login_manager.login_view = 'auth.login'
        login_manager.anonymous_user = Anonymous
        KVSessionExtension(prefixed_store, app)

    from .main import main
    app.register_blueprint(main)

    from .auth import auth
    app.register_blueprint(auth, url_prefix="/auth")

    from .request import request
    app.register_blueprint(request, url_prefix="/request")

    from .request.api import request_api_blueprint
    app.register_blueprint(request_api_blueprint, url_prefix="/request/api/v1.0")

    from .response import response
    app.register_blueprint(response, url_prefix="/response")

    from .upload import upload
    app.register_blueprint(upload, url_prefix="/upload")

    from .user import user
    app.register_blueprint(user, url_prefix="/user")

    from .search import search
    app.register_blueprint(search, url_prefix="/search")

    return app<|MERGE_RESOLUTION|>--- conflicted
+++ resolved
@@ -49,11 +49,8 @@
     app.config.from_object(config[config_name])
     config[config_name].init_app(app)
 
-<<<<<<< HEAD
     app.jinja_env.filters['format_response_type'] = jinja_filters.format_response_type
-=======
     app.jinja_env.filters['format_response_privacy'] = jinja_filters.format_response_privacy
->>>>>>> 68f5b3ad
 
     recaptcha.init_app(app)
     bootstrap.init_app(app)
