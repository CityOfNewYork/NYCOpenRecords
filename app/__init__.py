--- conflicted
+++ resolved
@@ -10,11 +10,6 @@
 from flask_sqlalchemy import SQLAlchemy
 from simplekv.decorator import PrefixDecorator
 from simplekv.memory.redisstore import RedisStore
-<<<<<<< HEAD
-from celery import Celery
-
-=======
->>>>>>> df52e0c7
 
 from config import config, Config
 
