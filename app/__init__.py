import atexit
from datetime import date

import redis
from business_calendar import Calendar, MO, TU, WE, TH, FR
from celery import Celery
from flask import Flask
from flask_bootstrap import Bootstrap
from flask_moment import Moment
from flask_kvsession import KVSessionExtension
from flask_elasticsearch import FlaskElasticsearch
from flask_login import LoginManager
from flask_mail import Mail
from flask_recaptcha import ReCaptcha
from flask_sqlalchemy import SQLAlchemy
from flask_apscheduler import APScheduler
from apscheduler.triggers.interval import IntervalTrigger
from simplekv.decorator import PrefixDecorator
from simplekv.memory.redisstore import RedisStore
from app.lib import NYCHolidays, jinja_filters

from config import config, Config

recaptcha = ReCaptcha()
bootstrap = Bootstrap()
es = FlaskElasticsearch()
db = SQLAlchemy()
moment = Moment()
mail = Mail()
login_manager = LoginManager()
scheduler = APScheduler()
store = RedisStore(redis.StrictRedis(db=Config.SESSION_REDIS_DB, host=Config.REDIS_HOST, port=Config.REDIS_PORT))
prefixed_store = PrefixDecorator('session_', store)
celery = Celery(__name__, broker=Config.CELERY_BROKER_URL)

upload_redis = redis.StrictRedis(db=Config.UPLOAD_REDIS_DB, host=Config.REDIS_HOST, port=Config.REDIS_PORT)
email_redis = redis.StrictRedis(db=Config.EMAIL_REDIS_DB, host=Config.REDIS_HOST, port=Config.REDIS_PORT)

holidays = NYCHolidays(years=[year for year in range(date.today().year, date.today().year + 5)])
calendar = Calendar(
    workdays=[MO, TU, WE, TH, FR],
    holidays=[str(key) for key in holidays.keys()]
)


def create_app(config_name):
    """
    Set up the Flask Application context.

    :param config_name: Configuration for specific application context.

    :return: Flask application
    """

    app = Flask(__name__)
    app.config.from_object(config[config_name])
    config[config_name].init_app(app)

    app.jinja_env.filters['format_response_type'] = jinja_filters.format_response_type
    app.jinja_env.filters['format_response_privacy'] = jinja_filters.format_response_privacy
    app.jinja_env.filters['format_ultimate_determination_reason'] = jinja_filters.format_ultimate_determination_reason

    recaptcha.init_app(app)
    bootstrap.init_app(app)
    es.init_app(app, use_ssl=app.config['ELASTICSEARCH_USE_SSL'])
    db.init_app(app)
    moment.init_app(app)
    login_manager.init_app(app)
    mail.init_app(app)
    celery.conf.update(app.config)

    scheduler.start()

    with app.app_context():
        from app.models import Anonymous
        login_manager.login_view = 'auth.login'
        login_manager.anonymous_user = Anonymous
        KVSessionExtension(prefixed_store, app)

        # schedule jobs
        import jobs

        scheduler.add_job(
            'update_request_statuses',
            jobs.update_request_statuses,
            name="Update requests statuses every day.",
            trigger=IntervalTrigger(days=1)
        )

    from .main import main
    app.register_blueprint(main)

    from .auth import auth
    app.register_blueprint(auth, url_prefix="/auth")

    from .request import request
    app.register_blueprint(request, url_prefix="/request")

    from .request.api import request_api_blueprint
    app.register_blueprint(request_api_blueprint, url_prefix="/request/api/v1.0")

    from .response import response
    app.register_blueprint(response, url_prefix="/response")

    from .upload import upload
    app.register_blueprint(upload, url_prefix="/upload")

    from .user import user
    app.register_blueprint(user, url_prefix="/user")

    from .agency import agency
    app.register_blueprint(agency, url_prefix="/agency")

    from .search import search
    app.register_blueprint(search, url_prefix="/search")

    from .admin import admin
    app.register_blueprint(admin, url_prefix="/admin")

    from .user_request import user_request
    app.register_blueprint(user_request, url_prefix="/user_request")

<<<<<<< HEAD
    # exit handling
    atexit.register(lambda: scheduler.shutdown())
=======
    from .permissions import permissions
    app.register_blueprint(permissions, url_prefix="/permissions/api/v1.0")
>>>>>>> 521ddaee

    return app<|MERGE_RESOLUTION|>--- conflicted
+++ resolved
@@ -120,12 +120,10 @@
     from .user_request import user_request
     app.register_blueprint(user_request, url_prefix="/user_request")
 
-<<<<<<< HEAD
+    from .permissions import permissions
+    app.register_blueprint(permissions, url_prefix="/permissions/api/v1.0")
+
     # exit handling
     atexit.register(lambda: scheduler.shutdown())
-=======
-    from .permissions import permissions
-    app.register_blueprint(permissions, url_prefix="/permissions/api/v1.0")
->>>>>>> 521ddaee
 
     return app