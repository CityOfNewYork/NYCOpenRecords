from datetime import date
import redis
<<<<<<< HEAD
import jinja_filters
=======
import holidays
>>>>>>> e8b40ce2
from business_calendar import Calendar, MO, TU, WE, TH, FR
from celery import Celery
from flask import Flask
from flask_bootstrap import Bootstrap
from flask_kvsession import KVSessionExtension
from flask_elasticsearch import FlaskElasticsearch
from flask_login import LoginManager
from flask_mail import Mail
from flask_recaptcha import ReCaptcha
from flask_sqlalchemy import SQLAlchemy
from simplekv.decorator import PrefixDecorator
from simplekv.memory.redisstore import RedisStore
<<<<<<< HEAD
from app.lib import NYCHolidays
=======
from app.lib import jinja_filters
>>>>>>> e8b40ce2

from config import config, Config

recaptcha = ReCaptcha()
bootstrap = Bootstrap()
es = FlaskElasticsearch()
db = SQLAlchemy()
login_manager = LoginManager()
store = RedisStore(redis.StrictRedis(db=1))
prefixed_store = PrefixDecorator('session_', store)
celery = Celery(__name__, broker=Config.CELERY_BROKER_URL)  # db=0

upload_redis = redis.StrictRedis(db=2)
email_redis = redis.StrictRedis(db=3)

mail = Mail()

holidays = NYCHolidays(years=[year for year in range(date.today().year, date.today().year + 5)])

calendar = Calendar(
    workdays=[MO, TU, WE, TH, FR],
    holidays=[str(key) for key in holidays.keys()]
)


def create_app(config_name):
    """
    Set up the Flask Application context.

    :param config_name: Configuration for specific application context.

    :return: Flask application
    """

    app = Flask(__name__)
    app.config.from_object(config[config_name])
    config[config_name].init_app(app)

    app.jinja_env.filters['format_response_type'] = jinja_filters.format_response_type
    app.jinja_env.filters['format_response_privacy'] = jinja_filters.format_response_privacy

    recaptcha.init_app(app)
    bootstrap.init_app(app)
    es.init_app(app)
    db.init_app(app)
    login_manager.init_app(app)
    mail.init_app(app)
    celery.conf.update(app.config)

    with app.app_context():
        from app.models import Anonymous
        login_manager.login_view = 'auth.login'
        login_manager.anonymous_user = Anonymous
        KVSessionExtension(prefixed_store, app)

    from .main import main
    app.register_blueprint(main)

    from .auth import auth
    app.register_blueprint(auth, url_prefix="/auth")

    from .request import request
    app.register_blueprint(request, url_prefix="/request")

    from .request.api import request_api_blueprint
    app.register_blueprint(request_api_blueprint, url_prefix="/request/api/v1.0")

    from .response import response
    app.register_blueprint(response, url_prefix="/response")

    from .upload import upload
    app.register_blueprint(upload, url_prefix="/upload")

    from .user import user
    app.register_blueprint(user, url_prefix="/user")

    from .search import search
    app.register_blueprint(search, url_prefix="/search")

    return app<|MERGE_RESOLUTION|>--- conflicted
+++ resolved
@@ -1,10 +1,6 @@
 from datetime import date
+
 import redis
-<<<<<<< HEAD
-import jinja_filters
-=======
-import holidays
->>>>>>> e8b40ce2
 from business_calendar import Calendar, MO, TU, WE, TH, FR
 from celery import Celery
 from flask import Flask
@@ -17,11 +13,7 @@
 from flask_sqlalchemy import SQLAlchemy
 from simplekv.decorator import PrefixDecorator
 from simplekv.memory.redisstore import RedisStore
-<<<<<<< HEAD
-from app.lib import NYCHolidays
-=======
-from app.lib import jinja_filters
->>>>>>> e8b40ce2
+from app.lib import NYCHolidays, jinja_filters
 
 from config import config, Config
 
