from functools import wraps

from flask import abort, request, redirect
from flask_login import current_user, login_url
from sqlalchemy.orm.exc import NoResultFound
from app import login_manager, sentry
from app.constants import permission
from app.models import (
    Users,
    Responses,
    Files,
    Notes,
    Letters,
    Links,
    Instructions,
    Determinations,
    Envelopes
)


def has_permission(permission: int):
    """
    Checks to see if the current_user has the appropriate permission for this endpoint.

    :param f: View function that is being wrapped.
    :param permissions: List of permission values.
    :return:
    """

    def decorator(f):
        @wraps(f)
        def decorated_function(request_id, *args, **kwargs):
            if not current_user.is_authenticated or current_user.is_anonymous:
                return redirect(login_url(login_manager.login_view,
                                          next_url=request.url))
            return f(request_id) if is_allowed(user=current_user, request_id=request_id,
                                               permission=permission) else abort(403)

        return decorated_function

    return decorator


def has_super():
    """
    Checks to see if the current_user is a super user.

    :param f: Function that is being wrapped.
    :return:
    """

    def decorator(f):
        @wraps(f)
        def decorated_function(*args, **kwargs):
            if not current_user.is_super:
                return abort(403)
            return f(*args, **kwargs)

        return decorated_function

    return decorator


def is_allowed(user: Users, request_id: str, permission: int):
    """

    :param user:
    :param request_id:
    :param permissions:
    :return:
    """
    try:
        user_request = user.user_requests.filter_by(request_id=request_id).one()
        return True if user_request.has_permission(permission) else False

    except NoResultFound:
        sentry.captureException()
        return False

    except AttributeError:
        sentry.captureException()
        return False


def get_permission(permission_type: str, response_type: Responses):
    """

    :param permission_type:
    :param response_type:
    :return:
    """

<<<<<<< HEAD
    if response_type not in [Determinations, Letters]:
=======
    if response_type not in (Determinations, Envelopes):
>>>>>>> a541883f

        if permission_type == 'edit':
            permission_for_edit_type = {
                Files: permission.EDIT_FILE,
                Notes: permission.EDIT_NOTE,
                Instructions: permission.EDIT_OFFLINE_INSTRUCTIONS,
                Links: permission.EDIT_LINK,
            }
            return permission_for_edit_type[response_type]

        if permission_type == 'privacy':
            permission_for_edit_type_privacy = {
                Files: permission.EDIT_FILE_PRIVACY,
                Notes: permission.EDIT_NOTE_PRIVACY,
                Instructions: permission.EDIT_OFFLINE_INSTRUCTIONS_PRIVACY,
                Links: permission.EDIT_LINK_PRIVACY
            }
            return permission_for_edit_type_privacy[response_type]

        if permission_type == 'delete':
            permission_for_delete_type = {
                Files: permission.DELETE_FILE,
                Notes: permission.DELETE_NOTE,
                Instructions: permission.DELETE_OFFLINE_INSTRUCTIONS,
                Links: permission.DELETE_LINK
            }
            return permission_for_delete_type[response_type]

    return 0<|MERGE_RESOLUTION|>--- conflicted
+++ resolved
@@ -90,11 +90,7 @@
     :return:
     """
 
-<<<<<<< HEAD
-    if response_type not in [Determinations, Letters]:
-=======
-    if response_type not in (Determinations, Envelopes):
->>>>>>> a541883f
+    if response_type not in [Determinations, Envelopes, Letters]:
 
         if permission_type == 'edit':
             permission_for_edit_type = {
