--- conflicted
+++ resolved
@@ -31,16 +31,11 @@
 def eval_request_bool(val, default=True):
     """
     Evaluates the boolean value of a request parameter.
-<<<<<<< HEAD
-    :param val: the value to check
-    :param default: bool to return by default
-=======
 
     :param val: the value to check
     :param default: bool to return by default
 
->>>>>>> 2e2e5f75
-    :return: True or False
+    :return: Boolean
     """
     assert isinstance(default, bool)
     if val is not None:
