"""
 .. module: utils

"""

from base64 import b64decode


class InvalidUserException(Exception):
    def __init__(self, user):
        """
        Exception used when an invalid user is detected.
<<<<<<< HEAD
=======

>>>>>>> 1ab3ce56
        :param user: the current_user as defined in flask_login
        """
        super(InvalidUserException, self).__init__(
            "Invalid user: {}".format(user))


class InvalidDeterminationException(Exception):
    def __init__(self, request_id, dtype, missing_field):
        """
        Exception used to handle missing information for a determination.
        :param request_id: Unique request identifier
        :param dtype: Type of determination (Acknowledgment, Extension, Closing, Denial, Re-Opening)
        :param missing_field: The field missing from the determination.
        """
        super(InvalidDeterminationException, self).__init__(
            "Missing {dtype} {missing_field} for request {request_id}".format(dtype=dtype, missing_field=missing_field,
                                                                              request_id=request_id)
        )


class UserRequestException(Exception):
    def __init__(self, action, request_id, reason):
        """
        Exception used to handle errors performing actions on a request.
<<<<<<< HEAD
=======

>>>>>>> 1ab3ce56
        :param action: Action attempted
        :param request_id: Unique request identifier
        :param reason: Description of failure reason
        """
        super(UserRequestException, self).__init__(
            'Unable to {} request: {}\nReason: {}'.format(action, request_id, reason)
        )


class DuplicateFileException(Exception):
    def __init__(self, file_name, request_id):
        """
        Exception used when a duplicate file is added to a request.
<<<<<<< HEAD
=======

>>>>>>> 1ab3ce56
        :param file_name: Name of file uploaded
        :param request_id: Unique request identifier
        """
        super(DuplicateFileException, self).__init__(
            "{} has already been uploaded to {}".format(file_name, request_id)
        )


<<<<<<< HEAD
=======
class PDFCreationException(Exception):
    def __init__(self, pisa_status):
        """
        Exception used when xhtml2pdf fails to create a PDF.

        :param pisa_status: Status / Error message from xhtml2pdf (pisa)
        """
        super(PDFCreationException, self).__init__(
            "Failed to create PDF: \n{}".format(pisa_status)
        )


>>>>>>> 1ab3ce56
def b64decode_lenient(data):
    """
    Decodes base64 (bytes or str), padding being optional.

    :param data: a string or bytes-like object of base64 data
    :return: a decoded string
    """
    if isinstance(data, str):
        data = data.encode()
    data += b'=' * (4 - (len(data) % 4))
    return b64decode(data).decode()


def eval_request_bool(val, default=False):
    """
    Evaluates the boolean value of a request parameter.

    :param val: the value to check
    :param default: bool to return by default

    :return: Boolean
    """
    assert isinstance(default, bool)
    if val is not None:
        val = val.lower()
        if val in ['False', 'false', '0', 'n', 'no', 'off']:
            return False
        if val in ['True', 'true', '1', 'y', 'yes', 'on']:
            return True
    return default<|MERGE_RESOLUTION|>--- conflicted
+++ resolved
@@ -10,10 +10,7 @@
     def __init__(self, user):
         """
         Exception used when an invalid user is detected.
-<<<<<<< HEAD
-=======
 
->>>>>>> 1ab3ce56
         :param user: the current_user as defined in flask_login
         """
         super(InvalidUserException, self).__init__(
@@ -38,10 +35,7 @@
     def __init__(self, action, request_id, reason):
         """
         Exception used to handle errors performing actions on a request.
-<<<<<<< HEAD
-=======
 
->>>>>>> 1ab3ce56
         :param action: Action attempted
         :param request_id: Unique request identifier
         :param reason: Description of failure reason
@@ -55,10 +49,7 @@
     def __init__(self, file_name, request_id):
         """
         Exception used when a duplicate file is added to a request.
-<<<<<<< HEAD
-=======
 
->>>>>>> 1ab3ce56
         :param file_name: Name of file uploaded
         :param request_id: Unique request identifier
         """
@@ -67,8 +58,6 @@
         )
 
 
-<<<<<<< HEAD
-=======
 class PDFCreationException(Exception):
     def __init__(self, pisa_status):
         """
@@ -81,7 +70,6 @@
         )
 
 
->>>>>>> 1ab3ce56
 def b64decode_lenient(data):
     """
     Decodes base64 (bytes or str), padding being optional.
