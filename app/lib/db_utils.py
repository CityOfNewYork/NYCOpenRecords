--- conflicted
+++ resolved
@@ -4,13 +4,9 @@
     synopsis: Handles the functions for database control
 """
 import sys
+from flask import current_app
 from app import db
-<<<<<<< HEAD
 from app.models import Agencies, Requests
-=======
-
-from flask import current_app
->>>>>>> 2e2e5f75
 from sqlalchemy.orm.attributes import flag_modified
 
 
@@ -25,6 +21,7 @@
     Requests object in app.request.utils.
 
     :param obj: Object class being created in database
+
     :return: Adding and committing object to database
     """
     try:
@@ -49,10 +46,7 @@
     :param data: a dictionary of attribute-value pairs
     :param obj_type: sqlalchemy model
     :param obj_id: id of record
-<<<<<<< HEAD
-=======
 
->>>>>>> 2e2e5f75
     :return: string representation of the updated object
         or None if updating failed
     """
@@ -74,13 +68,8 @@
             print(sys.exc_info())
             db.session.rollback()
         else:
-<<<<<<< HEAD
-            # update elasticsearch doc
-            if hasattr(obj, 'es_update'):
-=======
             # update elasticsearch
             if hasattr(obj, 'es_update') and current_app.config['ELASTICSEARCH_ENABLED']:
->>>>>>> 2e2e5f75
                 obj.es_update()
             return str(obj)
     return None
