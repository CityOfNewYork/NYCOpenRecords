"""
    app.lib.db_utils
    ~~~~~~~~~~~~~~~~
    synopsis: Handles the functions for database control
"""
from app import db
<<<<<<< HEAD
=======

>>>>>>> fcbf09f2
from sqlalchemy.orm.attributes import flag_modified
from app.models import Agencies


def create_object(obj):
    """
    :param obj: Object class being created in database
    :return: Adding and committing object to database
    """
    try:
        db.session.add(obj)
        db.session.commit()
        return str(obj)
    except Exception as e:
        # TODO: email str(e)
        import sys
        print(e)
        print(sys.exc_info())
        db.session.rollback()
        return None


def update_object(data, obj_type, obj_id):
    """
    Update a database record.

    :param data: a dictionary of attribute-value pairs
    :param obj_type: sqlalchemy model
    :param obj_id: id of record
<<<<<<< HEAD

    :return: string representation of the updated object
=======
    :return: string representation of the updated object

>>>>>>> fcbf09f2
        or None if updating failed
    """
    obj = get_obj(obj_type, obj_id)

    if obj:
        for attr, value in data.items():
            if type(value) == dict:
                # update json values
                for key, val in value.items():
                    getattr(obj, attr)[key] = val
                flag_modified(obj, attr)
            else:
                setattr(obj, attr, value)
        try:
            db.session.commit()
        except Exception as e:
            print("Error:", e)
            db.session.rollback()
        else:
            # update elasticsearch
            if hasattr(obj, 'es_update'):
                obj.es_update()
            return str(obj)
    return None


def get_obj(obj_type, obj_id):
    """

    :param obj_type:
    :param obj_id:
    :return:
    """
    if not obj_id:
        return None
    return obj_type.query.get(obj_id)


def get_agencies_list():
    agencies = sorted([(agencies.ein, agencies.name) for agencies in db.session.query(Agencies).all()],
                      key=lambda x: x[1])
    agencies.insert(0, ('', ''))

    return agencies<|MERGE_RESOLUTION|>--- conflicted
+++ resolved
@@ -4,10 +4,6 @@
     synopsis: Handles the functions for database control
 """
 from app import db
-<<<<<<< HEAD
-=======
-
->>>>>>> fcbf09f2
 from sqlalchemy.orm.attributes import flag_modified
 from app.models import Agencies
 
@@ -37,13 +33,8 @@
     :param data: a dictionary of attribute-value pairs
     :param obj_type: sqlalchemy model
     :param obj_id: id of record
-<<<<<<< HEAD
 
     :return: string representation of the updated object
-=======
-    :return: string representation of the updated object
-
->>>>>>> fcbf09f2
         or None if updating failed
     """
     obj = get_obj(obj_type, obj_id)
