from flask import (
    jsonify,
    request,
    render_template
)
from flask_login import (
    current_user,
    login_required
)
from app.agency.api import agency_api_blueprint
from app.agency.api.utils import (
    get_active_users_as_choices,
    get_letter_templates,
    get_reasons
)
from app.models import CustomRequestForms
import json
from sqlalchemy import asc


@login_required
@agency_api_blueprint.route('/active_users/<string:agency_ein>', methods=['GET'])
def get_active_users(agency_ein):
    """
    Retrieve the active users for the specified agency.

    :param agency_ein: Agency EIN (String)

    :return: JSON Object({"active_users": [('', 'All'), ('o8pj0k', 'John Doe')],
                          "is_admin": True}), 200
    """
    if current_user.is_agency_admin(agency_ein):
        return jsonify({"active_users": get_active_users_as_choices(agency_ein), "is_admin": True}), 200

    elif current_user.is_agency_active(agency_ein):
        active_users = [
            ('', 'All'),
            (current_user.get_id(), 'My Requests')
        ]
        return jsonify({"active_users": active_users, "is_admin": False}), 200

    else:
        return jsonify({}), 404


@login_required
@agency_api_blueprint.route('/reasons/<string:agency_ein>', methods=['GET'])
@agency_api_blueprint.route('/reasons/<string:agency_ein>/<string:reason_type>', methods=['GET'])
def get_agency_reasons(agency_ein, reason_type=None):
    """Retrieve an agencies determination reasons for Denials, Closings, and Re-Openings

    Args:
        agency_ein (str): Agency EIN
        reason_type (str): One of ("denial", "closing", "re-opening")
            All other determination types do not have reasons.

    Returns:
        JSON Object (dict): Keys are the reason type, values are an array of tuples (id, title)

    """
    return jsonify(get_reasons(agency_ein, reason_type))


@login_required
@agency_api_blueprint.route('/letter_templates/<string:agency_ein>', methods=['GET'])
@agency_api_blueprint.route('/letter_templates/<string:agency_ein>/<string:letter_type>', methods=['GET'])
def get_agency_letter_templates(agency_ein, letter_type=None):
    """
    Retrieve letter templates for the specified agency. If letter type is provided, only those templates will be
    provided, otherwise all templates will be returned.

    :param agency_ein: Agency EIN (String)
    :param letter_type: One of "acknowledgment", "denial", "closing", "letter", "extension", "re-opening".

    :return: JSON Object (keys are template types, values are arrays of tuples (id, name))
    """
    return jsonify(get_letter_templates(agency_ein, letter_type))


@agency_api_blueprint.route('/custom_request_forms/<string:agency_ein>', methods=['GET'])
def get_custom_request_form_options(agency_ein):
    """
    Retrieve the custom request forms for the specified agency.

    :param agency_ein: Agency EIN (String)
    :return: JSON Object (keys are the id of the custom request form, values are the names of the forms)
    """
    custom_request_forms = CustomRequestForms.query.with_entities(CustomRequestForms.id,
                                                                  CustomRequestForms.form_name,
                                                                  CustomRequestForms.repeatable,
                                                                  CustomRequestForms.category,
                                                                  CustomRequestForms.minimum_required).filter_by(
        agency_ein=agency_ein).order_by(asc(CustomRequestForms.category), asc(CustomRequestForms.id)).all()
    return jsonify(custom_request_forms), 200


@agency_api_blueprint.route('/custom_request_form_fields', methods=['GET'])
def get_custom_request_form_fields():
    """
    Get the custom request form field definitions based on form id and agency ein
    :return: JSON object containing the form field definitions
    """
    custom_request_form = CustomRequestForms.query.filter_by(id=request.args['form_id'],
                                                             agency_ein=request.args['agency_ein']).one()
    repeatable_counter = json.loads(request.args['repeatable_counter'])
    instance_id = custom_request_form.repeatable - repeatable_counter[str(custom_request_form.id)] + 1

    form_template = render_template('custom_request_form_templates/form_description_template.html',
                                    form_description=custom_request_form.form_description)
    data = {}
    character_counters = {}
    popovers = {}
    tooltips = {}
    error_messages = {}
    for field in custom_request_form.field_definitions:
        for key, value in field.items():
            field_text = key
            field_name = value['name']
            field_type = value['type']
            field_values = value.get('values', None)
            field_required = value['required']
            min_length = value.get('min_length', None)
            max_length = value.get('max_length', None)
            character_counter = value.get('character_counter', None)
            placeholder = value.get('placeholder', None)
            popover = value.get('popover', None)
            tooltip = value.get('tooltip', None)
<<<<<<< HEAD
            help_text = value.get('help_text', None)
=======
            error_message = value.get('error_message', None)
>>>>>>> 16e6336a

            if character_counter:
                character_counter_id = field_name + "-" + str(instance_id)
                character_counters[character_counter_id] = {"min_length": min_length,
                                                            "max_length": max_length}

            if popover:
                popover_id = field_name + '-' + str(instance_id)
                popovers[popover_id] = popover

            if tooltip:
                tooltip_id = field_name + '-' + str(instance_id)
                tooltips[tooltip_id] = tooltip

            if error_message:
                error_message_id = field_name + '-' + str(instance_id)
                error_messages[error_message_id] = error_message

            form_template = form_template + render_template(
                'custom_request_form_templates/{}_template.html'.format(field_type), field_text=field_text,
                field_name=field_name, options=field_values, field_required=field_required,
                min_length=min_length, max_length=max_length, instance_id=instance_id, placeholder=placeholder,
                character_counter=character_counter, tooltip=tooltip, help_text=help_text) + '\n'
    data['form_template'] = form_template
    data['character_counters'] = character_counters
    data['popovers'] = popovers
    data['tooltips'] = tooltips
    data['error_messages'] = error_messages
    return jsonify(data), 200<|MERGE_RESOLUTION|>--- conflicted
+++ resolved
@@ -125,11 +125,8 @@
             placeholder = value.get('placeholder', None)
             popover = value.get('popover', None)
             tooltip = value.get('tooltip', None)
-<<<<<<< HEAD
             help_text = value.get('help_text', None)
-=======
             error_message = value.get('error_message', None)
->>>>>>> 16e6336a
 
             if character_counter:
                 character_counter_id = field_name + "-" + str(instance_id)
