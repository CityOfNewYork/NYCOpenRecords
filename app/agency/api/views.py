--- conflicted
+++ resolved
@@ -1,5 +1,3 @@
-import json
-
 from flask import (
     jsonify,
     request,
@@ -9,8 +7,6 @@
     current_user,
     login_required
 )
-from sqlalchemy import asc
-
 from app.agency.api import agency_api_blueprint
 from app.agency.api.utils import (
     get_active_users_as_choices,
@@ -18,11 +14,8 @@
     get_reasons
 )
 from app.models import CustomRequestForms
-<<<<<<< HEAD
 import json
-from sqlalchemy import asc, desc
-=======
->>>>>>> 1ff6d794
+from sqlalchemy import asc
 
 
 @login_required
@@ -95,14 +88,8 @@
     custom_request_forms = CustomRequestForms.query.with_entities(CustomRequestForms.id,
                                                                   CustomRequestForms.form_name,
                                                                   CustomRequestForms.repeatable,
-<<<<<<< HEAD
                                                                   CustomRequestForms.category).filter_by(
         agency_ein=agency_ein).order_by(asc(CustomRequestForms.category), asc(CustomRequestForms.id)).all()
-=======
-                                                                  CustomRequestForms.category,
-                                                                  CustomRequestForms.minimum_required).filter_by(
-        agency_ein=agency_ein).order_by(asc(CustomRequestForms.id)).all()
->>>>>>> 1ff6d794
     return jsonify(custom_request_forms), 200
 
 
