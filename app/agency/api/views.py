from flask import (
    jsonify,
    request,
    render_template
)
from flask_login import (
    current_user,
    login_required
)
from app.agency.api import agency_api_blueprint
from app.agency.api.utils import (
    get_active_users_as_choices,
    get_letter_templates,
    get_reasons
)
from app.models import Agencies, CustomRequestForms
import json
from sqlalchemy import asc


@login_required
@agency_api_blueprint.route('/active_users/<string:agency_ein>', methods=['GET'])
def get_active_users(agency_ein):
    """
    Retrieve the active users for the specified agency.

    :param agency_ein: Agency EIN (String)

    :return: JSON Object({"active_users": [('', 'All'), ('o8pj0k', 'John Doe')],
                          "is_admin": True}), 200
    """
    if current_user.is_agency_admin(agency_ein):
        return jsonify({"active_users": get_active_users_as_choices(agency_ein), "is_admin": True}), 200

    elif current_user.is_agency_active(agency_ein) and not current_user.is_agency_read_only(agency_ein):
        active_users = [
            ('', 'All'),
            (current_user.get_id(), 'My Requests')
        ]
        return jsonify({"active_users": active_users, "is_admin": False}), 200

    else:
        return jsonify({}), 404


@login_required
@agency_api_blueprint.route('/reasons/<string:agency_ein>', methods=['GET'])
@agency_api_blueprint.route('/reasons/<string:agency_ein>/<string:reason_type>', methods=['GET'])
def get_agency_reasons(agency_ein, reason_type=None):
    """Retrieve an agencies determination reasons for Denials, Closings, and Re-Openings

    Args:
        agency_ein (str): Agency EIN
        reason_type (str): One of ("denial", "closing", "re-opening")
            All other determination types do not have reasons.

    Returns:
        JSON Object (dict): Keys are the reason type, values are an array of tuples (id, title)

    """
    return jsonify(get_reasons(agency_ein, reason_type))


@login_required
@agency_api_blueprint.route('/letter_templates/<string:agency_ein>', methods=['GET'])
@agency_api_blueprint.route('/letter_templates/<string:agency_ein>/<string:letter_type>', methods=['GET'])
def get_agency_letter_templates(agency_ein, letter_type=None):
    """
    Retrieve letter templates for the specified agency. If letter type is provided, only those templates will be
    provided, otherwise all templates will be returned.

    :param agency_ein: Agency EIN (String)
    :param letter_type: One of "acknowledgment", "denial", "closing", "letter", "extension", "re-opening".

    :return: JSON Object (keys are template types, values are arrays of tuples (id, name))
    """
    return jsonify(get_letter_templates(agency_ein, letter_type))


@agency_api_blueprint.route('/custom_request_forms/<string:agency_ein>', methods=['GET'])
def get_custom_request_form_options(agency_ein):
    """
    Retrieve the custom request forms for the specified agency.

    :param agency_ein: Agency EIN (String)
    :return: JSON Object (keys are the id of the custom request form, values are the names of the forms)
    """
    custom_request_forms = CustomRequestForms.query.with_entities(CustomRequestForms.id,
                                                                  CustomRequestForms.form_name,
                                                                  CustomRequestForms.repeatable,
                                                                  CustomRequestForms.category,
                                                                  CustomRequestForms.minimum_required).filter_by(
<<<<<<< HEAD
        agency_ein=agency_ein).order_by(asc(CustomRequestForms.category), asc(CustomRequestForms.id)).all()
    # Convert the results of with_entities back to tuple format so that jsonify can be used
    custom_request_forms = [tuple(form) for form in custom_request_forms]
=======
        agency_ein=agency_ein, is_active=True).order_by(asc(CustomRequestForms.category), asc(CustomRequestForms.order)).all()
>>>>>>> 9f6d077f
    return jsonify(custom_request_forms), 200


@agency_api_blueprint.route('/custom_request_form_fields', methods=['GET'])
def get_custom_request_form_fields():
    """
    Get the custom request form field definitions based on form id and agency ein
    :return: JSON object containing the form field definitions
    """
    custom_request_form = CustomRequestForms.query.filter_by(id=request.args['form_id'],
                                                             agency_ein=request.args['agency_ein']).one()
    repeatable_counter = json.loads(request.args['repeatable_counter'])
    instance_id = custom_request_form.repeatable - repeatable_counter[str(custom_request_form.id)] + 1

    form_template = render_template('custom_request_form_templates/form_description_template.html',
                                    form_description=custom_request_form.form_description)
    data = {}
    character_counters = {}
    popovers = {}
    tooltips = {}
    error_messages = {}
    for field in custom_request_form.field_definitions:
        for key, value in field.items():
            field_text = key
            field_name = value['name']
            field_type = value['type']
            field_values = value.get('values', None)
            field_required = value.get('required', False)
            min_length = value.get('min_length', None)
            max_length = value.get('max_length', None)
            character_counter = value.get('character_counter', None)
            placeholder = value.get('placeholder', None)
            popover = value.get('popover', None)
            tooltip = value.get('tooltip', None)
            help_text = value.get('help_text', None)
            error_message = value.get('error_message', None)
            past_date_invalid = value.get('past_date_invalid', None)
            current_date_invalid = value.get('current_date_invalid', None)
            future_date_invalid = value.get('future_date_invalid', None)

            if character_counter:
                character_counter_id = field_name + "-" + str(instance_id)
                character_counters[character_counter_id] = {"min_length": min_length,
                                                            "max_length": max_length}

            if popover:
                popover_id = field_name + '-' + str(instance_id)
                popovers[popover_id] = popover

            if tooltip:
                tooltip_id = field_name + '-' + str(instance_id)
                tooltips[tooltip_id] = tooltip

            if error_message:
                error_message_id = field_name + '-' + str(instance_id)
                error_messages[error_message_id] = error_message

            form_template = form_template + render_template(
                'custom_request_form_templates/{}_template.html'.format(field_type), field_text=field_text,
                field_name=field_name, options=field_values, field_required=field_required,
                min_length=min_length, max_length=max_length, instance_id=instance_id, placeholder=placeholder,
                character_counter=character_counter, tooltip=tooltip, help_text=help_text,
                past_date_invalid=past_date_invalid, current_date_invalid=current_date_invalid,
                future_date_invalid=future_date_invalid) + '\n'
    data['form_template'] = form_template
    data['character_counters'] = character_counters
    data['popovers'] = popovers
    data['tooltips'] = tooltips
    data['error_messages'] = error_messages
    return jsonify(data), 200


@agency_api_blueprint.route('/request_types/<string:agency_ein>', methods=['GET'])
def get_request_types(agency_ein):
    """
    Retrieve the request types (custom request form names) for the specified agency.

    :param agency_ein: Agency EIN (String)

    :return: JSON Object({"request_type": [('', 'All'), ('Form Name', 'Form Name')]}), 200
    """
    if current_user.is_agency_active(agency_ein):
        agency = Agencies.query.filter_by(ein=agency_ein).one_or_none()
        if agency is not None and agency.agency_features['custom_request_forms']['enabled']:
            active_request_types = [
                (custom_request_form.form_name, custom_request_form.form_name)
                for custom_request_form in CustomRequestForms.query.filter_by(
                    agency_ein=agency_ein, is_active=True
                ).order_by(asc(CustomRequestForms.category), asc(CustomRequestForms.order)).all()
            ]
            inactive_request_types = [
                (custom_request_form.form_name, "(Inactive) " + custom_request_form.form_name)
                for custom_request_form in CustomRequestForms.query.filter_by(
                    agency_ein=agency_ein, is_active=False
                ).order_by(asc(CustomRequestForms.category), asc(CustomRequestForms.order)).all()
            ]
            request_types = active_request_types + inactive_request_types
            request_types.insert(0, ("", "All"))
            return jsonify({"request_types": request_types}), 200

    return jsonify({}), 404<|MERGE_RESOLUTION|>--- conflicted
+++ resolved
@@ -90,13 +90,7 @@
                                                                   CustomRequestForms.repeatable,
                                                                   CustomRequestForms.category,
                                                                   CustomRequestForms.minimum_required).filter_by(
-<<<<<<< HEAD
-        agency_ein=agency_ein).order_by(asc(CustomRequestForms.category), asc(CustomRequestForms.id)).all()
-    # Convert the results of with_entities back to tuple format so that jsonify can be used
-    custom_request_forms = [tuple(form) for form in custom_request_forms]
-=======
         agency_ein=agency_ein, is_active=True).order_by(asc(CustomRequestForms.category), asc(CustomRequestForms.order)).all()
->>>>>>> 9f6d077f
     return jsonify(custom_request_forms), 200
 
 
