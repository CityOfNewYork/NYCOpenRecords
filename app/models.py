"""
Models for open records database
"""
import csv
import json
from datetime import datetime

from flask import current_app
from flask_login import UserMixin, AnonymousUserMixin
from flask_login import current_user
from sqlalchemy import ForeignKeyConstraint
<<<<<<< HEAD
from sqlalchemy.dialects.postgresql import JSON

from app import db
from app.constants import PUBLIC_USER, AGENCY_USER
from sqlalchemy.dialects.postgresql import ARRAY

=======
from sqlalchemy.dialects.postgresql import ARRAY, JSON
>>>>>>> df52e0c7

from app import db
from app.constants import (
    PUBLIC_USER,
    AGENCY_USER,
    permission,
    role_name,
)


class Roles(db.Model):
    """
    Define the Roles class with the following columns and relationships:

    id -- Column: Integer, PrimaryKey
    name -- Column: String(64), Unique
    default -- Column: Boolean, Default = False
    permissions -- Column: Integer
    users -- Relationship: 'User', 'role'
    """
    __tablename__ = 'roles'
    id = db.Column(db.Integer, primary_key=True)
    name = db.Column(db.String(64), unique=True)
    permissions = db.Column(db.Integer)

    @staticmethod
    def insert_roles():
        """
        Insert permissions for each role: Anonymous User, Public User - Non Requester, Public User - Requester,
        Agency Helper, Agency FOIL Officer, Agency Administrator.
        """
        roles = {
            role_name.ANONYMOUS: (
                permission.DUPLICATE_REQUEST |
                permission.VIEW_REQUEST_STATUS_PUBLIC |
                permission.VIEW_REQUEST_INFO_PUBLIC
            ),
            role_name.PUBLIC_NON_REQUESTER: (
                permission.ADD_NOTE |
                permission.DUPLICATE_REQUEST |
                permission.VIEW_REQUEST_STATUS_PUBLIC |
                permission.VIEW_REQUEST_INFO_PUBLIC
            ),
            role_name.PUBLIC_REQUESTER: (
                permission.ADD_NOTE |
                permission.UPLOAD_DOCUMENTS |
                permission.VIEW_DOCUMENTS_IMMEDIATELY |
                permission.VIEW_REQUEST_INFO_ALL |
                permission.VIEW_REQUEST_STATUS_PUBLIC
            ),
            role_name.AGENCY_HELPER: (
                permission.ADD_NOTE |
                permission.UPLOAD_DOCUMENTS |
                permission.VIEW_REQUESTS_HELPER |
                permission.VIEW_REQUEST_INFO_ALL |
                permission.VIEW_REQUEST_STATUS_ALL
            ),
            role_name.AGENCY_OFFICER: (
                permission.ADD_NOTE |
                permission.UPLOAD_DOCUMENTS |
                permission.EXTEND_REQUESTS |
                permission.CLOSE_REQUESTS |
                permission.ADD_HELPERS |
                permission.REMOVE_HELPERS |
                permission.ACKNOWLEDGE |
                permission.VIEW_REQUESTS_AGENCY |
                permission.VIEW_REQUEST_INFO_ALL |
                permission.VIEW_REQUEST_STATUS_ALL
            ),
            role_name.AGENCY_ADMIN: (
                permission.ADD_NOTE |
                permission.UPLOAD_DOCUMENTS |
                permission.EXTEND_REQUESTS |
                permission.CLOSE_REQUESTS |
                permission.ADD_HELPERS |
                permission.REMOVE_HELPERS |
                permission.ACKNOWLEDGE |
                permission.CHANGE_REQUEST_POC |
                permission.VIEW_REQUESTS_ALL |
                permission.VIEW_REQUEST_INFO_ALL |
                permission.VIEW_REQUEST_STATUS_ALL
            )
        }

        # import pdb; pdb.set_trace()
        for name, value in roles.items():
            role = Roles.query.filter_by(name=name).first()
            if role is None:
                role = Roles(name=name)
            role.permissions = value
            db.session.add(role)
        db.session.commit()

    def __repr__(self):
        return '<Roles %r>' % self.name


class Agencies(db.Model):
    """
    Define the Agencies class with the following columns and relationships:

    ein - the primary key of the agencies table, 3 digit integer that is unique for each agency
    category - a string containing the category of the agency (ex: business/education)
    name - a string containing the name of the agency
    next_request_number - a sequence containing the next number for the request starting at 1, each agency has its own
                          request number sequence
    default_email - a string containing the default email of the agency regarding general inquiries about requests
    appeal_email - a string containing the appeal email for users regarding the agency closing or denying requests
    """

    __tablename__ = 'agencies'
    ein = db.Column(db.Integer, primary_key=True)
    category = db.Column(db.String(256))
    name = db.Column(db.String(256), nullable=False)
    next_request_number = db.Column(db.Integer(), db.Sequence('request_seq'))
    default_email = db.Column(db.String(254))
    appeals_email = db.Column(db.String(254))

    @staticmethod
    def insert_agencies():
        """
        Automatically populate the agencies table for the OpenRecords application.
        """
        data = open(current_app.config['AGENCY_DATA'], 'r')
        dictreader = csv.DictReader(data)

        for row in dictreader:
            agency = Agencies(
                ein=row['ein'],
                category=row['category'],
                name=row['name'],
                next_request_number=row['next_request_number'],
                default_email=row['default_email'],
                appeals_email=row['appeals_email']
            )
            db.session.add(agency)
        db.session.commit()

    def __repr__(self):
        return '<Agencies %r>' % self.name


class Users(UserMixin, db.Model):
    """
    Define the Users class with the following columns and relationships:

    guid - a string that contains the unique guid of users
    user_type - a string that tells what type of a user they are (agency user, helper, etc.)
    guid and user_type are combined to create a composite primary key
    agency - a foreign key that links to the primary key of the agency table
    email - a string containing the user's email
    first_name - a string containing the user's first name
    middle_initial - a string containing the user's middle initial
    last_name - a string containing the user's last name
    email_validated - a boolean that is set to true if the user's email has been validated
    terms_of_use_accepted - a boolean that is set to true if the user has agreed to their agency's terms of use
    title - a string containing the user's title if they are affiliated with an outside company
    company - a string containing the user's outside company affiliation
    phone_number - string containing the user's phone number
    fax_number - string containing the user's fax number
    mailing_address - a JSON object containing the user's address
    """
    __tablename__ = 'users'
    guid = db.Column(db.String(64), primary_key=True)  # guid + user type
    user_type = db.Column(db.String(64), primary_key=True)
    agency = db.Column(db.Integer, db.ForeignKey('agencies.ein'))
    email = db.Column(db.String(254))
    first_name = db.Column(db.String(32), nullable=False)
    middle_initial = db.Column(db.String(1))
    last_name = db.Column(db.String(64), nullable=False)
    email_validated = db.Column(db.Boolean(), nullable=False)
    terms_of_use_accepted = db.Column(db.String(16), nullable=True)
    title = db.Column(db.String(64))
    organization = db.Column(db.String(128))  # Outside organization
    phone_number = db.Column(db.String(15))
    fax_number = db.Column(db.String(15))
    mailing_address = db.Column(JSON)  # need to define validation for minimum acceptable mailing address

    @property
    def is_authenticated(self):
        return True

    @property
    def is_active(self):
        return self.email_validated and self.terms_of_use_accepted

    @property
    def is_public(self):
        """
        Checks to see if the current user is a public user as defined below:

        PUBLIC_USER_NYC_ID = 'EDIRSSO'
        PUBLIC_USER_FACEBOOK = 'FacebookSSO'
        PUBLIC_USER_LINKEDIN = 'LinkedInSSO'
        PUBLIC_USER_GOOGLE = 'GoogleSSO'
        PUBLIC_USER_YAHOO = 'YahooSSO'
        PUBLIC_USER_MICROSOFT = 'MSLiveSSO'

        :return: Boolean
        """
        return current_user.user_type in PUBLIC_USER

    @property
    def is_agency(self):
        """
        Checks to see if the current user is an agency user

        AGENCY_USER = 'Saml2In:NYC Employees'

        :return: Boolean
        """
        return current_user.user_type == AGENCY_USER

    def get_id(self):
        return "{}:{}".format(self.guid, self.user_type)

    def __init__(self, **kwargs):
        super(Users, self).__init__(**kwargs)

    def __repr__(self):
        return '<Users {}:{}>'.format(self.guid, self.user_type)


class Anonymous(AnonymousUserMixin):
    @property
    def is_authenticated(self):
        """
        Anonymous users are not authenticated.
        :return: Boolean
        """
        return False

    @property
    def is_public(self):
        """
        Anonymous users are treated differently from Public Users who are authenticated. This method always
        returns False.
        :return: Boolean
        """
        return False

    @property
    def is_anonymous(self):
        """
        Anonymous users always return True
        :return: Boolean
        """
        return True

    @property
    def is_agency(self):
        """
        Anonymous users always return False
        :return: Boolean
        """
        return False

    def get_id(self):
        return "{}:{}".format(self.guid, self.user_type)


class Requests(db.Model):
    """
    Define the Requests class with the following columns and relationships:

    id - a string containing the request id, of the form: FOIL - year 4 digits - EIN 3 digits - 5 digits for request number
    agency - a foreign key that links that the primary key of the agency the request was assigned to
    title - a string containing a short description of the request
    description - a string containing a full description of what is needed from the request
    date_created - the actual creation time of the request
    date_submitted - a date that rolls forward to the next business day based on date_created
    due_date - the date that is set five days after date_submitted, the agency has to acknowledge the request by the due date
    submission - a Enum that selects from a list of submission methods
    current_status - a Enum that selects from a list of different statuses a request can have
    visibility - a JSON object that contains the visbility settings of a request
    """

    __tablename__ = 'requests'
    id = db.Column(db.String(19), primary_key=True)
    agency = db.Column(db.Integer, db.ForeignKey('agencies.ein'))
    title = db.Column(db.String(90))
    description = db.Column(db.String(5000))
    date_created = db.Column(db.DateTime, default=datetime.utcnow())
    date_submitted = db.Column(db.DateTime)  # used to calculate due date, rounded off to next business day
    due_date = db.Column(db.DateTime)
    submission = db.Column(
        db.String(30))  # direct input/mail/fax/email/phone/311/text method of answering request default is direct input
    current_status = db.Column(db.Enum('Open', 'In Progress', 'Due Soon', 'Overdue', 'Closed', 'Re-Opened',
                                       name='statuses'))  # due soon is within the next "5" business days
    visibility = db.Column(JSON)
    agency_description = db.Column(db.String(5000))

    def __init__(
            self,
            id,
            title,
            description,
            agency,
            date_created,
            visibility=None,
            date_submitted=None,
            due_date=None,
            submission=None,
            current_status=None,
            agency_description=None
    ):
        visibility_default = {'title': 'public', 'agency_description': 'private'}
        self.id = id
        self.title = title
        self.description = description
        self.agency = agency
        self.date_created = date_created
        self.visibility = visibility or json.dumps(visibility_default)
        self.date_submitted = date_submitted
        self.due_date = due_date
        self.submission = submission
        self.current_status = current_status
        self.agency_description = agency_description

    def __repr__(self):
        return '<Requests %r>' % self.id


class Events(db.Model):
    """
    Define the Event class with the following columns and relationships:
    Events are any type of action that happened to a request after it was submitted

    id - an integer that is the primary key of an Events
    request_id - a foreign key that links to a request's primary key
    user_id - a foreign key that links to the user_id of the person who performed the event
    response_id - a foreign key that links to the primary key of a response
    type - a string containing the type of event that occurred
    timestamp - a datetime that keeps track of what time an event was performed
    previous_response_value - a string containing the old response value
    new_response_value - a string containing the new response value
    """

    __tablename__ = 'events'
    id = db.Column(db.Integer, primary_key=True)
    request_id = db.Column(db.String(19), db.ForeignKey('requests.id'))
    user_id = db.Column(db.String(64))  # who did the action
    user_type = db.Column(db.String(64))
    response_id = db.Column(db.Integer, db.ForeignKey('responses.id'))
    type = db.Column(db.String(30))
    timestamp = db.Column(db.DateTime, default=datetime.utcnow())
    previous_response_value = db.Column(JSON)
    new_response_value = db.Column(JSON)

    __table_args__ = (ForeignKeyConstraint([user_id, user_type],
                                           [Users.guid, Users.user_type]),
                      {})

    def __repr__(self):
        return '<Events %r>' % self.id

    def add_new_response(self):
        self.previous_response_value = self.new_response_value


class Responses(db.Model):
    """
    Define the Response class with the following columns and relationships:

    id - an integer that is the primary key of a Responses
    request_id - a foreign key that links to the primary key of a request
    type - a string containing the type of response that was given for a request
    date_modified - a datetime object that keeps track of when a request was changed
    content - a JSON object that contains the content for all the possible responses a request can have
    privacy - an Enum containing the privacy options for a response
    """

    __tablename__ = 'responses'
    id = db.Column(db.Integer, primary_key=True)
    request_id = db.Column(db.String(19), db.ForeignKey('requests.id'))
    type = db.Column(db.String(30))
    date_modified = db.Column(db.DateTime)
    metadata_id = db.Column(db.Integer)
    privacy = db.Column(db.Enum("private", "release_private", "release_public", name="privacy"))

    def __repr__(self):
        return '<Responses %r>' % self.id


class Reasons(db.Model):
    """
    Define the Reason class with the following columns and relationships:

    id - an integer that is the primary key of a Reasons
    agency - a foreign key that links to the a agency's primary key which is the EIN number
    deny_reason - a string containing the message that will be shown when a request is denied
    """

    __tablename__ = 'reasons'
    id = db.Column(db.Integer, primary_key=True)
    agency = db.Column(db.Integer, db.ForeignKey('agencies.ein'), nullable=True)
    deny_reason = db.Column(db.String)  # reasons for denying a request based off law dept's responses


class UserRequests(db.Model):
    """
    Define the UserRequest class with the following columns and relationships:
    A UserRequest is a many to many relationship between users who are related to a certain request
    user_guid and request_id are combined to create a composite primary key

    user_guid = a foreign key that links to the primary key of the User table
    request_id = a foreign key that links to the primary key of the Request table
    """

    __tablename__ = 'user_requests'
    user_guid = db.Column(db.String(64), primary_key=True)
    user_type = db.Column(db.String(64), primary_key=True)
    request_id = db.Column(db.String(19), db.ForeignKey("requests.id"), primary_key=True)
    permissions = db.Column(db.Integer)

    __table_args__ = (ForeignKeyConstraint([user_guid, user_type],
                                           [Users.guid, Users.user_type]),
                      {})

    def has_permission(self, permission):
        """
        Ex:
            has_permission(permission.ADD_NOTE)
        """
        return bool(self.permissions & permission)


class Notes(db.Model):
    """
    Define the Notes class with the following columns and relationships:

    metadata_id - an integer that is the primary key of Notes
    content - a string that contains the content of a note
    """
    __tablename__ = 'notes'
    metadata_id = db.Column(db.Integer, primary_key=True)
    content = db.Column(db.String(5000))


class Files(db.Model):
    """
    Define the Files class with the following columns and relationships:

    metadata_id - an integer that is the primary key of Files
    name - a string containing the name of a file (name is the secured filename)
    mime_type - a string containing the mime_type of a file
    title - a string containing the title of a file (user defined)
    size - a string containing the size of a file
    """
    __tablename__ = 'files'
    metadata_id = db.Column(db.Integer, primary_key=True)
    name = db.Column(db.String)  # secured filename
    mime_type = db.Column(db.String)
    title = db.Column(db.String)
    size = db.Column(db.Integer)


class Links(db.Model):
    """
    Define the Links class with the following columns and relationships:

    metadata_id - an integer that is the primary key of Links
    title - a string containing the title of a link
    url - a string containing the url link
    """
    __tablename__ = 'links'
    metadata_id = db.Column(db.Integer, primary_key=True)
    title = db.Column(db.String)
    url = db.Column(db.String)


class Instructions(db.Model):
    """
    Define the Instructions class with the following columns and relationships:

    metadata_id - an integer that is the primary key of Instructions
    content - a string containing the content of an instruction
    """
    __tablename__ = 'instructions'
    metadata_id = db.Column(db.Integer, primary_key=True)
    content = db.Column(db.String)


class Extensions(db.Model):
    """
    Define the Extensions class with the following columns and relationships:

    metadata_id - an integer that is the primary key of Extensions
    reason - a string containing the reason for an extension
    date - a datetime object containing the extended date of a request
    """
    __tablename__ = 'extensions'
    metadata_id = db.Column(db.Integer, primary_key=True)
    reason = db.Column(db.String)
    date = db.Column(db.DateTime)


class Emails(db.Model):
    """
    Define the Emails class with the following columns and relationships:

    metadata_id - an integer that is the primary key of Emails
    to - a string containing who the the email is being sent to
    cc - a string containing who is cc'd in an email
    bcc -  a string containing who is bcc'd in an email
    subject - a string containing the subject of an email
    email_content - a string containing the content of an email
    linked_files - an array of strings containing the links to the files
    """
    __tablename__ = 'emails'
    metadata_id = db.Column(db.Integer, primary_key=True)
    to = db.Column(db.String)
    cc = db.Column(db.String)
    bcc = db.Column(db.String)
    subject = db.Column(db.String(5000))
    email_content = db.Column(db.String)
    linked_files = db.Column(ARRAY(db.String))<|MERGE_RESOLUTION|>--- conflicted
+++ resolved
@@ -1,5 +1,5 @@
 """
-Models for open records database
+Models for OpenRecords database
 """
 import csv
 import json
@@ -9,16 +9,7 @@
 from flask_login import UserMixin, AnonymousUserMixin
 from flask_login import current_user
 from sqlalchemy import ForeignKeyConstraint
-<<<<<<< HEAD
-from sqlalchemy.dialects.postgresql import JSON
-
-from app import db
-from app.constants import PUBLIC_USER, AGENCY_USER
-from sqlalchemy.dialects.postgresql import ARRAY
-
-=======
 from sqlalchemy.dialects.postgresql import ARRAY, JSON
->>>>>>> df52e0c7
 
 from app import db
 from app.constants import (
@@ -375,9 +366,6 @@
     def __repr__(self):
         return '<Events %r>' % self.id
 
-    def add_new_response(self):
-        self.previous_response_value = self.new_response_value
-
 
 class Responses(db.Model):
     """
