"""
Models for OpenRecords database
"""
import csv
from datetime import datetime
from operator import ior
from functools import reduce
from uuid import uuid4
from urllib.parse import urljoin
from warnings import warn

from flask import current_app, session
from flask_login import UserMixin, AnonymousUserMixin
from sqlalchemy import desc
from sqlalchemy.dialects.postgresql import ARRAY, JSONB
<<<<<<< HEAD
from sqlalchemy.orm.exc import NoResultFound, MultipleResultsFound
=======
from sqlalchemy.orm.exc import NoResultFound
>>>>>>> 6cee9369

from app import db, es, calendar
from app.constants.request_date import RELEASE_PUBLIC_DAYS
from app.constants import (
    ES_DATETIME_FORMAT,
    USER_ID_DELIMITER,
    permission,
    role_name,
    user_type_auth,
    user_type_request,
    request_status,
    response_type,
    determination_type,
    response_privacy,
    submission_methods,
    event_type,
)
from app.lib.utils import eval_request_bool, DuplicateFileException


class Roles(db.Model):
    """
    Define the Roles class with the following columns and relationships:

    Roles - Default sets of permissions

    id -- Column: Integer, PrimaryKey
    name -- Column: String(64), Unique
    default -- Column: Boolean, Default = False
    permissions -- Column: Integer
    users -- Relationship: 'User', 'role'
    """
    __tablename__ = 'roles'
    id = db.Column(db.Integer, primary_key=True)
    name = db.Column(db.String(64), unique=True)
    permissions = db.Column(db.BigInteger)

    @classmethod
    def populate(cls):
        """
        Insert permissions for each role.
        """
        roles = {
            role_name.ANONYMOUS: (
                permission.NONE
            ),
            role_name.PUBLIC_REQUESTER: (
                permission.ADD_NOTE
            ),
            role_name.AGENCY_HELPER: (
                permission.ADD_NOTE |
                permission.ADD_FILE |
                permission.ADD_LINK |
                permission.ADD_OFFLINE_INSTRUCTIONS
            ),
            role_name.AGENCY_OFFICER: (
                permission.ACKNOWLEDGE |
                permission.DENY |
                permission.EXTEND |
                permission.CLOSE |
                permission.RE_OPEN |
                permission.ADD_NOTE |
                permission.ADD_FILE |
                permission.ADD_LINK |
                permission.ADD_OFFLINE_INSTRUCTIONS |
                permission.EDIT_NOTE |
                permission.EDIT_NOTE_PRIVACY |
                permission.EDIT_FILE |
                permission.EDIT_FILE_PRIVACY |
                permission.EDIT_LINK |
                permission.EDIT_LINK_PRIVACY |
                permission.EDIT_OFFLINE_INSTRUCTIONS |
                permission.EDIT_OFFLINE_INSTRUCTIONS_PRIVACY |
                permission.EDIT_OFFLINE_INSTRUCTIONS |
                permission.EDIT_FILE_PRIVACY |
                permission.DELETE_NOTE |
                permission.DELETE_FILE |
                permission.DELETE_LINK |
                permission.DELETE_OFFLINE_INSTRUCTIONS |
                permission.EDIT_TITLE |
                permission.CHANGE_PRIVACY_TITLE |
                permission.EDIT_AGENCY_REQUEST_SUMMARY |
                permission.CHANGE_PRIVACY_AGENCY_REQUEST_SUMMARY |
                permission.EDIT_REQUESTER_INFO
            ),
            role_name.AGENCY_ADMIN: (
                permission.ACKNOWLEDGE |
                permission.DENY |
                permission.EXTEND |
                permission.CLOSE |
                permission.RE_OPEN |
                permission.ADD_NOTE |
                permission.ADD_FILE |
                permission.ADD_LINK |
                permission.ADD_OFFLINE_INSTRUCTIONS |
                permission.EDIT_NOTE |
                permission.EDIT_NOTE_PRIVACY |
                permission.EDIT_FILE |
                permission.EDIT_FILE_PRIVACY |
                permission.EDIT_LINK |
                permission.EDIT_LINK_PRIVACY |
                permission.EDIT_OFFLINE_INSTRUCTIONS |
                permission.EDIT_OFFLINE_INSTRUCTIONS_PRIVACY |
                permission.EDIT_FILE_PRIVACY |
                permission.EDIT_TITLE |
                permission.DELETE_NOTE |
                permission.DELETE_FILE |
                permission.DELETE_LINK |
                permission.DELETE_OFFLINE_INSTRUCTIONS |
                permission.CHANGE_PRIVACY_TITLE |
                permission.EDIT_AGENCY_REQUEST_SUMMARY |
                permission.CHANGE_PRIVACY_AGENCY_REQUEST_SUMMARY |
                permission.ADD_USER_TO_REQUEST |
                permission.REMOVE_USER_FROM_REQUEST |
                permission.EDIT_USER_REQUEST_PERMISSIONS |
                permission.ADD_USER_TO_AGENCY |
                permission.REMOVE_USER_FROM_AGENCY |
                permission.CHANGE_USER_ADMIN_PRIVILEGE |
                permission.EDIT_REQUESTER_INFO
            )
        }

        for name, value in roles.items():
            role = Roles.query.filter_by(name=name).first()
            if role is None:
                role = cls(name=name)
            role.permissions = value
            db.session.add(role)
        db.session.commit()

    def __repr__(self):
        return '<Roles %r>' % self.name


class Agencies(db.Model):
    """
    Define the Agencies class with the following columns and relationships:
    ein - the primary key of the agencies table, 3 digit integer that is unique for each agency
    parent_ein - the ein that corresponds to the agency to which the ein belongs. This is used for agencies such as the
                 Mayor's Office, who have a number of smaller agencies that handle their own FOIL offices.
    categories - an array of strings containing the category of the agency (ex: business/education)
    name - a string containing the name of the agency
    next_request_number - a sequence containing the next number for the request starting at 1, each agency has its own
                          request number sequence
    default_email - a string containing the default email of the agency regarding general inquiries about requests
    appeal_email - a string containing the appeal email for users regarding the agency closing or denying requests
    is_active - a boolean field denoting whether an agency is currently using the OpenRecords system to serve FOIL
                requests. Defaults to False.
    monitors_sub_agencies - a boolean field that denotes whether administrators for this agency should be able to edit
                            requests for sub-agencies. Defaults to False.

    administrators - an array of user id strings that identify default admins for an agencies requests
    standard_users - an array of user id strings that identify agency users (non-admins) for an agencies requests
    active_users - an array of user id strings that identify agency users (admin and non-admin) that can login to
                   OpenRecords.
    inactive_users - an array of user id strings that identify agency users (admin and non-admin) that cannot login to
                     OpenRecords

    """
    __tablename__ = 'agencies'
    ein = db.Column(db.String(4), primary_key=True)
    parent_ein = db.Column(db.String(3))
    categories = db.Column(ARRAY(db.String(256)))
    _name = db.Column(db.String(256), nullable=False, name='name')
    acronym = db.Column(db.String(64), nullable=True)
    _next_request_number = db.Column(db.Integer(), db.Sequence('request_seq'), name='next_request_number')
    default_email = db.Column(db.String(254))
    appeals_email = db.Column(db.String(254))
    is_active = db.Column(db.Boolean(), default=False)
    agency_features = db.Column(JSONB)
    # TODO: Method to insert updates to the agency_features column
    # TODO: Use validation on agency_features column


    administrators = db.relationship(
        'Users',
        secondary="agency_users",
        primaryjoin="and_(Agencies.ein == AgencyUsers.agency_ein, "
                    "AgencyUsers.is_agency_active == True, "
                    "AgencyUsers.is_agency_admin == True)",
        secondaryjoin="and_(AgencyUsers.user_guid == Users.guid, "
                      "AgencyUsers.auth_user_type == Users.auth_user_type)"
    )
    standard_users = db.relationship(
        'Users',
        secondary="agency_users",
        primaryjoin="and_(Agencies.ein == AgencyUsers.agency_ein, "
                    "AgencyUsers.is_agency_active == True, "
                    "AgencyUsers.is_agency_admin == False)",
        secondaryjoin="and_(AgencyUsers.user_guid == Users.guid, "
                      "AgencyUsers.auth_user_type == Users.auth_user_type)"
    )
    active_users = db.relationship(
        'Users',
        secondary="agency_users",
        primaryjoin="and_(Agencies.ein == AgencyUsers.agency_ein, "
                    "AgencyUsers.is_agency_active == True)",
        secondaryjoin="and_(AgencyUsers.user_guid == Users.guid, "
                      "AgencyUsers.auth_user_type == Users.auth_user_type)"
    )
    inactive_users = db.relationship(
        'Users',
        secondary="agency_users",
        primaryjoin="and_(Agencies.ein == AgencyUsers.agency_ein, "
                    "AgencyUsers.is_agency_active == False)",
        secondaryjoin="and_(AgencyUsers.user_guid == Users.guid, "
                      "AgencyUsers.auth_user_type == Users.auth_user_type)"
    )

    @property
    def formatted_parent_ein(self):
        """
        Return the correctly formated EIN for a parent agency.

        Parent EINs are ALWAYS preceded by a 0, since City of New York EINs are always 3 characters.
        :param parent_ein: 3 character parent ein
        :return: String
        """
        return "0{}".format(self.parent_ein)

    @property
    def parent(self):
        return Agencies.query.filter_by(ein=self.formatted_parent_ein).one_or_none()

    @property
    def next_request_number(self):
        from app.lib.db_utils import update_object
        num = self._next_request_number
        update_object(
            {'_next_request_number': self._next_request_number + 1},
            Agencies,
            self.formatted_parent_ein
        )
        return num

<<<<<<< HEAD
=======
    @next_request_number.setter
    def next_request_number(self, value):
        self._next_request_number = value

>>>>>>> 6cee9369
    @property
    def name(self):
        return '{name} ({acronym})'.format(name=self._name, acronym=self.acronym) if self.acronym else '{name}'.format(
            name=self._name)

    @name.setter
    def name(self, value):
        self._name = value

    @classmethod
    def populate(cls, csv_name=None):
        """
        Automatically populate the agencies table for the OpenRecords application.
        """
        filename = csv_name or current_app.config['AGENCY_DATA']
        with open(filename, 'r') as data:
            dictreader = csv.DictReader(data)
            for row in dictreader:
                if Agencies.query.filter_by(ein=row['ein']).first() is not None:
                    warn("Duplicate EIN ({ein}); Row not imported", category=UserWarning)
                    continue
                agency = cls(
                    ein=row['ein'],
                    parent_ein=row['parent_ein'],
                    categories=row['categories'].split(','),
                    name=row['name'],
                    acronym=row['acronym'],
                    next_request_number=row['next_request_number'],
                    default_email=row['default_email'],
                    appeals_email=row['appeals_email'],
                    is_active=eval(row['is_active'])
                )
                db.session.add(agency)
            db.session.commit()

    def __repr__(self):
        return '<Agencies %r>' % self.name


class Users(UserMixin, db.Model):
    """
    Define the Users class with the following columns and relationships:

    guid - a string that contains the unique guid of users
    auth_user_type - a string that tells what type of a user they are (agency user, helper, etc.)
    guid and auth_user_type are combined to create a composite primary key
    agency_ein - a foreign key that links to the primary key of the agency table
    email - a string containing the user's email
    notification_email - a string containing the user's email for notifications
    first_name - a string containing the user's first name
    middle_initial - a string containing the user's middle initial
    last_name - a string containing the user's last name
    email_validated - a boolean that is set to true if the user's email has been validated
    terms_of_use_accepted - a boolean that is set to true if the user has agreed to their agency's terms of use
    title - a string containing the user's title if they are affiliated with an outside company
    company - a string containing the user's outside company affiliation
    phone_number - string containing the user's phone number
    fax_number - string containing the user's fax number
    mailing_address - a JSON object containing the user's address
    """
    __tablename__ = 'users'
    guid = db.Column(db.String(64), primary_key=True)  # guid + auth_user_type
    auth_user_type = db.Column(
        db.Enum(user_type_auth.AGENCY_USER,
                user_type_auth.AGENCY_LDAP_USER,
                user_type_auth.PUBLIC_USER_FACEBOOK,
                user_type_auth.PUBLIC_USER_MICROSOFT,
                user_type_auth.PUBLIC_USER_YAHOO,
                user_type_auth.PUBLIC_USER_LINKEDIN,
                user_type_auth.PUBLIC_USER_GOOGLE,
                user_type_auth.PUBLIC_USER_NYC_ID,
                user_type_auth.ANONYMOUS_USER,
                name='auth_user_type'),
        primary_key=True)
    is_super = db.Column(db.Boolean, nullable=False, default=False)
    first_name = db.Column(db.String(32), nullable=False)
    middle_initial = db.Column(db.String(1))
    last_name = db.Column(db.String(64), nullable=False)
    email = db.Column(db.String(254))
    notification_email = db.Column(db.String(254), nullable=True, default=None)
    email_validated = db.Column(db.Boolean(), nullable=False)
    terms_of_use_accepted = db.Column(db.Boolean)
    title = db.Column(db.String(64))
    organization = db.Column(db.String(128))  # Outside organization
    phone_number = db.Column(db.String(25))
    fax_number = db.Column(db.String(25))
    mailing_address = db.Column(JSONB)  # TODO: define validation for minimum acceptable mailing address

    # Relationships
    user_requests = db.relationship("UserRequests", backref="user", lazy='dynamic')
    agencies = db.relationship(
        'Agencies',
        secondary="agency_users",
        primaryjoin="and_(AgencyUsers.user_guid == Users.guid, "
                    "AgencyUsers.auth_user_type == Users.auth_user_type)",
        secondaryjoin="and_(AgencyUsers.agency_ein == Agencies.ein, "
                      "AgencyUsers.is_agency_active == True)",
        lazy='dynamic'
    )
    agency_users = db.relationship("AgencyUsers", backref="user", lazy='dynamic')

    @property
    def is_authenticated(self):
        """
        Verifies the access token currently stored in the user's session
        by invoking the OAuth User Web Service and checking the response.
        """
        if current_app.config['USE_LDAP']:
            return True
        if session.get('token') is not None:
            from app.auth.utils import oauth_user_web_service_request  # circular import (auth.utils needs Users)
            return oauth_user_web_service_request().status_code == 200
        return False

    @property
    def is_active(self):
        return self.email_validated and self.terms_of_use_accepted

    @property
    def is_public(self):
        """
        Checks to see if the current user is a public user as defined below:

        PUBLIC_USER_NYC_ID = 'EDIRSSO'
        PUBLIC_USER_FACEBOOK = 'FacebookSSO'
        PUBLIC_USER_LINKEDIN = 'LinkedInSSO'
        PUBLIC_USER_GOOGLE = 'GoogleSSO'
        PUBLIC_USER_YAHOO = 'YahooSSO'
        PUBLIC_USER_MICROSOFT = 'MSLiveSSO'

        :return: Boolean
        """
        return self.auth_user_type in user_type_auth.PUBLIC_USER_TYPES

    @property
    def is_agency(self):
        """
        Check to see if the current user is an agency user.

        AGENCY_USER = 'Saml2In:NYC Employees'

        :return: Boolean
        """
        return self.auth_user_type in user_type_auth.AGENCY_USER_TYPES and self.agencies is not None

    @property
    def default_agency_ein(self):
        """
        Return the Users default agency ein.
        :return: String
        """
        agency = AgencyUsers.query.join(Users).filter(AgencyUsers.is_primary_agency == True,
                                                      AgencyUsers.user_guid == self.guid,
                                                      AgencyUsers.auth_user_type == self.auth_user_type).one_or_none()
        if agency is not None:
            return agency.agency_ein
        return None

    @property
    def default_agency(self):
        """
        Return the Users default Agencies object.
        :return: Agencies
        """
        return Agencies.query.filter_by(ein=self.default_agency_ein).one()

    @property
    def has_nyc_id_profile(self):
        """
        Checks to see if the current user has authenticated with
        NYC.ID, which means they have an NYC.ID Profile.

        :return: Boolean
        """
        return self.auth_user_type == user_type_auth.PUBLIC_USER_NYC_ID

    @property
    def is_anonymous_requester(self):
        """
        Checks to see if the user is an anonymous requester

        NOTE: This is not the same as an anonymous user! This returns
        true if this user has been created for a specific request.

        :return: Boolean
        """
        return self.auth_user_type == user_type_auth.ANONYMOUS_USER

    @property
    def anonymous_request(self):
        """
        Returns the request this user is associated with
        if this user is an anonymous requester.
        """
        if self.is_anonymous_requester:
            return Requests.query.filter_by(id=self.user_requests.one().request_id).one()
        return None

    @property
    def has_agency_admin(self):
        """
        Determine if a user is an admin for at least one agency.
        :return: Boolean
        """
        for agency in self.agency_users.all():
            if agency.is_agency_admin:
                return True
        return False

    @property
    def has_agency_active(self):
        """
        Determine if a user is active for at least one agency.
        :return: Boolean
        """
        for agency in self.agency_users.all():
            if agency.is_agency_active:
                return True
        return False

    def get_id(self):
        return USER_ID_DELIMITER.join((self.guid, self.auth_user_type))

    def from_id(self, user_id):  # Might come in useful
        guid, auth_user_type = user_id.split(USER_ID_DELIMITER)
        return self.query.filter_by(guid=guid, auth_user_type=auth_user_type).one()

    def is_agency_admin(self, ein=None):
        """
        Determine if a user is an admin for the specified agency.
        :param ein: Agency EIN (4 Character String)
        :return: Boolean
        """
        if ein is None:
            ein = self.default_agency_ein
        for agency in self.agency_users.all():
            if agency.agency_ein == ein:
                return agency.is_agency_admin
        return False

    def is_agency_active(self, ein=None):
        """
        Determine if a user is active for the specified agency.
        :param ein: Agency EIN (4 Character String)
        :return: Boolean
        """
        if ein is None:
            ein = self.default_agency_ein
        for agency in self.agency_users.all():
            if agency.agency_ein == ein:
                return agency.is_agency_active
        return False

    def agencies_for_forms(self):
        agencies = self.agencies.with_entities(Agencies.ein, Agencies._name).all()
        agencies.insert(0, agencies.pop(agencies.index((self.default_agency.ein, self.default_agency._name))))
        return agencies

    @property
    def name(self):
        return ' '.join((self.first_name.title(), self.last_name.title()))

    def es_update(self):
        """
        Call es_update for any request where this user is the requester
        since the request es doc relies on the requester's name.
        """
        for request in self.requests:
            request.es_update()

    @property
    def val_for_events(self):
        """
        JSON to store in Events 'new_value' field.
        """
        return {
            "guid": self.guid,
            "auth_user_type": self.auth_user_type,
            "email": self.email,
            "notification_email": self.notification_email,
            "first_name": self.first_name,
            "last_name": self.last_name,
            "title": self.title,
            "organization": self.organization,
            "phone_number": self.phone_number,
            "fax_number": self.fax_number,
            "mailing_address": self.mailing_address,
            "email_validated": self.email_validated,
            "terms_of_use_accepted": self.terms_of_use_accepted,
        }

    @classmethod
    def populate(cls, csv_name=None):
        filename = csv_name or current_app.config['STAFF_DATA']
        with open(filename, 'r') as data:
            dictreader = csv.DictReader(data)
            for row in dictreader:
                if Users.query.filter_by(email=row['email']).first() is None:
                    user = cls(
                        guid=str(uuid4()),
                        auth_user_type=user_type_auth.AGENCY_LDAP_USER if current_app.config[
                            'USE_LDAP'] else user_type_auth.AGENCY_USER,
                        is_super=eval(row['is_super']),
                        first_name=row['first_name'],
                        middle_initial=row['middle_initial'],
                        last_name=row['last_name'],
                        email=row['email'],
                        email_validated=eval(row['email_validated']),
                        terms_of_use_accepted=eval(row['terms_of_use_accepted']),
                        phone_number=row['phone_number'],
                        fax_number=row['fax_number']
                    )
                    db.session.add(user)
                    db.session.commit()

                    agency_eins = row['agencies'].split('|')
                    for agency in agency_eins:
                        ein, is_active, is_admin, is_primary_agency = agency.split('#')
                        agency_user = AgencyUsers(
                            user_guid=user.guid,
                            auth_user_type=user.auth_user_type,
                            agency_ein=ein,
                            is_agency_active=eval_request_bool(is_active),
                            is_agency_admin=eval_request_bool(is_admin),
                            is_primary_agency=eval_request_bool(is_primary_agency)
                        )
                        db.session.add(agency_user)
                    db.session.add(user)
            db.session.commit()

    def __init__(self, **kwargs):
        super(Users, self).__init__(**kwargs)

    def __repr__(self):
        return '<Users {}>'.format(self.get_id())


class Anonymous(AnonymousUserMixin):
    @property
    def is_authenticated(self):
        """
        Anonymous users are not authenticated.
        :return: Boolean
        """
        return False

    @property
    def is_public(self):
        """
        Anonymous users are treated differently from Public Users who are authenticated. This method always
        returns False.
        :return: Boolean
        """
        return False

    @property
    def is_anonymous(self):
        """
        Anonymous users always return True
        :return: Boolean
        """
        return True

    @property
    def is_agency(self):
        """
        Anonymous users always return False
        :return: Boolean
        """
        return False

    def __repr__(self):
        return '<Anonymous User>'


class AgencyUsers(db.Model):
    """
    Define the AgencyUsers class with the following columns and relationships:

    user_guid - a string that contains the unique guid of users
    auth_user_type - a string that tells what type of a user they are (agency user, helper, etc.)
    agency_ein - a foreign key that links that the primary key of the agency the request was assigned to
    user_guid, auth_user_type, and agency_ein are combined to create a composite primary key
    is_agency_active - a boolean value that allows the user to login as a user for the agency identified by agency_ein
    is_agency_admin - a boolean value that allows the user to administer settings for the agency identified by
        agency_ein
    primary_agency - a boolean value that determines whether the agency identified by agency_ein is the users default
        agency
    """
    __tablename__ = 'agency_users'
    user_guid = db.Column(db.String(64), primary_key=True)
    auth_user_type = db.Column(
        db.Enum(user_type_auth.AGENCY_USER,
                user_type_auth.AGENCY_LDAP_USER,
                user_type_auth.PUBLIC_USER_FACEBOOK,
                user_type_auth.PUBLIC_USER_MICROSOFT,
                user_type_auth.PUBLIC_USER_YAHOO,
                user_type_auth.PUBLIC_USER_LINKEDIN,
                user_type_auth.PUBLIC_USER_GOOGLE,
                user_type_auth.PUBLIC_USER_NYC_ID,
                user_type_auth.ANONYMOUS_USER,
                name='auth_user_type'),
        primary_key=True)
    agency_ein = db.Column(db.String(4), db.ForeignKey("agencies.ein"), primary_key=True)
    is_agency_active = db.Column(db.Boolean, default=False, nullable=False)
    is_agency_admin = db.Column(db.Boolean, default=False, nullable=False)
    is_primary_agency = db.Column(db.Boolean, default=False, nullable=False)

    __table_args__ = (
        db.ForeignKeyConstraint(
            [user_guid, auth_user_type],
            [Users.guid, Users.auth_user_type],
            onupdate="CASCADE"
        ),
    )


class Requests(db.Model):
    """
    Define the Requests class with the following columns and relationships:

    id - a string containing the request id, of the form: FOIL - year 4 digits - EIN 3 digits - 5 digits for request number
    agency - a foreign key that links that the primary key of the agency the request was assigned to
    title - a string containing a short description of the request
    description - a string containing a full description of what is needed from the request
    date_created - the actual creation time of the request
    date_submitted - a date that rolls forward to the next business day based on date_created
    due_date - the date that is set five days after date_submitted,
        this has 2 meanings depending on the current status of a request:
            OPEN - the agency has to acknowledge the request by this date
            not OPEN - the request must be completed by this date
    submission - a Enum that selects from a list of submission methods
    status - an Enum that selects from a list of different statuses a request can have
    privacy - a JSON object that contains the boolean privacy options of a request's title and agency description
              (True = Private, False = Public)
    """
    __tablename__ = 'requests'
    id = db.Column(db.String(19), primary_key=True)
    agency_ein = db.Column(db.String(4), db.ForeignKey('agencies.ein'))
    category = db.Column(db.String, default='All', nullable=False)  # FIXME: should be nullable, 'All' shouldn't be used
    title = db.Column(db.String(90))
    description = db.Column(db.String(5000))
    date_created = db.Column(db.DateTime, default=datetime.utcnow())
    date_submitted = db.Column(db.DateTime)  # used to calculate due date, rounded off to next business day
    due_date = db.Column(db.DateTime)
    submission = db.Column(
        db.Enum(submission_methods.DIRECT_INPUT,
                submission_methods.FAX,
                submission_methods.PHONE,
                submission_methods.EMAIL,
                submission_methods.MAIL,
                submission_methods.IN_PERSON,
                submission_methods.THREE_ONE_ONE,
                name='submission'))
    status = db.Column(
        db.Enum(request_status.OPEN,
                request_status.IN_PROGRESS,
                request_status.DUE_SOON,  # within the next 5 business days
                request_status.OVERDUE,
                request_status.CLOSED,
                name='status'),
        nullable=False
    )
    privacy = db.Column(JSONB)
    agency_request_summary = db.Column(db.String(5000))
    agency_request_summary_release_date = db.Column(db.DateTime)

    user_requests = db.relationship('UserRequests', backref=db.backref('request', uselist=False), lazy='dynamic')
    agency = db.relationship('Agencies', backref='requests', uselist=False)
    responses = db.relationship('Responses', backref=db.backref('request', uselist=False), lazy='dynamic')
    requester = db.relationship(
        'Users',
        secondary='user_requests',  # expects table name
        primaryjoin=lambda: Requests.id == UserRequests.request_id,
        secondaryjoin="and_(Users.guid == UserRequests.user_guid, "
                      "Users.auth_user_type == UserRequests.auth_user_type,"
                      "UserRequests.request_user_type == '{}')".format(user_type_request.REQUESTER),
        backref="requests",
        viewonly=True,
        uselist=False
    )
    # any agency user associated with a request is considered an assigned user
    agency_users = db.relationship(
        'Users',
        secondary='user_requests',
        primaryjoin=lambda: Requests.id == UserRequests.request_id,
        secondaryjoin="and_(Users.guid == UserRequests.user_guid, "
                      "Users.auth_user_type == UserRequests.auth_user_type, "
                      "UserRequests.request_user_type == '{}')".format(user_type_request.AGENCY),
        viewonly=True
    )

    PRIVACY_DEFAULT = {'title': False, 'agency_request_summary': True}

    def __init__(
            self,
            id,
            title,
            description,
            agency_ein,
            date_created,
            category=None,
            privacy=None,
            date_submitted=None,  # FIXME: are some of these really nullable?
            due_date=None,
            submission=None,
            status=request_status.OPEN
    ):
        self.id = id
        self.title = title
        self.description = description
        self.agency_ein = agency_ein
        self.date_created = date_created
        self.category = category
        self.privacy = privacy or self.PRIVACY_DEFAULT
        self.date_submitted = date_submitted
        self.due_date = due_date
        self.submission = submission
        self.status = status

    @property
    def val_for_events(self):
        """
        JSON to store in Events 'new_value' field.

        Values that will not change or that will always
        be the same on Request creation are not included.
        """
        return {
            'title': self.title,
            'description': self.description,
            'due_date': self.due_date.isoformat(),
        }

    @property
    def was_acknowledged(self):
        try:
            self.responses.join(Determinations).filter(Determinations.dtype == determination_type.ACKNOWLEDGMENT).one()
            return True
        except NoResultFound:
            return False

    @property
    def was_reopened(self):
        return self.responses.join(Determinations).filter(
            Determinations.dtype == determination_type.REOPENING).first() is not None
        # try:
        #     self.responses.join(Determinations).filter(Determinations.dtype == determination_type.REOPENING).first()
        #     return True
        # except NoResultFound:
        #     return False

    @property
    def date_closed(self):
        if self.status == request_status.CLOSED:
            return self.responses.join(Determinations).filter(
                Determinations.dtype.in_([determination_type.CLOSING, determination_type.DENIAL])
            ).order_by(desc(Determinations.date_modified)).limit(1).one().date_modified
        return None

    @property
    def days_until_due(self):
        return calendar.busdaycount(datetime.utcnow(), self.due_date.replace(hour=23, minute=59, second=59))

    @property
    def url(self):
        """
        Flask.request-independent url.

        Since we cannot use SERVER_NAME in config (and, by extension, 'url_for'),
        BASE_URL and VIEW_REQUEST_ENDPOINT will have to do.
        """
        return urljoin(current_app.config['BASE_URL'],
                       "{view_request_endpoint}/{request_id}".format(
                           view_request_endpoint=current_app.config['VIEW_REQUEST_ENDPOINT'],
                           request_id=self.id
                       ))

    @property
    def agency_request_summary_released(self):
        return self.status == request_status.CLOSED and not self.privacy['agency_request_summary'] and \
               self.agency_request_summary and self.agency_request_summary_release_date < datetime.utcnow()

    def es_update(self):
        if self.agency.is_active:
            es.update(
                index=current_app.config["ELASTICSEARCH_INDEX"],
                doc_type='request',
                id=self.id,
                body={
                    'doc': {
                        'title': self.title,
                        'description': self.description,
                        'agency_request_summary': self.agency_request_summary,
                        'title_private': self.privacy['title'],
                        'agency_request_summary_private': not self.agency_request_summary_released,
                        'date_due': self.due_date.strftime(ES_DATETIME_FORMAT),
                        'date_closed': self.date_closed.strftime(
                            ES_DATETIME_FORMAT) if self.date_closed is not None else [],
                        'status': self.status,
                        'requester_name': self.requester.name,
                        'public_title': 'Private' if self.privacy['title'] else self.title
                    }
                },
                # refresh='wait_for'
            )

    def es_create(self):
        """ Must be called AFTER UserRequest has been created. """
        es.create(
            index=current_app.config["ELASTICSEARCH_INDEX"],
            doc_type='request',
            id=self.id,
            body={
                'title': self.title,
                'description': self.description,
                'agency_request_summary': self.agency_request_summary,
                'agency_ein': self.agency_ein,
                'agency_name': self.agency.name,
                'agency_acronym': self.agency.acronym,
                'title_private': self.privacy['title'],
                'agency_request_summary_private': not self.agency_request_summary_released,
                'date_created': self.date_created.strftime(ES_DATETIME_FORMAT),
                'date_submitted': self.date_submitted.strftime(ES_DATETIME_FORMAT),
                'date_received': self.date_created.strftime(
                    ES_DATETIME_FORMAT) if self.date_created < self.date_submitted else self.date_submitted.strftime(
                    ES_DATETIME_FORMAT),
                'date_due': self.due_date.strftime(ES_DATETIME_FORMAT),
                'submission': self.submission,
                'status': self.status,
                'requester_id': (self.requester.get_id()
                                 if not self.requester.is_anonymous_requester
                                 else ''),
                'requester_name': self.requester.name,
                'public_title': 'Private' if self.privacy['title'] else self.title,
            }
        )

    def __repr__(self):
        return '<Requests %r>' % self.id


class Events(db.Model):
    """
    Define the Event class with the following columns and relationships:
    Events are any type of action that happened to a request after it was submitted

    id - an integer that is the primary key of an Events
    request_id - a foreign key that links to a request's primary key
    user_id - a foreign key that links to the user_id of the person who performed the event
    response_id - a foreign key that links to the primary key of a response
    type - a string containing the type of event that occurred
    timestamp - a datetime that keeps track of what time an event was performed
    previous_value - a string containing the old value of the event
    new_value - a string containing the new value of the event
    """
    __tablename__ = 'events'
    id = db.Column(db.Integer, primary_key=True)
    request_id = db.Column(db.String(19), db.ForeignKey('requests.id'))
    user_guid = db.Column(db.String(64))  # who did the action
    auth_user_type = db.Column(
        db.Enum(user_type_auth.AGENCY_USER,
                user_type_auth.AGENCY_LDAP_USER,
                user_type_auth.PUBLIC_USER_FACEBOOK,
                user_type_auth.PUBLIC_USER_MICROSOFT,
                user_type_auth.PUBLIC_USER_YAHOO,
                user_type_auth.PUBLIC_USER_LINKEDIN,
                user_type_auth.PUBLIC_USER_GOOGLE,
                user_type_auth.PUBLIC_USER_NYC_ID,
                user_type_auth.ANONYMOUS_USER,
                name='auth_user_type'))
    response_id = db.Column(db.Integer, db.ForeignKey('responses.id'))
    type = db.Column(db.String(64))
    timestamp = db.Column(db.DateTime, default=datetime.utcnow())
    previous_value = db.Column(JSONB)
    new_value = db.Column(JSONB)

    __table_args__ = (
        db.ForeignKeyConstraint(
            [user_guid, auth_user_type],
            [Users.guid, Users.auth_user_type],
            onupdate="CASCADE"
        ),
    )

    response = db.relationship("Responses", backref="events")
    request = db.relationship("Requests", backref="events")
    user = db.relationship(
        "Users",
        primaryjoin="and_(Events.user_guid == Users.guid, "
                    "Events.auth_user_type == Users.auth_user_type)",
        backref="events"
    )

    def __init__(self,
                 request_id,
                 user_guid,
                 auth_user_type,
                 type_,
                 previous_value=None,
                 new_value=None,
                 response_id=None,
                 timestamp=None):
        self.request_id = request_id
        self.user_guid = user_guid
        self.auth_user_type = auth_user_type
        self.response_id = response_id
        self.type = type_
        self.previous_value = previous_value
        self.new_value = new_value
        self.timestamp = timestamp or datetime.utcnow()

    def __repr__(self):
        return '<Events %r>' % self.id

    @property
    def affected_user(self):
        if self.new_value is not None and "user_guid" and "auth_user_type" in self.new_value:
            return Users.query.filter_by(
                guid=self.new_value["user_guid"],
                auth_user_type=self.new_value["auth_user_type"]
            ).one()

    class RowContent(object):

        def __init__(self, event, verb, string, affected_user=None, no_user_string=None):
            """
            :param verb: action describing event
            :param string: format()-ready string where first field is verb and
                           last field is affected_user, if applicable.
            :param affected_user: user affected by this event
            :param no_user_string: format()-ready string where there is no event user
            """
            self.event = event
            self.string = string
            self.verb = self._format_verb(verb)
            self.affected_user = affected_user
            self.no_user_string = no_user_string

        def __str__(self):
            format_args = [self.verb]
            if self.affected_user is not None:
                format_args += [self.affected_user.name]
            if self.no_user_string is not None and self.event.user is None:
                string = self.no_user_string
            else:
                string = ' '.join((self.event.user.name, self.string))
            return string.format(*format_args)

        @staticmethod
        def _format_verb(verb):
            return "<strong>{}</strong>".format(verb)

    @property
    def history_row_content(self):
        """
        Returns html safe string for use in the rows of the history section,
        or None if this event is not intended for display purposes.
        """
        if self.type == event_type.REQ_STATUS_CHANGED:
            return "This request's status was <strong>changed</strong> to:<br>{}".format(
                self.new_value['status'])

        valid_types = {
            event_type.USER_ADDED:
                self.RowContent(self, "added", "{} user: {}.", self.affected_user, "User {}: {}."),
            event_type.USER_REMOVED:
                self.RowContent(self, "removed", "{} user: {}.", self.affected_user),
            event_type.USER_PERM_CHANGED:
                self.RowContent(self, "changed", "{} permssions for user: {}.", self.affected_user),
            event_type.REQUESTER_INFO_EDITED:
                self.RowContent(self, "changed", "{} the requester's information."),
            event_type.REQ_CREATED:
                self.RowContent(self, "created", "{} this request."),
            event_type.AGENCY_REQ_CREATED:
                self.RowContent(self, "created", "{} this request on behalf of {}.", self.request.requester),
            event_type.REQ_ACKNOWLEDGED:
                self.RowContent(self, "acknowledged", "{} this request."),
            event_type.REQ_EXTENDED:
                self.RowContent(self, "extended", "{} this request."),
            event_type.REQ_CLOSED:
                self.RowContent(self, "closed", "{} this request."),
            event_type.REQ_REOPENED:
                self.RowContent(self, "re-opened", "{} this request."),
            event_type.REQ_TITLE_EDITED:
                self.RowContent(self, "changed", "{} the title."),
            event_type.REQ_AGENCY_REQ_SUM_EDITED:
                self.RowContent(self, "changed", "{} the agency description."),
            event_type.REQ_TITLE_PRIVACY_EDITED:
                self.RowContent(self, "changed", "{} the title privacy."),
            event_type.REQ_AGENCY_REQ_SUM_PRIVACY_EDITED:
                self.RowContent(self, "changed", "{} the agency description privacy."),
            event_type.FILE_ADDED:
                self.RowContent(self, "added", "{} a file response."),
            event_type.FILE_EDITED:
                self.RowContent(self, "changed", "{} a file response."),
            event_type.FILE_REMOVED:
                self.RowContent(self, "deleted", "{} a file response."),
            event_type.LINK_ADDED:
                self.RowContent(self, "added", "{} a link response."),
            event_type.LINK_EDITED:
                self.RowContent(self, "changed", "{} a link response."),
            event_type.LINK_REMOVED:
                self.RowContent(self, "deleted", "{} a link response."),
            event_type.INSTRUCTIONS_ADDED:
                self.RowContent(self, "added", "{} an offline instructions response."),
            event_type.INSTRUCTIONS_EDITED:
                self.RowContent(self, "changed", "{} an offline instructions response."),
            event_type.INSTRUCTIONS_REMOVED:
                self.RowContent(self, "deleted", "{} an offline instructions response."),
            event_type.NOTE_ADDED:
                self.RowContent(self, "added", "{} a note response."),
            event_type.NOTE_EDITED:
                self.RowContent(self, "changed", "{} a note response."),
            event_type.NOTE_DELETED:
                self.RowContent(self, "deleted", "{} a note response."),
        }

        if self.type in valid_types:
            return str(valid_types[self.type])


class Responses(db.Model):
    """
    Define the Response class with the following columns and relationships:

    id - an integer that is the primary key of a Responses
    request_id - a foreign key that links to the primary key of a request
    type - a string containing the type of response that was given for a request
    date_modified - a datetime object that keeps track of when a request was changed
    content - a JSON object that contains the content for all the possible responses a request can have
    privacy - an Enum containing the privacy options for a response
    """
    __tablename__ = 'responses'
    id = db.Column(db.Integer, primary_key=True)
    request_id = db.Column(db.String(19), db.ForeignKey('requests.id'))
    privacy = db.Column(db.Enum(
        response_privacy.PRIVATE,
        response_privacy.RELEASE_AND_PRIVATE,
        response_privacy.RELEASE_AND_PUBLIC,
        name="privacy"))
    date_modified = db.Column(db.DateTime)
    release_date = db.Column(db.DateTime)
    deleted = db.Column(db.Boolean, default=False, nullable=False)
    is_editable = db.Column(db.Boolean, default=False, nullable=False)
    type = db.Column(db.Enum(
        response_type.NOTE,
        response_type.LINK,
        response_type.FILE,
        response_type.INSTRUCTIONS,
        response_type.DETERMINATION,
        response_type.EMAIL,
        name='type'
    ))
    __mapper_args__ = {'polymorphic_on': type}

    # TODO: overwrite filter to automatically check if deleted=False

    def __init__(self,
                 request_id,
                 privacy,
                 date_modified=None,
                 is_editable=False):
        self.request_id = request_id
        self.privacy = privacy
        self.date_modified = date_modified or datetime.utcnow()
        self.release_date = (calendar.addbusdays(datetime.utcnow(), RELEASE_PUBLIC_DAYS)
                             if privacy == response_privacy.RELEASE_AND_PUBLIC
                             else None)
        self.is_editable = is_editable

    # NOTE: If you can find a way to make this class work with abc,
    # you're welcome to make the necessary changes to the following method:
    @property
    def preview(self):
        """ Designated preview attribute value. """
        raise NotImplementedError

    @property
    def val_for_events(self):
        """ JSON to store in Events 'new_value' field. """
        val = {
            c.name: getattr(self, c.name)
            for c in self.__table__.columns
        }
        val.pop('id')
        val['privacy'] = self.privacy
        return val

    @property
    def is_public(self):
        return (self.privacy == response_privacy.RELEASE_AND_PUBLIC and
                self.release_date is not None and
                datetime.utcnow() > self.release_date)

    @property
    def creator(self):
        return Events.query.filter(Events.response_id == self.id,
                                   Events.type.in_(event_type.RESPONSE_ADDED_TYPES)).one().user

    def make_public(self):
        self.privacy = response_privacy.RELEASE_AND_PUBLIC
        self.release_date = calendar.addbusdays(datetime.utcnow(), RELEASE_PUBLIC_DAYS)
        db.session.commit()

    def __repr__(self):
        return '<Responses %r>' % self.id


class Reasons(db.Model):
    """
    Define the Reason class with the following columns and relationships:

    id - an integer that is the primary key of a Reasons
    type - an enum representing the type of determination this reason corresponds to
    agency_ein - a foreign key that links to the a agency's primary key
        if null, this reason applies to all agencies
    content - a string describing the reason

    Reason are based off the Law Department's responses.

    """
    __tablename__ = 'reasons'
    id = db.Column(db.Integer, primary_key=True)
    type = db.Column(db.Enum(
        determination_type.CLOSING,
        determination_type.DENIAL,
        name="reason_type"
    ), nullable=False)
    agency_ein = db.Column(db.String(4), db.ForeignKey('agencies.ein'))
    title = db.Column(db.String, nullable=False)
    content = db.Column(db.String, nullable=False)

    @classmethod
    def populate(cls):
        with open(current_app.config['REASON_DATA'], 'r') as data:
            dictreader = csv.DictReader(data)

            for row in dictreader:
                reason = cls(
                    type=row['type'],
                    title=row['title'],
                    content=row['content']
                )
                db.session.add(reason)
            db.session.commit()


class UserRequests(db.Model):
    """
    Define the UserRequest class with the following columns and relationships:
    A UserRequest is a many to many relationship between users who are related to a certain request
    user_guid and request_id are combined to create a composite primary key

    user_guid = a foreign key that links to the primary key of the User table
    request_id = a foreign key that links to the primary key of the Request table
    request_user_type: Defines a user by their relationship to the request.
        Requester submitted the request,
        Agency is a user from the agency to whom the request is assigned.
        Anonymous request_user_type is not needed, since anonymous users can always browse a request
            for public information.
    """
    __tablename__ = 'user_requests'
    user_guid = db.Column(db.String(64), primary_key=True)
    auth_user_type = db.Column(
        db.Enum(user_type_auth.AGENCY_USER,
                user_type_auth.AGENCY_LDAP_USER,
                user_type_auth.PUBLIC_USER_FACEBOOK,
                user_type_auth.PUBLIC_USER_MICROSOFT,
                user_type_auth.PUBLIC_USER_YAHOO,
                user_type_auth.PUBLIC_USER_LINKEDIN,
                user_type_auth.PUBLIC_USER_GOOGLE,
                user_type_auth.PUBLIC_USER_NYC_ID,
                user_type_auth.ANONYMOUS_USER,
                name='auth_user_type'),
        primary_key=True)
    request_id = db.Column(db.String(19), db.ForeignKey("requests.id"), primary_key=True)
    request_user_type = db.Column(
        db.Enum(user_type_request.REQUESTER,
                user_type_request.AGENCY,
                name='request_user_type'))
    permissions = db.Column(db.BigInteger)
    # Note: If an anonymous user creates a request, they will be listed in the UserRequests table, but will have the
    # same permissions as an anonymous user browsing a request since there is no method for authenticating that the
    # current anonymous user is in fact the requester.

    __table_args__ = (
        db.ForeignKeyConstraint(
            [user_guid, auth_user_type],
            [Users.guid, Users.auth_user_type],
            onupdate="CASCADE"
        ),
    )

    @property
    def val_for_events(self):
        """
        JSON to store in Events 'new_value' field.
        """
        return {
            "user_guid": self.user_guid,
            "auth_user_type": self.auth_user_type,
            "request_user_type": self.request_user_type,
            "permissions": self.permissions
        }

    def has_permission(self, perm):
        """
        Ex:
            has_permission(permission.ADD_NOTE)
        """
        return bool(self.permissions & perm)

    def add_permissions(self, permissions):
        """
        :param permissions: list of permissions from app.constants.permissions
        """
        self.permissions |= reduce(ior, permissions)
        db.session.commit()

    def remove_permissions(self, permissions):
        """
        :param permissions: list of permissions from app.constants.permissions
        """
        self.permissions &= ~reduce(ior, permissions)
        db.session.commit()

    def set_permissions(self, permissions):
        """
        :param permissions: list of permissions from app.constants.permissions
                            or a permissions bitmask
        """
        if isinstance(permissions, list):
            self.permissions = reduce(ior, permissions)
        else:
            self.permissions = permissions
        db.session.commit()

    def get_permission_choice_indices(self):
        return [i for i, p in enumerate(permission.ALL) if bool(self.permissions & p.value)]


class ResponseTokens(db.Model):
    """
    Define the ResponseTokens class with the following columns and relationships:

    id - an integer that is the primary key of ResponseTokens
    token - a string consisting of a randomly-generated, unique token
    response_id - a foreign key that links to a response's primary key
    expiration_date - a datetime object containing the date at which this token becomes invalid
    """
    __tablename__ = 'response_tokens'
    id = db.Column(db.Integer, primary_key=True)
    token = db.Column(db.String, nullable=False)
    response_id = db.Column(db.Integer, db.ForeignKey("responses.id"), nullable=False)

    response = db.relationship("Responses", backref=db.backref("token", uselist=False))

    def __init__(self,
                 response_id):
        self.token = self.generate_token()
        self.response_id = response_id

    @staticmethod
    def generate_token():
        return uuid4().hex


class Notes(Responses):
    """
    Define the Notes class with the following columns and relationships:

    id - an integer that is the primary key of Notes
    content - a string that contains the content of a note
    """
    __tablename__ = response_type.NOTE
    __mapper_args__ = {'polymorphic_identity': response_type.NOTE}
    id = db.Column(db.Integer, db.ForeignKey(Responses.id), primary_key=True)
    content = db.Column(db.String(5000))

    def __init__(self,
                 request_id,
                 privacy,
                 content,
                 date_modified=None,
                 is_editable=False):
        super(Notes, self).__init__(request_id,
                                    privacy,
                                    date_modified,
                                    is_editable)
        self.content = content

    @property
    def preview(self):
        return self.content


class Files(Responses):
    """
    Define the Files class with the following columns and relationships:

    id - an integer that is the primary key of Files
    name - a string containing the name of a file (name is the secured filename)
    mime_type - a string containing the mime_type of a file
    title - a string containing the title of a file (user defined)
    size - a string containing the size of a file
    hash - a string containing the sha1 hash of a file
    """
    __tablename__ = response_type.FILE
    __mapper_args__ = {'polymorphic_identity': response_type.FILE}
    id = db.Column(db.Integer, db.ForeignKey(Responses.id), primary_key=True)
    title = db.Column(db.String)
    name = db.Column(db.String)
    mime_type = db.Column(db.String)
    size = db.Column(db.Integer)
    hash = db.Column(db.String)

    def __init__(self,
                 request_id,
                 privacy,
                 title,
                 name,
                 mime_type,
                 size,
                 hash_,
                 date_modified=None,
                 is_editable=False):
        try:
            file_exists = Files.query.filter_by(request_id=request_id, hash=hash_).one_or_none()
            if file_exists is not None:
                raise DuplicateFileException(
                    file_name=name,
                    request_id=request_id
                )
        except MultipleResultsFound:
            raise DuplicateFileException(
                file_name=name,
                request_id=request_id
            )
        super(Files, self).__init__(request_id,
                                    privacy,
                                    date_modified,
                                    is_editable)
        self.name = name
        self.mime_type = mime_type
        self.title = title
        self.size = size
        self.hash = hash_

    @property
    def preview(self):
        return self.title


class Links(Responses):
    """
    Define the Links class with the following columns and relationships:

    id - an integer that is the primary key of Links
    title - a string containing the title of a link
    url - a string containing the url link
    """
    __tablename__ = response_type.LINK
    __mapper_args__ = {'polymorphic_identity': response_type.LINK}
    id = db.Column(db.Integer, db.ForeignKey(Responses.id), primary_key=True)
    title = db.Column(db.String)
    url = db.Column(db.String)

    def __init__(self,
                 request_id,
                 privacy,
                 title,
                 url,
                 date_modified=None,
                 is_editable=False):
        super(Links, self).__init__(request_id,
                                    privacy,
                                    date_modified,
                                    is_editable)
        self.title = title
        self.url = url

    @property
    def preview(self):
        return self.title


class Instructions(Responses):
    """
    Define the Instructions class with the following columns and relationships:

    id - an integer that is the primary key of Instructions
    content - a string containing the content of an instruction
    """
    __tablename__ = response_type.INSTRUCTIONS
    __mapper_args__ = {'polymorphic_identity': response_type.INSTRUCTIONS}
    id = db.Column(db.Integer, db.ForeignKey(Responses.id), primary_key=True)
    content = db.Column(db.String)

    def __init__(self,
                 request_id,
                 privacy,
                 content,
                 date_modified=None,
                 is_editable=False):
        super(Instructions, self).__init__(request_id,
                                           privacy,
                                           date_modified,
                                           is_editable)
        self.content = content

    @property
    def preview(self):
        return self.content


class Determinations(Responses):
    """
    Define the Determinations class with the following columns and relationships:

    id - an integer that is the primary key of Determinations
    dtype - a string (enum) containing the type of a determination
    reason - a string containing the reason for a determination
    date - a datetime object containing an appropriate date for a determination

    ext_type       | date significance                | reason significance
    ---------------|----------------------------------|------------------------------------------
    denial         | NA                               | why the request was denied
    acknowledgment | estimated date of completion     | why the date was chosen / additional info
    extension      | new estimated date of completion | why the request extended
    closing        | NA                               | why the request closed
    reopening      | new estimated date of completion | NA

    """
    __tablename__ = response_type.DETERMINATION
    __mapper_args__ = {'polymorphic_identity': response_type.DETERMINATION}
    id = db.Column(db.Integer, db.ForeignKey(Responses.id), primary_key=True)
    dtype = db.Column(db.Enum(
        determination_type.DENIAL,
        determination_type.ACKNOWLEDGMENT,
        determination_type.EXTENSION,
        determination_type.CLOSING,
        determination_type.REOPENING,
        name="determination_type"
    ), nullable=False)
    reason = db.Column(db.String)  # nullable only for acknowledge and re-opening
    date = db.Column(db.DateTime)  # nullable only for denial, closing

    def __init__(self,
                 request_id,
                 privacy,  # TODO: always RELEASE_AND_PUBLIC?
                 dtype,
                 reason,
                 date=None,
                 date_modified=None,
                 is_editable=False):
        super(Determinations, self).__init__(request_id,
                                             privacy,
                                             date_modified,
                                             is_editable)
        self.dtype = dtype

        if dtype not in (determination_type.ACKNOWLEDGMENT,
                         determination_type.REOPENING):
            assert reason is not None
        self.reason = reason

        if dtype not in (determination_type.DENIAL,
                         determination_type.CLOSING):
            assert date is not None
        self.date = date

    @property
    def preview(self):
        return self.reason

    @property
    def val_for_events(self):
        val = {
            'reason': self.reason
        }
        if self.dtype in (determination_type.ACKNOWLEDGMENT,
                          determination_type.EXTENSION,
                          determination_type.REOPENING):
            val['date'] = self.date.isoformat()
        return val


class Emails(Responses):
    """
    Define the Emails class with the following columns and relationships:

    id - an integer that is the primary key of Emails
    to - a string containing who the the email is being sent to
    cc - a string containing who is cc'd in an email
    bcc -  a string containing who is bcc'd in an email
    subject - a string containing the subject of an email
    email_content - a string containing the content of an email
    """
    __tablename__ = response_type.EMAIL
    __mapper_args__ = {'polymorphic_identity': response_type.EMAIL}
    id = db.Column(db.Integer, db.ForeignKey(Responses.id), primary_key=True)
    to = db.Column(db.String)
    cc = db.Column(db.String)
    bcc = db.Column(db.String)
    subject = db.Column(db.String(5000))
    body = db.Column(db.String)

    def __init__(self,
                 request_id,
                 privacy,
                 to,
                 cc,
                 bcc,
                 subject,
                 body,
                 date_modified=None,
                 is_editable=False):
        super(Emails, self).__init__(request_id,
                                     privacy,
                                     date_modified,
                                     is_editable)
        self.to = to
        self.cc = cc
        self.bcc = bcc
        self.subject = subject
        self.body = body

    @property
    def preview(self):
        return self.subject

    @property
    def val_for_events(self):
        return {
            'privacy': self.privacy,
            'body': self.body,
        }<|MERGE_RESOLUTION|>--- conflicted
+++ resolved
@@ -13,11 +13,7 @@
 from flask_login import UserMixin, AnonymousUserMixin
 from sqlalchemy import desc
 from sqlalchemy.dialects.postgresql import ARRAY, JSONB
-<<<<<<< HEAD
 from sqlalchemy.orm.exc import NoResultFound, MultipleResultsFound
-=======
-from sqlalchemy.orm.exc import NoResultFound
->>>>>>> 6cee9369
 
 from app import db, es, calendar
 from app.constants.request_date import RELEASE_PUBLIC_DAYS
@@ -253,13 +249,10 @@
         )
         return num
 
-<<<<<<< HEAD
-=======
     @next_request_number.setter
     def next_request_number(self, value):
         self._next_request_number = value
 
->>>>>>> 6cee9369
     @property
     def name(self):
         return '{name} ({acronym})'.format(name=self._name, acronym=self.acronym) if self.acronym else '{name}'.format(
