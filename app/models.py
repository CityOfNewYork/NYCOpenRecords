--- conflicted
+++ resolved
@@ -2,31 +2,20 @@
 Models for open records database
 """
 
-import re
-from datetime import datetime, timedelta
 import csv
 from datetime import datetime
 
-from flask_login import UserMixin, current_user
+from flask_login import UserMixin, AnonymousUserMixin
+from flask_login import current_user
+from sqlalchemy import ForeignKeyConstraint
 from sqlalchemy.dialects.postgresql import JSON
-<<<<<<< HEAD
-from sqlalchemy import Column, Integer, ForeignKey
-from sqlalchemy import and_, or_
-from sqlalchemy.ext.hybrid import hybrid_property
-from sqlalchemy.orm import relationship
-from werkzeug.security import generate_password_hash, \
-    check_password_hash
-from app import db
-from flask_login import UserMixin, AnonymousUserMixin
-=======
-
->>>>>>> 8b160c26
+
 from app import app, db
 from app.constants import PUBLIC_USER, AGENCY_USER
 from sqlalchemy.dialects.postgresql import ARRAY
 
 
-class Permission:
+class Permissions:
     """
     Define the permission codes for certain actions:
 
@@ -70,7 +59,7 @@
     ADMINISTER = 0x20000
 
 
-class Role(db.Model):
+class Roles(db.Model):
     """
     Define the Roles class with the following columns and relationships:
 
@@ -92,40 +81,42 @@
         Agency Helper, Agency FOIL Officer, Agency Administrator.
         """
         roles = {
-            'Anonymous User': (Permission.DUPLICATE_REQUEST | Permission.VIEW_REQUEST_STATUS_PUBLIC |
-                               Permission.VIEW_REQUEST_INFO_PUBLIC, True),
-            'Public User - Non Requester': (Permission.ADD_NOTE | Permission.DUPLICATE_REQUEST |
-                                            Permission.VIEW_REQUEST_STATUS_PUBLIC | Permission.VIEW_REQUEST_INFO_PUBLIC,
-                                            False),
-            'Public User - Requester': (Permission.ADD_NOTE | Permission.UPLOAD_DOCUMENTS |
-                                        Permission.VIEW_DOCUMENTS_IMMEDIATELY | Permission.VIEW_REQUEST_INFO_ALL |
-                                        Permission.VIEW_REQUEST_STATUS_PUBLIC, False),
-            'Agency Helper': (Permission.ADD_NOTE | Permission.UPLOAD_DOCUMENTS | Permission.VIEW_REQUESTS_HELPER |
-                              Permission.VIEW_REQUEST_INFO_ALL | Permission.VIEW_REQUEST_STATUS_ALL, False),
-            'Agency FOIL Officer': (Permission.ADD_NOTE | Permission.UPLOAD_DOCUMENTS | Permission.EXTEND_REQUESTS |
-                                    Permission.CLOSE_REQUESTS | Permission.ADD_HELPERS | Permission.REMOVE_HELPERS |
-                                    Permission.ACKNOWLEDGE | Permission.VIEW_REQUESTS_AGENCY |
-                                    Permission.VIEW_REQUEST_INFO_ALL | Permission.VIEW_REQUEST_STATUS_ALL, False),
-            'Agency Administrator': (Permission.ADD_NOTE | Permission.UPLOAD_DOCUMENTS | Permission.EXTEND_REQUESTS |
-                                     Permission.CLOSE_REQUESTS | Permission.ADD_HELPERS | Permission.REMOVE_HELPERS |
-                                     Permission.ACKNOWLEDGE | Permission.CHANGE_REQUEST_POC |
-                                     Permission.VIEW_REQUESTS_ALL | Permission.VIEW_REQUEST_INFO_ALL |
-                                     Permission.VIEW_REQUEST_STATUS_ALL, False)
+            'Anonymous User': (Permissions.DUPLICATE_REQUEST | Permissions.VIEW_REQUEST_STATUS_PUBLIC |
+                               Permissions.VIEW_REQUEST_INFO_PUBLIC),
+            'Public User - Non Requester': (Permissions.ADD_NOTE | Permissions.DUPLICATE_REQUEST |
+                                            Permissions.VIEW_REQUEST_STATUS_PUBLIC |
+                                            Permissions.VIEW_REQUEST_INFO_PUBLIC
+                                            ),
+            'Public User - Requester': (Permissions.ADD_NOTE | Permissions.UPLOAD_DOCUMENTS |
+                                        Permissions.VIEW_DOCUMENTS_IMMEDIATELY | Permissions.VIEW_REQUEST_INFO_ALL |
+                                        Permissions.VIEW_REQUEST_STATUS_PUBLIC),
+            'Agency Helper': (Permissions.ADD_NOTE | Permissions.UPLOAD_DOCUMENTS | Permissions.VIEW_REQUESTS_HELPER |
+                              Permissions.VIEW_REQUEST_INFO_ALL | Permissions.VIEW_REQUEST_STATUS_ALL),
+            'Agency FOIL Officer': (Permissions.ADD_NOTE | Permissions.UPLOAD_DOCUMENTS | Permissions.EXTEND_REQUESTS |
+                                    Permissions.CLOSE_REQUESTS | Permissions.ADD_HELPERS | Permissions.REMOVE_HELPERS |
+                                    Permissions.ACKNOWLEDGE | Permissions.VIEW_REQUESTS_AGENCY |
+                                    Permissions.VIEW_REQUEST_INFO_ALL | Permissions.VIEW_REQUEST_STATUS_ALL),
+            'Agency Administrator': (Permissions.ADD_NOTE | Permissions.UPLOAD_DOCUMENTS | Permissions.EXTEND_REQUESTS |
+                                     Permissions.CLOSE_REQUESTS | Permissions.ADD_HELPERS | Permissions.REMOVE_HELPERS |
+                                     Permissions.ACKNOWLEDGE | Permissions.CHANGE_REQUEST_POC |
+                                     Permissions.VIEW_REQUESTS_ALL | Permissions.VIEW_REQUEST_INFO_ALL |
+                                     Permissions.VIEW_REQUEST_STATUS_ALL)
         }
-        for r in roles:
-            role = Role.query.filter_by(name=r).first()
+
+        # import pdb; pdb.set_trace()
+        for name, value in roles.items():
+            role = Roles.query.filter_by(name=name).first()
             if role is None:
-                role = Role(name=r)
-            role.permissions = roles[r][0]
-            role.default = roles[r][1]
+                role = Roles(name=name)
+            role.permissions = value
             db.session.add(role)
         db.session.commit()
 
     def __repr__(self):
-        return '<Role %r>' % self.name
-
-
-class Agency(db.Model):
+        return '<Roles %r>' % self.name
+
+
+class Agencies(db.Model):
     """
     Define the Agencies class with the following columns and relationships:
 
@@ -138,7 +129,7 @@
     appeal_email - a string containing the appeal email for users regarding the agency closing or denying requests
     """
 
-    __tablename__ = 'agency'
+    __tablename__ = 'agencies'
     ein = db.Column(db.Integer, primary_key=True)
     category = db.Column(db.String(256))
     name = db.Column(db.String(256), nullable=False)
@@ -149,17 +140,13 @@
     @staticmethod
     def insert_agencies():
         """
-        Automatically populate the agency table for the OpenRecords application.
+        Automatically populate the agencies table for the OpenRecords application.
         """
         data = open(app.config['AGENCY_DATA'], 'r')
         dictreader = csv.DictReader(data)
 
         for row in dictreader:
-            # import pdb; pdb.set_trace()
-            print(row)
-            print(len(row['category']))
-            print(len(row['name']))
-            agency = Agency(
+            agency = Agencies(
                 ein=row['ein'],
                 category=row['category'],
                 name=row['name'],
@@ -171,26 +158,10 @@
         db.session.commit()
 
     def __repr__(self):
-        return '<Agency %r>' % self.name
-
-
-class UserRequest(db.Model):
-    """
-    Define the UserRequest class with the following columns and relationships:
-    A UserRequest is a many to many relationship between users who are related to a certain request
-    user_guid and request_id are combined to create a composite primary key
-
-    user_guid = a foreign key that links to the primary key of the User table
-    request_id = a foreign key that links to the primary key of the Request table
-    """
-
-    __tablename__ = 'user_request'
-    user_guid = db.Column(db.String(1000), db.ForeignKey("user.guid"), primary_key=True)
-    request_id = db.Column(db.String(19), db.ForeignKey("request.id"), primary_key=True)
-    permission = db.Column(db.Integer)
-
-
-class User(UserMixin, db.Model):
+        return '<Agencies %r>' % self.name
+
+
+class Users(UserMixin, db.Model):
     """
     Define the Users class with the following columns and relationships:
 
@@ -210,10 +181,10 @@
     fax_number - string containing the user's fax number
     mailing_address - a JSON object containing the user's address
     """
-    __tablename__ = 'user'
+    __tablename__ = 'users'
     guid = db.Column(db.String(64), primary_key=True, unique=True)  # guid + user type
     user_type = db.Column(db.String(64), primary_key=True)
-    agency = db.Column(db.Integer, db.ForeignKey('agency.ein'))
+    agency = db.Column(db.Integer, db.ForeignKey('agencies.ein'))
     email = db.Column(db.String(254))
     first_name = db.Column(db.String(32), nullable=False)
     middle_initial = db.Column(db.String(1))
@@ -265,13 +236,51 @@
         return "{}:{}".format(self.guid, self.user_type)
 
     def __init__(self, **kwargs):
-        super(User, self).__init__(**kwargs)
+        super(Users, self).__init__(**kwargs)
 
     def __repr__(self):
-        return '<User {}:{}>'.format(self.guid, self.user_type)
-
-
-class Request(db.Model):
+        return '<Users {}:{}>'.format(self.guid, self.user_type)
+
+
+class Anonymous(AnonymousUserMixin):
+    @property
+    def is_authenticated(self):
+        """
+        Anonymous users are not authenticated.
+        :return: Boolean
+        """
+        return False
+
+    @property
+    def is_public(self):
+        """
+        Anonymous users are treated differently from Public Users who are authenticated. This method always
+        returns False.
+        :return: Boolean
+        """
+        return False
+
+    @property
+    def is_anonymous(self):
+        """
+        Anonymous users always return True
+        :return: Boolean
+        """
+        return True
+
+    @property
+    def is_agency(self):
+        """
+        Anonymous users always return False
+        :return: Boolean
+        """
+        return False
+
+    def get_id(self):
+        return "{}:{}".format(self.guid, self.user_type)
+
+
+class Requests(db.Model):
     """
     Define the Requests class with the following columns and relationships:
 
@@ -287,9 +296,9 @@
     visibility - a JSON object that contains the visbility settings of a request
     """
 
-    __tablename__ = 'request'
+    __tablename__ = 'requests'
     id = db.Column(db.String(19), primary_key=True)
-    agency = db.Column(db.Integer, db.ForeignKey('agency.ein'))
+    agency = db.Column(db.Integer, db.ForeignKey('agencies.ein'))
     title = db.Column(db.String(90))
     description = db.Column(db.String(5000))
     date_created = db.Column(db.DateTime, default=datetime.utcnow())
@@ -306,7 +315,7 @@
             id,
             title,
             description,
-            # agency,
+            agency,
             date_created,
             date_submitted=None,
             due_date=None,
@@ -316,7 +325,7 @@
         self.id = id
         self.title = title
         self.description = description
-        # self.agency = agency
+        self.agency = agency
         self.date_created = date_created
         self.date_submitted = date_submitted
         self.due_date = due_date
@@ -324,10 +333,10 @@
         self.current_status = current_status
 
     def __repr__(self):
-        return '<Request %r>' % self.id
-
-
-class Event(db.Model):
+        return '<Requests %r>' % self.id
+
+
+class Events(db.Model):
     """
     Define the Event class with the following columns and relationships:
     Events are any type of action that happened to a request after it was submitted
@@ -342,21 +351,26 @@
     new_response_value - a string containing the new response value
     """
 
-    __tablename__ = 'event'
+    __tablename__ = 'events'
     id = db.Column(db.Integer, primary_key=True)
-    request_id = db.Column(db.String(19), db.ForeignKey('request.id'))
-    user_id = db.Column(db.String(1000), db.ForeignKey('user.guid'))  # who did the action
-    response_id = db.Column(db.Integer, db.ForeignKey('response.id'))
+    request_id = db.Column(db.String(19), db.ForeignKey('requests.id'))
+    user_id = db.Column(db.String(64))  # who did the action
+    user_type = db.Column(db.String(64))
+    response_id = db.Column(db.Integer, db.ForeignKey('responses.id'))
     type = db.Column(db.String(30))
     timestamp = db.Column(db.DateTime, default=datetime.utcnow())
     previous_response_value = db.Column(db.String)
     new_response_value = db.Column(db.String)
 
+    __table_args__ = (ForeignKeyConstraint([user_id, user_type],
+                                           [Users.guid, Users.user_type]),
+                      {})
+
     def __repr__(self):
-        return '<Event %r>' % self.id
-
-
-class Response(db.Model):
+        return '<Events %r>' % self.id
+
+
+class Responses(db.Model):
     """
     Define the Response class with the following columns and relationships:
 
@@ -368,19 +382,19 @@
     privacy - a string containing the privacy option for a response
     """
 
-    __tablename__ = 'response'
+    __tablename__ = 'responses'
     id = db.Column(db.Integer, primary_key=True)
-    request_id = db.Column(db.String(19), db.ForeignKey('request.id'))
+    request_id = db.Column(db.String(19), db.ForeignKey('requests.id'))
     type = db.Column(db.String(30))
     date_modified = db.Column(db.DateTime)
     metadata_id = db.Column(db.Integer)
     privacy = db.Column(db.Enum("private", "public", name="privacy"))
 
     def __repr__(self):
-        return '<Response %r>' % self.id
-
-
-class Reason(db.Model):
+        return '<Responses %r>' % self.id
+
+
+class Reasons(db.Model):
     """
     Define the Reason class with the following columns and relationships:
 
@@ -389,12 +403,8 @@
     deny_reason - a string containing the message that will be shown when a request is denied
     """
 
-    __tablename__ = 'reason'
+    __tablename__ = 'reasons'
     id = db.Column(db.Integer, primary_key=True)
-<<<<<<< HEAD
-    agency = db.Column(db.Integer, db.ForeignKey('agency.ein'), nullable=True)
-    deny_reason = db.Column(db.String)  # reasons for denying a request based off law dept's responses
-=======
     agency = db.Column(db.Integer, db.ForeignKey('agencies.ein'), nullable=True)
     deny_reason = db.Column(db.String)  # reasons for denying a request based off law dept's responses
 
@@ -510,5 +520,4 @@
     bcc = db.Column(db.String)
     subject = db.Column(db.String(5000))
     email_content = db.Column(db.String)
-    attachments = db.Column(ARRAY(db.Integer))
->>>>>>> 8b160c26
+    attachments = db.Column(ARRAY(db.Integer))