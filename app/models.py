"""
Models for OpenRecords database
"""
import csv
import json
from datetime import datetime

from flask import current_app
from flask_login import UserMixin, AnonymousUserMixin
from flask_login import current_user
from sqlalchemy import ForeignKeyConstraint
from sqlalchemy.dialects.postgresql import ARRAY, JSON

from app import db
from app.constants import (
    PUBLIC_USER,
    AGENCY_USER,
    permission,
    role_name,
)


class Roles(db.Model):
    """
    Define the Roles class with the following columns and relationships:

    id -- Column: Integer, PrimaryKey
    name -- Column: String(64), Unique
    default -- Column: Boolean, Default = False
    permissions -- Column: Integer
    users -- Relationship: 'User', 'role'
    """
    __tablename__ = 'roles'
    id = db.Column(db.Integer, primary_key=True)
    name = db.Column(db.String(64), unique=True)
    permissions = db.Column(db.Integer)

    @classmethod
    def populate(cls):
        """
        Insert permissions for each role.
        """
        roles = {
            role_name.ANONYMOUS: (
                permission.DUPLICATE_REQUEST |
                permission.VIEW_REQUEST_STATUS_PUBLIC |
                permission.VIEW_REQUEST_INFO_PUBLIC
            ),
            role_name.PUBLIC_NON_REQUESTER: (
                permission.ADD_NOTE |
                permission.DUPLICATE_REQUEST |
                permission.VIEW_REQUEST_STATUS_PUBLIC |
                permission.VIEW_REQUEST_INFO_PUBLIC
            ),
            role_name.PUBLIC_REQUESTER: (
                permission.ADD_NOTE |
                permission.UPLOAD_DOCUMENTS |
                permission.VIEW_DOCUMENTS_IMMEDIATELY |
                permission.VIEW_REQUEST_INFO_ALL |
                permission.VIEW_REQUEST_STATUS_PUBLIC
            ),
            role_name.AGENCY_HELPER: (
                permission.ADD_NOTE |
                permission.UPLOAD_DOCUMENTS |
                permission.VIEW_REQUESTS_HELPER |
                permission.VIEW_REQUEST_INFO_ALL |
                permission.VIEW_REQUEST_STATUS_ALL
            ),
            role_name.AGENCY_OFFICER: (
                permission.ADD_NOTE |
                permission.UPLOAD_DOCUMENTS |
                permission.EXTEND_REQUESTS |
                permission.CLOSE_REQUESTS |
                permission.ADD_HELPERS |
                permission.REMOVE_HELPERS |
                permission.ACKNOWLEDGE |
                permission.VIEW_REQUESTS_AGENCY |
                permission.VIEW_REQUEST_INFO_ALL |
                permission.VIEW_REQUEST_STATUS_ALL
            ),
            role_name.AGENCY_ADMIN: (
                permission.ADD_NOTE |
                permission.UPLOAD_DOCUMENTS |
                permission.EXTEND_REQUESTS |
                permission.CLOSE_REQUESTS |
                permission.ADD_HELPERS |
                permission.REMOVE_HELPERS |
                permission.ACKNOWLEDGE |
                permission.CHANGE_REQUEST_POC |
                permission.VIEW_REQUESTS_ALL |
                permission.VIEW_REQUEST_INFO_ALL |
                permission.VIEW_REQUEST_STATUS_ALL
            )
        }

        for name, value in roles.items():
            role = Roles.query.filter_by(name=name).first()
            if role is None:
                role = cls(name=name)
            role.permissions = value
            db.session.add(role)
        db.session.commit()

    def __repr__(self):
        return '<Roles %r>' % self.name


class Agencies(db.Model):
    """
    Define the Agencies class with the following columns and relationships:

    ein - the primary key of the agencies table, 3 digit integer that is unique for each agency
    category - a string containing the category of the agency (ex: business/education)
    name - a string containing the name of the agency
    next_request_number - a sequence containing the next number for the request starting at 1, each agency has its own
                          request number sequence
    default_email - a string containing the default email of the agency regarding general inquiries about requests
    appeal_email - a string containing the appeal email for users regarding the agency closing or denying requests
    """

    __tablename__ = 'agencies'
    ein = db.Column(db.Integer, primary_key=True)  # FIXME: add length 3 if possible
    category = db.Column(db.String(256))
    name = db.Column(db.String(256), nullable=False)
    next_request_number = db.Column(db.Integer(), db.Sequence('request_seq'))
    default_email = db.Column(db.String(254))
    appeals_email = db.Column(db.String(254))

    @classmethod
    def populate(cls):
        """
        Automatically populate the agencies table for the OpenRecords application.
        """
        data = open(current_app.config['AGENCY_DATA'], 'r')
        dictreader = csv.DictReader(data)

        for row in dictreader:
            agency = cls(
                ein=row['ein'],
                category=row['category'],
                name=row['name'],
                next_request_number=row['next_request_number'],
                default_email=row['default_email'],
                appeals_email=row['appeals_email']
            )
            db.session.add(agency)
        db.session.commit()

    def __repr__(self):
        return '<Agencies %r>' % self.name


class Users(UserMixin, db.Model):
    """
    Define the Users class with the following columns and relationships:

    guid - a string that contains the unique guid of users
    user_type - a string that tells what type of a user they are (agency user, helper, etc.)
    guid and user_type are combined to create a composite primary key
    agency - a foreign key that links to the primary key of the agency table
    email - a string containing the user's email
    first_name - a string containing the user's first name
    middle_initial - a string containing the user's middle initial
    last_name - a string containing the user's last name
    email_validated - a boolean that is set to true if the user's email has been validated
    terms_of_use_accepted - a boolean that is set to true if the user has agreed to their agency's terms of use
    title - a string containing the user's title if they are affiliated with an outside company
    company - a string containing the user's outside company affiliation
    phone_number - string containing the user's phone number
    fax_number - string containing the user's fax number
    mailing_address - a JSON object containing the user's address
    """
    __tablename__ = 'users'
    guid = db.Column(db.String(64), primary_key=True)  # guid + user type
    user_type = db.Column(db.String(64), primary_key=True)
    agency = db.Column(db.Integer, db.ForeignKey('agencies.ein'))
    email = db.Column(db.String(254))
    first_name = db.Column(db.String(32), nullable=False)
    middle_initial = db.Column(db.String(1))
    last_name = db.Column(db.String(64), nullable=False)
    email_validated = db.Column(db.Boolean(), nullable=False)
    terms_of_use_accepted = db.Column(db.String(16), nullable=True)
    title = db.Column(db.String(64))
    organization = db.Column(db.String(128))  # Outside organization
    phone_number = db.Column(db.String(15))
    fax_number = db.Column(db.String(15))
    mailing_address = db.Column(JSON)  # need to define validation for minimum acceptable mailing address

    @property
    def is_authenticated(self):
        return True

    @property
    def is_active(self):
        return self.email_validated and self.terms_of_use_accepted

    @property
    def is_public(self):
        """
        Checks to see if the current user is a public user as defined below:

        PUBLIC_USER_NYC_ID = 'EDIRSSO'
        PUBLIC_USER_FACEBOOK = 'FacebookSSO'
        PUBLIC_USER_LINKEDIN = 'LinkedInSSO'
        PUBLIC_USER_GOOGLE = 'GoogleSSO'
        PUBLIC_USER_YAHOO = 'YahooSSO'
        PUBLIC_USER_MICROSOFT = 'MSLiveSSO'

        :return: Boolean
        """
        return current_user.user_type in PUBLIC_USER

    @property
    def is_agency(self):
        """
        Checks to see if the current user is an agency user

        AGENCY_USER = 'Saml2In:NYC Employees'

        :return: Boolean
        """
        return current_user.user_type == AGENCY_USER

    def get_id(self):
        return "{}:{}".format(self.guid, self.user_type)

    def __init__(self, **kwargs):
        super(Users, self).__init__(**kwargs)

    def __repr__(self):
        return '<Users {}:{}>'.format(self.guid, self.user_type)


class Anonymous(AnonymousUserMixin):
    @property
    def is_authenticated(self):
        """
        Anonymous users are not authenticated.
        :return: Boolean
        """
        return False

    @property
    def is_public(self):
        """
        Anonymous users are treated differently from Public Users who are authenticated. This method always
        returns False.
        :return: Boolean
        """
        return False

    @property
    def is_anonymous(self):
        """
        Anonymous users always return True
        :return: Boolean
        """
        return True

    @property
    def is_agency(self):
        """
        Anonymous users always return False
        :return: Boolean
        """
        return False

    def get_id(self):
        return "{}:{}".format(self.guid, self.user_type)


class Requests(db.Model):
    """
    Define the Requests class with the following columns and relationships:

    id - a string containing the request id, of the form: FOIL - year 4 digits - EIN 3 digits - 5 digits for request number
    agency - a foreign key that links that the primary key of the agency the request was assigned to
    title - a string containing a short description of the request
    description - a string containing a full description of what is needed from the request
    date_created - the actual creation time of the request
    date_submitted - a date that rolls forward to the next business day based on date_created
    due_date - the date that is set five days after date_submitted, the agency has to acknowledge the request by the due date
    submission - a Enum that selects from a list of submission methods
    current_status - a Enum that selects from a list of different statuses a request can have
<<<<<<< HEAD
    visibility - a JSON object that contains the visibility settings of a request
=======
    privacy - a JSON object that contains the boolean privacy options of a request's title and agency description
              (True = Private, False = Public)
>>>>>>> 68b05244
    """

    __tablename__ = 'requests'
    id = db.Column(db.String(19), primary_key=True)
    agency = db.Column(db.Integer, db.ForeignKey('agencies.ein'))  # FIXME: change to agency_ein?
    title = db.Column(db.String(90))
    description = db.Column(db.String(5000))
    date_created = db.Column(db.DateTime, default=datetime.utcnow())
    date_submitted = db.Column(db.DateTime)  # used to calculate due date, rounded off to next business day
    due_date = db.Column(db.DateTime)
    submission = db.Column(  # TODO: update
        db.String(30))  # direct input/mail/fax/email/phone/311/text method of answering request default is direct input
    current_status = db.Column(db.Enum('Open', 'In Progress', 'Due Soon', 'Overdue', 'Closed', 'Re-Opened',
                                       name='statuses'))  # due soon is within the next "5" business days
    privacy = db.Column(JSON)
    agency_description = db.Column(db.String(5000))

    def __init__(
            self,
            id,
            title,
            description,
            agency,
            date_created,
            privacy=None,
            date_submitted=None,
            due_date=None,
            submission=None,
            current_status=None,
            agency_description=None
    ):
        privacy_default = {'title': 'false', 'agency_description': 'true'}
        self.id = id
        self.title = title
        self.description = description
        self.agency = agency
        self.date_created = date_created
        self.privacy = privacy or json.dumps(privacy_default)
        self.date_submitted = date_submitted
        self.due_date = due_date
        self.submission = submission
        self.current_status = current_status
        self.agency_description = agency_description

    def __repr__(self):
        return '<Requests %r>' % self.id


class Events(db.Model):
    """
    Define the Event class with the following columns and relationships:
    Events are any type of action that happened to a request after it was submitted

    id - an integer that is the primary key of an Events
    request_id - a foreign key that links to a request's primary key
    user_id - a foreign key that links to the user_id of the person who performed the event
    response_id - a foreign key that links to the primary key of a response
    type - a string containing the type of event that occurred
    timestamp - a datetime that keeps track of what time an event was performed
    previous_response_value - a string containing the old response value
    new_response_value - a string containing the new response value
    """

    __tablename__ = 'events'
    id = db.Column(db.Integer, primary_key=True)
    request_id = db.Column(db.String(19), db.ForeignKey('requests.id'))
    user_id = db.Column(db.String(64))  # who did the action
    user_type = db.Column(db.String(64))
    response_id = db.Column(db.Integer, db.ForeignKey('responses.id'))
    type = db.Column(db.String(30))
    timestamp = db.Column(db.DateTime, default=datetime.utcnow())
    previous_response_value = db.Column(JSON)
    new_response_value = db.Column(JSON)

    __table_args__ = (ForeignKeyConstraint([user_id, user_type],
                                           [Users.guid, Users.user_type]),
                      {})

    def __repr__(self):
        return '<Events %r>' % self.id


class Responses(db.Model):
    """
    Define the Response class with the following columns and relationships:

    id - an integer that is the primary key of a Responses
    request_id - a foreign key that links to the primary key of a request
    type - a string containing the type of response that was given for a request
    date_modified - a datetime object that keeps track of when a request was changed
    content - a JSON object that contains the content for all the possible responses a request can have
    privacy - an Enum containing the privacy options for a response
    """

    __tablename__ = 'responses'
    id = db.Column(db.Integer, primary_key=True)
    request_id = db.Column(db.String(19), db.ForeignKey('requests.id'))
    type = db.Column(db.String(30))
    date_modified = db.Column(db.DateTime)
    metadata_id = db.Column(db.Integer)
    privacy = db.Column(db.Enum("private", "release_private", "release_public", name="privacy"))

    def __repr__(self):
        return '<Responses %r>' % self.id


class Reasons(db.Model):
    """
    Define the Reason class with the following columns and relationships:

    id - an integer that is the primary key of a Reasons
    agency - a foreign key that links to the a agency's primary key which is the EIN number
    deny_reason - a string containing the message that will be shown when a request is denied
    """

    __tablename__ = 'reasons'
    id = db.Column(db.Integer, primary_key=True)
    agency = db.Column(db.Integer, db.ForeignKey('agencies.ein'), nullable=True)
    deny_reason = db.Column(db.String)  # reasons for denying a request based off law dept's responses


class UserRequests(db.Model):
    """
    Define the UserRequest class with the following columns and relationships:
    A UserRequest is a many to many relationship between users who are related to a certain request
    user_guid and request_id are combined to create a composite primary key

    user_guid = a foreign key that links to the primary key of the User table
    request_id = a foreign key that links to the primary key of the Request table
    """

    __tablename__ = 'user_requests'
    user_guid = db.Column(db.String(64), primary_key=True)
    user_type = db.Column(db.String(64), primary_key=True)
    request_id = db.Column(db.String(19), db.ForeignKey("requests.id"), primary_key=True)
    permissions = db.Column(db.Integer)

    __table_args__ = (ForeignKeyConstraint([user_guid, user_type],
                                           [Users.guid, Users.user_type]),
                      {})

    def has_permission(self, permission):
        """
        Ex:
            has_permission(permission.ADD_NOTE)
        """
        return bool(self.permissions & permission)


class Notes(db.Model):
    """
    Define the Notes class with the following columns and relationships:

    metadata_id - an integer that is the primary key of Notes
    content - a string that contains the content of a note
    """
    __tablename__ = 'notes'
    metadata_id = db.Column(db.Integer, primary_key=True)
    content = db.Column(db.String(5000))


class Files(db.Model):
    """
    Define the Files class with the following columns and relationships:

    metadata_id - an integer that is the primary key of Files
    name - a string containing the name of a file (name is the secured filename)
    mime_type - a string containing the mime_type of a file
    title - a string containing the title of a file (user defined)
    size - a string containing the size of a file
    """
    __tablename__ = 'files'
    metadata_id = db.Column(db.Integer, primary_key=True)
    name = db.Column(db.String)  # secured filename
    mime_type = db.Column(db.String)
    title = db.Column(db.String)
    size = db.Column(db.Integer)


class Links(db.Model):
    """
    Define the Links class with the following columns and relationships:

    metadata_id - an integer that is the primary key of Links
    title - a string containing the title of a link
    url - a string containing the url link
    """
    __tablename__ = 'links'
    metadata_id = db.Column(db.Integer, primary_key=True)
    title = db.Column(db.String)
    url = db.Column(db.String)


class Instructions(db.Model):
    """
    Define the Instructions class with the following columns and relationships:

    metadata_id - an integer that is the primary key of Instructions
    content - a string containing the content of an instruction
    """
    __tablename__ = 'instructions'
    metadata_id = db.Column(db.Integer, primary_key=True)
    content = db.Column(db.String)


class Extensions(db.Model):
    """
    Define the Extensions class with the following columns and relationships:

    metadata_id - an integer that is the primary key of Extensions
    reason - a string containing the reason for an extension
    date - a datetime object containing the extended date of a request
    """
    __tablename__ = 'extensions'
    metadata_id = db.Column(db.Integer, primary_key=True)
    reason = db.Column(db.String)
    date = db.Column(db.DateTime)


class Emails(db.Model):
    """
    Define the Emails class with the following columns and relationships:

    metadata_id - an integer that is the primary key of Emails
    to - a string containing who the the email is being sent to
    cc - a string containing who is cc'd in an email
    bcc -  a string containing who is bcc'd in an email
    subject - a string containing the subject of an email
    email_content - a string containing the content of an email
    linked_files - an array of strings containing the links to the files
    """
    __tablename__ = 'emails'
    metadata_id = db.Column(db.Integer, primary_key=True)
    to = db.Column(db.String)
    cc = db.Column(db.String)
    bcc = db.Column(db.String)
    subject = db.Column(db.String(5000))
    email_content = db.Column(db.String)
    linked_files = db.Column(ARRAY(db.String))<|MERGE_RESOLUTION|>--- conflicted
+++ resolved
@@ -282,12 +282,8 @@
     due_date - the date that is set five days after date_submitted, the agency has to acknowledge the request by the due date
     submission - a Enum that selects from a list of submission methods
     current_status - a Enum that selects from a list of different statuses a request can have
-<<<<<<< HEAD
-    visibility - a JSON object that contains the visibility settings of a request
-=======
     privacy - a JSON object that contains the boolean privacy options of a request's title and agency description
               (True = Private, False = Public)
->>>>>>> 68b05244
     """
 
     __tablename__ = 'requests'
