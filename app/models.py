--- conflicted
+++ resolved
@@ -893,15 +893,9 @@
 
     @property
     def agency_request_summary_released(self):
-<<<<<<< HEAD
-        '''
+        """
         Determine whether the agency_request_summary has been made public and has passed its release date
-        '''
-=======
-        """
-        Determine whether the agency_request_summary has been made public and has passed its release date
-        """
->>>>>>> ca144546
+        """
         return self.status == request_status.CLOSED and not self.privacy['agency_request_summary'] and \
                self.agency_request_summary and self.agency_request_summary_release_date is not None and \
                self.agency_request_summary_release_date < datetime.utcnow()
