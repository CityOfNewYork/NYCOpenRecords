"""
Models for OpenRecords database
"""
import csv
from datetime import datetime
from uuid import uuid4

from flask import current_app
from flask_login import UserMixin, AnonymousUserMixin
from sqlalchemy.dialects.postgresql import ARRAY, JSON

from app import db, es, calendar
<<<<<<< HEAD
from app.constants.request_date import RELEASE_PUBLIC_DAYS
=======
>>>>>>> 68f5b3ad
from app.constants import (
    USER_ID_DELIMITER,
    DEFAULT_RESPONSE_TOKEN_EXPIRY_DAYS,
    permission,
    role_name,
    user_type_auth,
    user_type_request,
    request_status,
    response_type,
    response_privacy,
    submission_methods,
)
from app.search.constants import INDEX


class Roles(db.Model):
    """
    Define the Roles class with the following columns and relationships:

    Roles - Default sets of permissions

    id -- Column: Integer, PrimaryKey
    name -- Column: String(64), Unique
    default -- Column: Boolean, Default = False
    permissions -- Column: Integer
    users -- Relationship: 'User', 'role'
    """
    __tablename__ = 'roles'
    id = db.Column(db.Integer, primary_key=True)
    name = db.Column(db.String(64), unique=True)
    permissions = db.Column(db.Integer)

    @classmethod
    def populate(cls):
        """
        Insert permissions for each role.
        """
        roles = {
            role_name.ANONYMOUS: (
                permission.DUPLICATE_REQUEST |
                permission.VIEW_REQUEST_STATUS_PUBLIC |
                permission.VIEW_REQUEST_INFO_PUBLIC
            ),
            role_name.PUBLIC_NON_REQUESTER: (
                permission.DUPLICATE_REQUEST |
                permission.VIEW_REQUEST_STATUS_PUBLIC |
                permission.VIEW_REQUEST_INFO_PUBLIC
            ),
            role_name.PUBLIC_REQUESTER: (
                permission.ADD_NOTE |
                permission.UPLOAD_DOCUMENTS |
                permission.VIEW_DOCUMENTS_IMMEDIATELY |
                permission.VIEW_REQUEST_INFO_ALL |
                permission.VIEW_REQUEST_STATUS_PUBLIC
            ),
            role_name.AGENCY_HELPER: (
                permission.ADD_NOTE |
                permission.UPLOAD_DOCUMENTS |
                permission.VIEW_REQUESTS_HELPER |
                permission.VIEW_REQUEST_INFO_ALL |
                permission.VIEW_REQUEST_STATUS_ALL
            ),
            role_name.AGENCY_OFFICER: (
                permission.ADD_NOTE |
                permission.UPLOAD_DOCUMENTS |
                permission.EXTEND_REQUESTS |
                permission.CLOSE_REQUESTS |
                permission.ADD_HELPERS |
                permission.REMOVE_HELPERS |
                permission.ACKNOWLEDGE |
                permission.VIEW_REQUESTS_AGENCY |
                permission.VIEW_REQUEST_INFO_ALL |
                permission.VIEW_REQUEST_STATUS_ALL
            ),
            role_name.AGENCY_ADMIN: (
                permission.ADD_NOTE |
                permission.UPLOAD_DOCUMENTS |
                permission.EXTEND_REQUESTS |
                permission.CLOSE_REQUESTS |
                permission.ADD_HELPERS |
                permission.REMOVE_HELPERS |
                permission.ACKNOWLEDGE |
                permission.CHANGE_REQUEST_POC |
                permission.VIEW_REQUESTS_ALL |
                permission.VIEW_REQUEST_INFO_ALL |
                permission.VIEW_REQUEST_STATUS_ALL
            )
        }

        for name, value in roles.items():
            role = Roles.query.filter_by(name=name).first()
            if role is None:
                role = cls(name=name)
            role.permissions = value
            db.session.add(role)
        db.session.commit()

    def __repr__(self):
        return '<Roles %r>' % self.name


class Agencies(db.Model):
    """
    Define the Agencies class with the following columns and relationships:

    ein - the primary key of the agencies table, 3 digit integer that is unique for each agency
    category - a string containing the category of the agency (ex: business/education)
    name - a string containing the name of the agency
    next_request_number - a sequence containing the next number for the request starting at 1, each agency has its own
                          request number sequence
    default_email - a string containing the default email of the agency regarding general inquiries about requests
    appeal_email - a string containing the appeal email for users regarding the agency closing or denying requests
    administrators - an array of guid::auth_user_type strings that identify default admins for an agencies requests
    """
    __tablename__ = 'agencies'
    ein = db.Column(db.Integer, primary_key=True)  # FIXME: add length 3 if possible
    category = db.Column(db.String(256))
    name = db.Column(db.String(256), nullable=False)
    next_request_number = db.Column(db.Integer(), db.Sequence('request_seq'))
    default_email = db.Column(db.String(254))
    appeals_email = db.Column(db.String(254))
    administrators = db.Column(ARRAY(db.String))

    @classmethod
    def populate(cls):
        """
        Automatically populate the agencies table for the OpenRecords application.
        """
        data = open(current_app.config['AGENCY_DATA'], 'r')
        dictreader = csv.DictReader(data)

        for row in dictreader:
            agency = cls(
                ein=row['ein'],
                category=row['category'],
                name=row['name'],
                next_request_number=row['next_request_number'],
                default_email=row['default_email'],
                appeals_email=row['appeals_email']
            )
            db.session.add(agency)
        db.session.commit()

    def __repr__(self):
        return '<Agencies %r>' % self.name


class Users(UserMixin, db.Model):
    """
    Define the Users class with the following columns and relationships:

    guid - a string that contains the unique guid of users
    auth_user_type - a string that tells what type of a user they are (agency user, helper, etc.)
    guid and auth_user_type are combined to create a composite primary key
    agency - a foreign key that links to the primary key of the agency table
    email - a string containing the user's email
    first_name - a string containing the user's first name
    middle_initial - a string containing the user's middle initial
    last_name - a string containing the user's last name
    email_validated - a boolean that is set to true if the user's email has been validated
    terms_of_use_accepted - a boolean that is set to true if the user has agreed to their agency's terms of use
    title - a string containing the user's title if they are affiliated with an outside company
    company - a string containing the user's outside company affiliation
    phone_number - string containing the user's phone number
    fax_number - string containing the user's fax number
    mailing_address - a JSON object containing the user's address
    """
    __tablename__ = 'users'
    guid = db.Column(db.String(64), primary_key=True)  # guid + auth_user_type
    auth_user_type = db.Column(
        db.Enum(user_type_auth.AGENCY_USER,
                user_type_auth.PUBLIC_USER_FACEBOOK,
                user_type_auth.PUBLIC_USER_MICROSOFT,
                user_type_auth.PUBLIC_USER_YAHOO,
                user_type_auth.PUBLIC_USER_LINKEDIN,
                user_type_auth.PUBLIC_USER_GOOGLE,
                user_type_auth.PUBLIC_USER_NYC_ID,
                user_type_auth.ANONYMOUS_USER,
                name='auth_user_type'),
        primary_key=True)
    agency = db.Column(db.Integer, db.ForeignKey('agencies.ein'))
    first_name = db.Column(db.String(32), nullable=False)
    middle_initial = db.Column(db.String(1))
    last_name = db.Column(db.String(64), nullable=False)
    email = db.Column(db.String(254))
    email_validated = db.Column(db.Boolean(), nullable=False)
    terms_of_use_accepted = db.Column(db.String(16))
    title = db.Column(db.String(64))
    organization = db.Column(db.String(128))  # Outside organization
    phone_number = db.Column(db.String(15))
    fax_number = db.Column(db.String(15))
    mailing_address = db.Column(JSON)  # TODO: define validation for minimum acceptable mailing address
    user_requests = db.relationship("UserRequests", backref="user")

    @property
    def is_authenticated(self):
        return True

    @property
    def is_active(self):
        return self.email_validated and self.terms_of_use_accepted

    @property
    def is_public(self):
        """
        Checks to see if the current user is a public user as defined below:

        PUBLIC_USER_NYC_ID = 'EDIRSSO'
        PUBLIC_USER_FACEBOOK = 'FacebookSSO'
        PUBLIC_USER_LINKEDIN = 'LinkedInSSO'
        PUBLIC_USER_GOOGLE = 'GoogleSSO'
        PUBLIC_USER_YAHOO = 'YahooSSO'
        PUBLIC_USER_MICROSOFT = 'MSLiveSSO'

        :return: Boolean
        """
        return self.auth_user_type in user_type_auth.PUBLIC_USER_TYPES

    @property
    def is_agency(self):
        """
        Checks to see if the current user is an agency user

        AGENCY_USER = 'Saml2In:NYC Employees'

        :return: Boolean
        """
        return self.auth_user_type == user_type_auth.AGENCY_USER

    @property
    def is_anonymous_requester(self):
        """
        Checks to see if the current user is an anonymous requester

        NOTE: This is not the same as an anonymous user! This returns
        true if this user has been created for a specific request.

        :return: Boolean
        """
        return self.auth_user_type == user_type_auth.ANONYMOUS_USER

    def get_id(self):
        return USER_ID_DELIMITER.join((self.guid, self.auth_user_type))

    @property
    def name(self):
        return ' '.join((self.first_name, self.last_name))

    def __init__(self, **kwargs):
        super(Users, self).__init__(**kwargs)

    def __repr__(self):
        return '<Users {}>'.format(self.get_id())


class Anonymous(AnonymousUserMixin):
    @property
    def is_authenticated(self):
        """
        Anonymous users are not authenticated.
        :return: Boolean
        """
        return False

    @property
    def is_public(self):
        """
        Anonymous users are treated differently from Public Users who are authenticated. This method always
        returns False.
        :return: Boolean
        """
        return False

    @property
    def is_anonymous(self):
        """
        Anonymous users always return True
        :return: Boolean
        """
        return True

    @property
    def is_agency(self):
        """
        Anonymous users always return False
        :return: Boolean
        """
        return False


class Requests(db.Model):
    """
    Define the Requests class with the following columns and relationships:

    id - a string containing the request id, of the form: FOIL - year 4 digits - EIN 3 digits - 5 digits for request number
    agency - a foreign key that links that the primary key of the agency the request was assigned to
    title - a string containing a short description of the request
    description - a string containing a full description of what is needed from the request
    date_created - the actual creation time of the request
    date_submitted - a date that rolls forward to the next business day based on date_created
    due_date - the date that is set five days after date_submitted, the agency has to acknowledge the request by the due date
    submission - a Enum that selects from a list of submission methods
    current_status - a Enum that selects from a list of different statuses a request can have
    privacy - a JSON object that contains the boolean privacy options of a request's title and agency description
              (True = Private, False = Public)
    """
    __tablename__ = 'requests'
    id = db.Column(db.String(19), primary_key=True)
    agency_ein = db.Column(db.Integer, db.ForeignKey('agencies.ein'))
    title = db.Column(db.String(90))
    description = db.Column(db.String(5000))
    date_created = db.Column(db.DateTime, default=datetime.utcnow())
    date_submitted = db.Column(db.DateTime)  # used to calculate due date, rounded off to next business day
    due_date = db.Column(db.DateTime)
    submission = db.Column(
        db.Enum(submission_methods.DIRECT_INPUT,
                submission_methods.FAX,
                submission_methods.PHONE,
                submission_methods.EMAIL,
                submission_methods.MAIL,
                submission_methods.IN_PERSON,
                submission_methods.THREE_ONE_ONE,
                name='submission'))
    current_status = db.Column(
        db.Enum(request_status.OPEN,
                request_status.IN_PROGRESS,
                request_status.DUE_SOON,  # within the next 5 business days
                request_status.OVERDUE,
                request_status.CLOSED,
                request_status.RE_OPENED,
                name='status'),
        nullable=False
    )
    privacy = db.Column(JSON)
    agency_description = db.Column(db.String(5000))
    agency_description_release_date = db.Column(db.DateTime)

    user_requests = db.relationship('UserRequests', backref='request', lazy='dynamic')
    agency = db.relationship('Agencies', backref=db.backref('request', uselist=False))
    requester = db.relationship(
        'Users',
        secondary='user_requests',  # expects table name
        primaryjoin=lambda: Requests.id == UserRequests.request_id,
        secondaryjoin="and_(Users.guid == UserRequests.user_guid, "
                      "Users.auth_user_type == UserRequests.auth_user_type,"
                      "UserRequests.request_user_type == '{}')".format(
            user_type_request.REQUESTER),
        backref=db.backref('request', uselist=False),
        viewonly=True,
        uselist=False
    )

    PRIVACY_DEFAULT = {'title': False, 'agency_description': True}

    def __init__(
            self,
            id,
            title,
            description,
            agency_ein,
            date_created,
            privacy=None,
            date_submitted=None,  # FIXME: are some of these really nullable?
            due_date=None,
            submission=None,
            current_status=request_status.OPEN,
            agency_description=None
    ):
        self.id = id
        self.title = title
        self.description = description
        self.agency_ein = agency_ein
        self.date_created = date_created
        self.privacy = privacy or self.PRIVACY_DEFAULT
        self.date_submitted = date_submitted
        self.due_date = due_date
        self.submission = submission
        self.current_status = current_status
        self.agency_description = agency_description

    def get_formatted_due_date(self):
        return self.due_date.strftime('%m/%d/%Y')

    @property
    def val_for_events(self):
        """
        JSON to store in Events 'new_value' field.

        Values that will not change or that will always
        be the same on Request creation are not included.
        """
        return {
            'title': self.title,
            'description': self.description,
            'due_date': self.due_date,
        }

    def es_update(self):
        es.update(
            index=INDEX,
            doc_type='request',
            id=self.id,
            body = {
                'doc': {
                    'title': self.title,
                    'description': self.description,
                    'agency_description': self.agency_description,
                    'title_private': self.privacy['title'],
                    'agency_description_private': self.privacy['agency_description'],
                    'date_due': self.due_date,
                    'submission': self.submission,
                    'status': self.current_status,
                    'public_title': 'Private' if self.privacy['title'] else self.title
                }
            },
            # refresh='wait_for'
        )

    def es_create(self):
        """ Must be called AFTER UserRequest has been created. """
        es.create(
            index=INDEX,
            doc_type='request',
            id=self.id,
            body = {
                'title': self.title,
                'description': self.description,
                'agency_description': self.agency_description,
                'title_private': self.privacy['title'],
                'agency_description_private': self.privacy['agency_description'],
                'date_submitted': self.date_submitted,
                'date_due': self.due_date,
                'submission': self.submission,
                'status': self.current_status,
                'requester_id': (self.requester.get_id()
                                 if not self.requester.is_anonymous_requester
                                 else ''),
                'public_title': 'Private' if self.privacy['title'] else self.title,
            }
        )

    def __repr__(self):
        return '<Requests %r>' % self.id


class Events(db.Model):
    """
    Define the Event class with the following columns and relationships:
    Events are any type of action that happened to a request after it was submitted

    id - an integer that is the primary key of an Events
    request_id - a foreign key that links to a request's primary key
    user_id - a foreign key that links to the user_id of the person who performed the event
    response_id - a foreign key that links to the primary key of a response
    type - a string containing the type of event that occurred
    timestamp - a datetime that keeps track of what time an event was performed
    previous_value - a string containing the old value of the event
    new_value - a string containing the new value of the event
    """
    __tablename__ = 'events'
    id = db.Column(db.Integer, primary_key=True)
    request_id = db.Column(db.String(19), db.ForeignKey('requests.id'))
    user_id = db.Column(db.String(64))  # who did the action
    auth_user_type = db.Column(
        db.Enum(user_type_auth.AGENCY_USER,
                user_type_auth.PUBLIC_USER_FACEBOOK,
                user_type_auth.PUBLIC_USER_MICROSOFT,
                user_type_auth.PUBLIC_USER_YAHOO,
                user_type_auth.PUBLIC_USER_LINKEDIN,
                user_type_auth.PUBLIC_USER_GOOGLE,
                user_type_auth.PUBLIC_USER_NYC_ID,
                user_type_auth.ANONYMOUS_USER,
                name='auth_user_type'),
        primary_key=True)
    response_id = db.Column(db.Integer, db.ForeignKey('responses.id'))
    type = db.Column(db.String(30))
    timestamp = db.Column(db.DateTime, default=datetime.utcnow())
    previous_value = db.Column(JSON)
    new_value = db.Column(JSON)

    __table_args__ = (
        db.ForeignKeyConstraint(
            [user_id, auth_user_type],
            [Users.guid, Users.auth_user_type]
        ),
    )

    def __repr__(self):
        return '<Events %r>' % self.id


class Responses(db.Model):
    """
    Define the Response class with the following columns and relationships:

    id - an integer that is the primary key of a Responses
    request_id - a foreign key that links to the primary key of a request
    type - a string containing the type of response that was given for a request
    date_modified - a datetime object that keeps track of when a request was changed
    content - a JSON object that contains the content for all the possible responses a request can have
    privacy - an Enum containing the privacy options for a response
    """
    __tablename__ = 'responses'
    id = db.Column(db.Integer, primary_key=True)
    request_id = db.Column(db.String(19), db.ForeignKey('requests.id'))
    privacy = db.Column(db.Enum(
        response_privacy.PRIVATE,
        response_privacy.RELEASE_AND_PRIVATE,
        response_privacy.RELEASE_AND_PUBLIC,
        name="privacy"))
    date_modified = db.Column(db.DateTime)
    release_date = db.Column(db.DateTime)
    deleted = db.Column(db.Boolean, default=False, nullable=False)
    type = db.Column(db.Enum(
        response_type.NOTE,
        response_type.LINK,
        response_type.FILE,
        response_type.INSTRUCTIONS,
        response_type.EXTENSION,
        response_type.EMAIL,
        name='type'
    ))
    __mapper_args__ = {'polymorphic_on': type}

    # TODO: overwrite filter to automatically check if deleted=False

    def __init__(self,
                 request_id,
                 privacy,
                 date_modified=None):
        self.request_id = request_id
        self.privacy = privacy
        self.date_modified = date_modified or datetime.utcnow()
        self.release_date = (calendar.addbusdays(datetime.now(), RELEASE_PUBLIC_DAYS)
                             if privacy == response_privacy.RELEASE_AND_PUBLIC
                             else None)

    # NOTE: If you can find a way to make this class work with abc,
    # you're welcome to make the necessary changes to the following method:
    @property
    def preview(self):
<<<<<<< HEAD
        """ Designated preview attribute value. """
        raise NotImplementedError

    @property
    def val_for_events(self):
        """ JSON to store in Events 'new_value' field. """
        val = {
            c.name: getattr(self, c.name)
            for c in self.__table__.columns
=======
        metadata_preview_attr = {
            Notes: 'content',
            Files: 'title',
            Links: 'title',
            Instructions: 'content',
            Extensions: 'reason',
            Emails: 'subject'
>>>>>>> 68f5b3ad
        }
        val.pop('id')
        val['privacy'] = self.privacy
        return val

    def __repr__(self):
        return '<Responses %r>' % self.id


class Reasons(db.Model):
    """
    Define the Reason class with the following columns and relationships:

    id - an integer that is the primary key of a Reasons
    agency - a foreign key that links to the a agency's primary key which is the EIN number
    deny_reason - a string containing the message that will be shown when a request is denied
    """
    __tablename__ = 'reasons'
    id = db.Column(db.Integer, primary_key=True)
    agency = db.Column(db.Integer, db.ForeignKey('agencies.ein'), nullable=True)
    deny_reason = db.Column(db.String)  # reasons for denying a request based off law dept's responses


class UserRequests(db.Model):
    """
    Define the UserRequest class with the following columns and relationships:
    A UserRequest is a many to many relationship between users who are related to a certain request
    user_guid and request_id are combined to create a composite primary key

    user_guid = a foreign key that links to the primary key of the User table
    request_id = a foreign key that links to the primary key of the Request table
    request_user_type: Defines a user by their relationship to the request.
        Requester submitted the request,
        Agency is a user from the agency to whom the request is assigned.
        Anonymous request_user_type is not needed, since anonymous users can always browse a request
            for public information.
    """
    __tablename__ = 'user_requests'
    user_guid = db.Column(db.String(64), primary_key=True)
    auth_user_type = db.Column(
        db.Enum(user_type_auth.AGENCY_USER,
                user_type_auth.PUBLIC_USER_FACEBOOK,
                user_type_auth.PUBLIC_USER_MICROSOFT,
                user_type_auth.PUBLIC_USER_YAHOO,
                user_type_auth.PUBLIC_USER_LINKEDIN,
                user_type_auth.PUBLIC_USER_GOOGLE,
                user_type_auth.PUBLIC_USER_NYC_ID,
                user_type_auth.ANONYMOUS_USER,
                name='auth_user_type'),
        primary_key=True)
    request_id = db.Column(db.String(19), db.ForeignKey("requests.id"), primary_key=True)
    request_user_type = db.Column(
        db.Enum(user_type_request.REQUESTER,
                user_type_request.AGENCY,
                name='request_user_type'))
    permissions = db.Column(db.Integer)
    # Note: If an anonymous user creates a request, they will be listed in the UserRequests table, but will have the
    # same permissions as an anonymous user browsing a request since there is no method for authenticating that the
    # current anonymous user is in fact the requester.

    __table_args__ = (
        db.ForeignKeyConstraint(
            [user_guid, auth_user_type],
            [Users.guid, Users.auth_user_type]
        ),
    )

    def has_permission(self, permission):
        """
        Ex:
            has_permission(permission.ADD_NOTE)
        """
        return bool(self.permissions & permission)


<<<<<<< HEAD
class Notes(Responses):
=======
class ResponseTokens(db.Model):
    """
    Define the ResponseTokens class with the following columns and relationships:

    id - an integer that is the primary key of ResponseTokens
    token - a string consisting of a randomly-generated, unique token
    response_id - a foreign key that links to a response's primary key
    expiration_date - a datetime object containing the date at which this token becomes invalid
    """
    __tablename__ = 'response_tokens'
    id = db.Column(db.Integer, primary_key=True)
    token = db.Column(db.String, nullable=False)
    response_id = db.Column(db.Integer, db.ForeignKey("responses.id"), nullable=False)
    expiration_date = db.Column(db.DateTime)

    response = db.relationship("Responses", backref=db.backref("token", uselist=False))

    def __init__(self,
                 response_id,
                 expiration_date=None):
        self.token = self.generate_token()
        self.response_id = response_id
        self.expiration_date = expiration_date or calendar.addbusdays(
            datetime.now(), DEFAULT_RESPONSE_TOKEN_EXPIRY_DAYS)

    @staticmethod
    def generate_token():
        return uuid4().hex


class Metadatas(db.Model):
    """
    Parent class of response metadata classes (defined below this class).
    """
    __tablename__ = 'metadatas'
    id = db.Column(db.Integer, primary_key=True)
    type = db.Column(db.Enum(
        'notes',
        'links',
        'files',
        'instructions',
        'extensions',
        'emails',
        name='metadata_type'
    ))
    __mapper_args__ = {'polymorphic_on': type}

    def as_dict(self):
        return {
            c.name: getattr(self, c.name)
            for c in self.__table__.columns
        }


class Notes(Metadatas):
>>>>>>> 68f5b3ad
    """
    Define the Notes class with the following columns and relationships:

    id - an integer that is the primary key of Notes
    content - a string that contains the content of a note
    """
    __tablename__ = response_type.NOTE
    __mapper_args__ = {'polymorphic_identity': response_type.NOTE}
    id = db.Column(db.Integer, db.ForeignKey(Responses.id), primary_key=True)
    content = db.Column(db.String(5000))

    def __init__(self,
                 request_id,
                 privacy,
                 content,
                 date_modified=datetime.utcnow()):
        super(Notes, self).__init__(request_id,
                                    privacy,
                                    date_modified)
        self.content = content

    @property
    def preview(self):
        return self.content


class Files(Responses):
    """
    Define the Files class with the following columns and relationships:

    id - an integer that is the primary key of Files
    name - a string containing the name of a file (name is the secured filename)
    mime_type - a string containing the mime_type of a file
    title - a string containing the title of a file (user defined)
    size - a string containing the size of a file
    hash - a string containing the sha1 hash of a file
    """
<<<<<<< HEAD
    __tablename__ = response_type.FILE
    __mapper_args__ = {'polymorphic_identity': response_type.FILE}
    id = db.Column(db.Integer, db.ForeignKey(Responses.id), primary_key=True)
    title = db.Column(db.String)
    name = db.Column(db.String)  # secured filename
=======
    __tablename__ = 'files'
    __mapper_args__ = {'polymorphic_identity': 'files'}
    id = db.Column(db.Integer, db.ForeignKey('metadatas.id'), primary_key=True)
    name = db.Column(db.String)
>>>>>>> 68f5b3ad
    mime_type = db.Column(db.String)
    size = db.Column(db.Integer)
    hash = db.Column(db.String)

    def __init__(self,
                 request_id,
                 privacy,
                 title,
                 name,
                 mime_type,
                 size,
                 hash_,
                 date_modified=datetime.utcnow()):
        super(Files, self).__init__(request_id,
                                    privacy,
                                    date_modified)
        self.name = name
        self.mime_type = mime_type
        self.title = title
        self.size = size
        self.hash = hash_

    @property
    def preview(self):
        return self.title


class Links(Responses):
    """
    Define the Links class with the following columns and relationships:

    id - an integer that is the primary key of Links
    title - a string containing the title of a link
    url - a string containing the url link
    """
    __tablename__ = response_type.LINK
    __mapper_args__ = {'polymorphic_identity': response_type.LINK}
    id = db.Column(db.Integer, db.ForeignKey(Responses.id), primary_key=True)
    title = db.Column(db.String)
    url = db.Column(db.String)

    def __init__(self,
                 request_id,
                 privacy,
                 title,
                 url,
                 date_modified=datetime.utcnow()):
        super(Links, self).__init__(request_id,
                                    privacy,
                                    date_modified)
        self.title = title
        self.url = url

    @property
    def preview(self):
        return self.title


class Instructions(Responses):
    """
    Define the Instructions class with the following columns and relationships:

    id - an integer that is the primary key of Instructions
    content - a string containing the content of an instruction
    """
    __tablename__ = response_type.INSTRUCTIONS
    __mapper_args__ = {'polymorphic_identity': response_type.INSTRUCTIONS}
    id = db.Column(db.Integer, db.ForeignKey(Responses.id), primary_key=True)
    content = db.Column(db.String)

    def __init__(self,
                 request_id,
                 privacy,
                 content,
                 date_modified=datetime.utcnow()):
        super(Instructions, self).__init__(request_id,
                                           privacy,
                                           date_modified)
        self.content = content

    @property
    def preview(self):
        return self.content


class Extensions(Responses):
    """
    Define the Extensions class with the following columns and relationships:

    id - an integer that is the primary key of Extensions
    reason - a string containing the reason for an extension
    date - a datetime object containing the extended date of a request
    """
    __tablename__ = response_type.EXTENSION
    __mapper_args__ = {'polymorphic_identity': response_type.EXTENSION}
    id = db.Column(db.Integer, db.ForeignKey(Responses.id), primary_key=True)
    reason = db.Column(db.String)
    date = db.Column(db.DateTime)

    def __init__(self,
                 request_id,
                 privacy,
                 reason,
                 date,
                 date_modified=datetime.utcnow()):
        super(Extensions, self).__init__(request_id,
                                         privacy,
                                         date_modified)
        self.reason = reason
        self.date = date

    @property
    def preview(self):
        return self.reason


class Emails(Responses):
    """
    Define the Emails class with the following columns and relationships:

    id - an integer that is the primary key of Emails
    to - a string containing who the the email is being sent to
    cc - a string containing who is cc'd in an email
    bcc -  a string containing who is bcc'd in an email
    subject - a string containing the subject of an email
    email_content - a string containing the content of an email
    """
    __tablename__ = response_type.EMAIL
    __mapper_args__ = {'polymorphic_identity': response_type.EMAIL}
    id = db.Column(db.Integer, db.ForeignKey(Responses.id), primary_key=True)
    to = db.Column(db.String)
    cc = db.Column(db.String)
    bcc = db.Column(db.String)
    subject = db.Column(db.String(5000))
    body = db.Column(db.String)

    def __init__(self,
                 request_id,
                 privacy,
                 to,
                 cc,
                 bcc,
                 subject,
                 body,
                 date_modified=datetime.utcnow()):
        super(Emails, self).__init__(request_id,
                                     privacy,
                                     date_modified)
        self.to = to
        self.cc = cc
        self.bcc = bcc
        self.subject = subject
        self.body = body

    @property
    def preview(self):
        return self.subject

    @property
    def val_for_events(self):
        return {
            'privacy': self.privacy,
            'body': self.body,
        }<|MERGE_RESOLUTION|>--- conflicted
+++ resolved
@@ -10,10 +10,7 @@
 from sqlalchemy.dialects.postgresql import ARRAY, JSON
 
 from app import db, es, calendar
-<<<<<<< HEAD
 from app.constants.request_date import RELEASE_PUBLIC_DAYS
-=======
->>>>>>> 68f5b3ad
 from app.constants import (
     USER_ID_DELIMITER,
     DEFAULT_RESPONSE_TOKEN_EXPIRY_DAYS,
@@ -555,7 +552,6 @@
     # you're welcome to make the necessary changes to the following method:
     @property
     def preview(self):
-<<<<<<< HEAD
         """ Designated preview attribute value. """
         raise NotImplementedError
 
@@ -565,15 +561,6 @@
         val = {
             c.name: getattr(self, c.name)
             for c in self.__table__.columns
-=======
-        metadata_preview_attr = {
-            Notes: 'content',
-            Files: 'title',
-            Links: 'title',
-            Instructions: 'content',
-            Extensions: 'reason',
-            Emails: 'subject'
->>>>>>> 68f5b3ad
         }
         val.pop('id')
         val['privacy'] = self.privacy
@@ -649,9 +636,6 @@
         return bool(self.permissions & permission)
 
 
-<<<<<<< HEAD
-class Notes(Responses):
-=======
 class ResponseTokens(db.Model):
     """
     Define the ResponseTokens class with the following columns and relationships:
@@ -682,32 +666,7 @@
         return uuid4().hex
 
 
-class Metadatas(db.Model):
-    """
-    Parent class of response metadata classes (defined below this class).
-    """
-    __tablename__ = 'metadatas'
-    id = db.Column(db.Integer, primary_key=True)
-    type = db.Column(db.Enum(
-        'notes',
-        'links',
-        'files',
-        'instructions',
-        'extensions',
-        'emails',
-        name='metadata_type'
-    ))
-    __mapper_args__ = {'polymorphic_on': type}
-
-    def as_dict(self):
-        return {
-            c.name: getattr(self, c.name)
-            for c in self.__table__.columns
-        }
-
-
-class Notes(Metadatas):
->>>>>>> 68f5b3ad
+class Notes(Responses):
     """
     Define the Notes class with the following columns and relationships:
 
@@ -745,18 +704,11 @@
     size - a string containing the size of a file
     hash - a string containing the sha1 hash of a file
     """
-<<<<<<< HEAD
     __tablename__ = response_type.FILE
     __mapper_args__ = {'polymorphic_identity': response_type.FILE}
     id = db.Column(db.Integer, db.ForeignKey(Responses.id), primary_key=True)
     title = db.Column(db.String)
-    name = db.Column(db.String)  # secured filename
-=======
-    __tablename__ = 'files'
-    __mapper_args__ = {'polymorphic_identity': 'files'}
-    id = db.Column(db.Integer, db.ForeignKey('metadatas.id'), primary_key=True)
     name = db.Column(db.String)
->>>>>>> 68f5b3ad
     mime_type = db.Column(db.String)
     size = db.Column(db.Integer)
     hash = db.Column(db.String)
