--- conflicted
+++ resolved
@@ -455,10 +455,6 @@
                         guid=str(uuid4()),
                         auth_user_type=user_type_auth.AGENCY_LDAP_USER if current_app.config[
                             'USE_LDAP'] else user_type_auth.AGENCY_USER,
-<<<<<<< HEAD
-=======
-                        agency_ein=row['agency_ein'],
->>>>>>> 60f4a376
                         is_super=eval(row['is_super']),
                         first_name=row['first_name'],
                         middle_initial=row['middle_initial'],
