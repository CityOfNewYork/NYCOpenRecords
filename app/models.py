<<<<<<< HEAD
import csv
from datetime import datetime

from flask_login import UserMixin, current_user
from sqlalchemy.dialects.postgresql import JSON

from app import app, db
from app.constants import PUBLIC_USER, AGENCY_USER
=======
"""
Models for open records database
"""

import re
from datetime import datetime, timedelta
from sqlalchemy.dialects.postgresql import JSON
from sqlalchemy import Column, Integer, ForeignKey
from sqlalchemy import and_, or_
from sqlalchemy.ext.hybrid import hybrid_property
from sqlalchemy.orm import relationship
from werkzeug.security import generate_password_hash, \
    check_password_hash
from app import db
from flask_login import UserMixin, AnonymousUserMixin


# from validate_email import validate_email
>>>>>>> befb9c14


class Permission:
    """
    Define the permission codes for certain actions:

    DUPLICATE_REQUEST: Duplicate Request (New Request based on same criteria)
    VIEW_REQUEST_STATUS_PUBLIC: View detailed request status (Open, In Progress, Closed)
    VIEW_REQUEST_STATUS_ALL: View detailed request status (Open, In Progress, Due Soon, Overdue, Closed)
    VIEW_REQUEST_INFO_PUBLIC: View all public request information
    VIEW_REQUEST_INFO_ALL: View all request information
    ADD_NOTE: Add Note (Agency Only) or (Agency Only & Requester Only) or (Agency Only, Requester / Agency)
    UPLOAD_DOCUMENTS: Upload Documents (Agency Only & Requester Only) or (Agency Only / Private) or
                        (Agency Only / Private, Agency / Requester, All Users)
    VIEW_DOCUMENTS_IMMEDIATELY: View Documents Immediately - Public or 'Released and Private'
    VIEW_REQUESTS_HELPER: View requests where they are assigned
    VIEW_REQUESTS_AGENCY: View all requests for their agency
    VIEW_REQUESTS_ALL: View all requests for all agencies
    EXTEND_REQUESTS: Extend Request
    CLOSE_REQUESTS: Close Request (Denial/Fulfill)
    ADD_HELPERS: Add Helper (Helper permissions must be specified on a per request basis)
    REMOVE_HELPERS: Remove Helper
    ACKNOWLEDGE: Acknowledge
    CHANGE_REQUEST_POC: Change Request POC
    ADMINISTER: All permissions
    """
    DUPLICATE_REQUEST = 0x00001
    VIEW_REQUEST_STATUS_PUBLIC = 0x00002
    VIEW_REQUEST_STATUS_ALL = 0x00004
    VIEW_REQUEST_INFO_PUBLIC = 0x00008
    VIEW_REQUEST_INFO_ALL = 0x00010
    ADD_NOTE = 0x00020
    UPLOAD_DOCUMENTS = 0x00040
    VIEW_DOCUMENTS_IMMEDIATELY = 0x00080
    VIEW_REQUESTS_HELPER = 0x00100
    VIEW_REQUESTS_AGENCY = 0x00200
    VIEW_REQUESTS_ALL = 0x00400
    EXTEND_REQUESTS = 0x00800
    CLOSE_REQUESTS = 0x01000
    ADD_HELPERS = 0x02000
    REMOVE_HELPERS = 0x04000
    ACKNOWLEDGE = 0x08000
    CHANGE_REQUEST_POC = 0x10000
    ADMINISTER = 0x20000


class Role(db.Model):
    """
    Define the Role class with the following columns and relationships:

    id -- Column: Integer, PrimaryKey
    name -- Column: String(64), Unique
    default -- Column: Boolean, Default = False
    permissions -- Column: Integer
    users -- Relationship: 'User', 'role'
    """
    __tablename__ = 'roles'
    id = db.Column(db.Integer, primary_key=True)
    name = db.Column(db.String(64), unique=True)
    permissions = db.Column(db.Integer)

    @staticmethod
    def insert_roles():
        """
        Insert permissions for each role: Anonymous User, Public User - Non Requester, Public User - Requester,
        Agency Helper, Agency FOIL Officer, Agency Administrator.
        """
        roles = {
            'Anonymous User': (Permission.DUPLICATE_REQUEST | Permission.VIEW_REQUEST_STATUS_PUBLIC |
                               Permission.VIEW_REQUEST_INFO_PUBLIC, True),
            'Public User - Non Requester': (Permission.ADD_NOTE | Permission.DUPLICATE_REQUEST |
                                            Permission.VIEW_REQUEST_STATUS_PUBLIC | Permission.VIEW_REQUEST_INFO_PUBLIC,
                                            False),
            'Public User - Requester': (Permission.ADD_NOTE | Permission.UPLOAD_DOCUMENTS |
                                        Permission.VIEW_DOCUMENTS_IMMEDIATELY | Permission.VIEW_REQUEST_INFO_ALL |
                                        Permission.VIEW_REQUEST_STATUS_PUBLIC, False),
            'Agency Helper': (Permission.ADD_NOTE | Permission.UPLOAD_DOCUMENTS | Permission.VIEW_REQUESTS_HELPER |
                              Permission.VIEW_REQUEST_INFO_ALL | Permission.VIEW_REQUEST_STATUS_ALL, False),
            'Agency FOIL Officer': (Permission.ADD_NOTE | Permission.UPLOAD_DOCUMENTS | Permission.EXTEND_REQUESTS |
                                    Permission.CLOSE_REQUESTS | Permission.ADD_HELPERS | Permission.REMOVE_HELPERS |
                                    Permission.ACKNOWLEDGE | Permission.VIEW_REQUESTS_AGENCY |
                                    Permission.VIEW_REQUEST_INFO_ALL | Permission.VIEW_REQUEST_STATUS_ALL, False),
            'Agency Administrator': (Permission.ADD_NOTE | Permission.UPLOAD_DOCUMENTS | Permission.EXTEND_REQUESTS |
                                     Permission.CLOSE_REQUESTS | Permission.ADD_HELPERS | Permission.REMOVE_HELPERS |
                                     Permission.ACKNOWLEDGE | Permission.CHANGE_REQUEST_POC |
                                     Permission.VIEW_REQUESTS_ALL | Permission.VIEW_REQUEST_INFO_ALL |
                                     Permission.VIEW_REQUEST_STATUS_ALL, False)
        }
        for r in roles:
            role = Role.query.filter_by(name=r).first()
            if role is None:
                role = Role(name=r)
            role.permissions = roles[r][0]
            role.default = roles[r][1]
            db.session.add(role)
        db.session.commit()

    def __repr__(self):
        return '<Role %r>' % self.name


class Agency(db.Model):
    """
    Define the Agency class with the following columns and relationships:

    ein - the primary key of the agency table, 3 digit integer that is unique for each agency
    category - a string containing the category of the agency (ex: business/education)
    name - a string containing the name of the agency
    next_request_number - a sequence containing the next number for the request starting at 1, each agency has its own
                          request number sequence
    default_email - a string containing the default email of the agency regarding general inquiries about requests
    appeal_email - a string containing the appeal email for users regarding the agency closing or denying requests
    """

    __tablename__ = 'agency'
    ein = db.Column(db.Integer, primary_key=True)
    category = db.Column(db.String(256))
    name = db.Column(db.String(256), nullable=False)
    next_request_number = db.Column(db.Integer(), db.Sequence('request_seq'))
    default_email = db.Column(db.String(254))
    appeals_email = db.Column(db.String(254))

    @staticmethod
    def insert_agencies():
        """
        Automatically populate the agency table for the OpenRecords application.
        """
        data = open(app.config['AGENCY_DATA'], 'r')
        dictreader = csv.DictReader(data)

        for row in dictreader:
            # import pdb; pdb.set_trace()
            print(row)
            print(len(row['category']))
            print(len(row['name']))
            agency = Agency(
                ein=row['ein'],
                category=row['category'],
                name=row['name'],
                next_request_number=row['next_request_number'],
                default_email=row['default_email'],
                appeals_email=row['appeals_email']
            )
            db.session.add(agency)
        db.session.commit()

    def __repr__(self):
        return '<Agency %r>' % self.name


class UserRequest(db.Model):
    """
    Define the UserRequest class with the following columns and relationships:
    A UserRequest is a many to many relationship between users who are related to a certain request
    user_guid and request_id are combined to create a composite primary key

    user_guid = a foreign key that links to the primary key of the User table
    request_id = a foreign key that links to the primary key of the Request table
    """

    __tablename__ = 'user_request'
    user_guid = db.Column(db.String(1000), db.ForeignKey("user.guid"), primary_key=True)
    request_id = db.Column(db.String(19), db.ForeignKey("request.id"), primary_key=True)
    permission = db.Column(db.Integer)


class User(UserMixin, db.Model):
    """
    Define the User class with the following columns and relationships:

    guid - a string that contains the unique guid of a agency user
    user_type - a string that tells what type of a user they are (agency user, helper, etc.)
    guid and user_type are combined to create a composite primary key
    agency - a foreign key that links to the primary key of the agency table
    email - a string containing the user's email
    first_name - a string containing the user's first name
    middle_initial - a string containing the user's middle initial
    last_name - a string containing the user's last name
    email_validated - a boolean that is set to true if the user's email has been validated
    terms_of_use_accepted - a boolean that is set to true if the user has agreed to their agency's terms of use
    title - a string containing the user's title if they are affiliated with an outside company
    company - a string containing the user's outside company affiliation
    phone_number - string containing the user's phone number
    fax_number - string containing the user's fax number
    mailing_address - a JSON object containing the user's address
    """
    __tablename__ = 'user'
    # might have to change this so we have an ID sequence
    guid = db.Column(db.String(64), primary_key=True, unique=True)  # guid + user type
    user_type = db.Column(db.String(64), primary_key=True)
    agency = db.Column(db.Integer, db.ForeignKey('agency.ein'))
    email = db.Column(db.String(254))
    first_name = db.Column(db.String(32), nullable=False)
    middle_initial = db.Column(db.String(1))
    last_name = db.Column(db.String(64), nullable=False)
    email_validated = db.Column(db.Boolean(), nullable=False)
    terms_of_use_accepted = db.Column(db.String(16), nullable=True)
    title = db.Column(db.String(64))
<<<<<<< HEAD
    organization = db.Column(db.String(128))  # Outside organization
    phone_number = db.Column(db.String(15))
    fax_number = db.Column(db.String(15))
    mailing_address = db.Column(JSON)  # need to define validation for minimum acceptable mailing address

    @property
    def is_authenticated(self):
        return True

    @property
    def is_active(self):
        return self.email_validated and self.terms_of_use_accepted

    @property
    def is_public(self):
        """
        Checks to see if the current user is a public user as defined below:

        PUBLIC_USER_NYC_ID = 'EDIRSSO'
        PUBLIC_USER_FACEBOOK = 'FacebookSSO'
        PUBLIC_USER_LINKEDIN = 'LinkedInSSO'
        PUBLIC_USER_GOOGLE = 'GoogleSSO'
        PUBLIC_USER_YAHOO = 'YahooSSO'
        PUBLIC_USER_MICROSOFT = 'MSLiveSSO'

        :return: Boolean
        """
        return current_user.user_type in PUBLIC_USER

    @property
    def is_agency(self):
        """
        Checks to see if the current user is an agency user

        AGENCY_USER = 'Saml2In:NYC Employees'

        :return: Boolean
        """
        return current_user.user_type == AGENCY_USER

    def get_id(self):
        return "{}:{}".format(self.guid, self.user_type)

    def __init__(self, **kwargs):
        super(User, self).__init__(**kwargs)
=======
    company = db.Column(db.String(128))  # outside company
    phone_number = db.Column(db.String(15)) # do we want a string or integer?
    fax_number = db.Column(db.String(15))
    mailing_address = db.Column(JSON)  # need to define validation for minimum acceptable mailing address
>>>>>>> befb9c14

    def __repr__(self):
        return '<User {}:{}>'.format(self.guid, self.user_type)


class Request(db.Model):
    """
    Define the Request class with the following columns and relationships:

    id - a string containing the requst id, of the form: FOIL - year 4 digits - EIN 3 digits - 5 digits for request number
    agency - a foreign key that links that the primary key of the agency the request was assigned to
    title - a string containing a short description of the request
    description - a string containing a full description of what is needed from the request
    date_created - the actual creation time of the request
    date_submitted - a date that rolls forward to the next business day based on date_created
    due_date - the date that is set five days after date_submitted, the agency has to acknowledge the request by the due date
    submission - a Enum that selects from a list of submission methods
    current_status - a Enum that selects from a list of different statuses a request can have
    visibility - a JSON object that contains the visbility settings of a request
    """

    __tablename__ = 'request'
    id = db.Column(db.String(19), primary_key=True)
    agency = db.Column(db.Integer, db.ForeignKey('agency.ein'))
    title = db.Column(db.String(90))
    description = db.Column(db.String(5000))
    date_created = db.Column(db.DateTime, default=datetime.utcnow())
    date_submitted = db.Column(db.DateTime)  # used to calculate due date, rounded off to next business day
    due_date = db.Column(db.DateTime)
<<<<<<< HEAD
    # submission = db.Column(db.Enum('fill in types here', name='submission_type'))
=======
    # submission = db.Column(db.Enum('Direct Input', 'Mail', 'Email', 'Fax', 'Phone', 'Text', '311', name='submission_type'))
>>>>>>> befb9c14
    submission = db.Column(
        db.String(30))  # direct input/mail/fax/email/phone/311/text method of answering request default is direct input
    current_status = db.Column(db.Enum('Open', 'In Progress', 'Due Soon', 'Overdue', 'Closed', 'Re-Opened',
                                       name='statuses'))  # due soon is within the next "5" business days
    visibility = db.Column(JSON)

    def __init__(
            self,
            id,
            title,
            description,
            # agency,
            date_created,
            date_submitted=None,
            due_date=None,
            submission=None,
            current_status=None
    ):
        self.id = id
        self.title = title
        self.description = description
        # self.agency = agency
        self.date_created = date_created
        self.date_submitted = date_submitted
        self.due_date = due_date
        self.submission = submission
        self.current_status = current_status

    def __repr__(self):
        return '<Request %r>' % self.id


class Event(db.Model):
    """
    Define the Event class with the following columns and relationships:
    Events are any type of action that happened to a request after it was submitted

    id - an integer that is the primary key of an Event
    request_id - a foreign key that links to a request's primary key
    user_id - a foreign key that links to the user_id of the person who performed the event
    response_id - a foreign key that links to the primary key of a response
    type - a string containing the type of event that occurred
    timestamp - a datetime that keeps track of what time an event was performed
    previous_response_value - a string containing the old response value
    new_response_value - a string containing the new response value
    """

    __tablename__ = 'event'
    id = db.Column(db.Integer, primary_key=True)
    request_id = db.Column(db.String(19), db.ForeignKey('request.id'))
    user_id = db.Column(db.String(1000), db.ForeignKey('user.guid'))  # who did the action
    response_id = db.Column(db.Integer, db.ForeignKey('response.id'))
    type = db.Column(db.String(30))
    timestamp = db.Column(db.DateTime, default=datetime.utcnow())
    previous_response_value = db.Column(db.String)
    new_response_value = db.Column(db.String)

    def __repr__(self):
        return '<Event %r>' % self.id


class Response(db.Model):
    """
    Define the Response class with the following columns and relationships:

    id - an integer that is the primary key of a Response
    request_id - a foreign key that links to the primary key of a request
    type - a string containing the type of response that was given for a request
    date_modified - a datetime object that keeps track of when a request was changed
    content - a JSON object that contains the content for all the possible responses a request can have
    privacy - a string containing the privacy option for a response
    """

    __tablename__ = 'response'
    id = db.Column(db.Integer, primary_key=True)
    request_id = db.Column(db.String(19), db.ForeignKey('request.id'))
    type = db.Column(db.String(30))
    date_modified = db.Column(db.DateTime)
    content = db.Column(JSON)
    privacy = db.Column(db.String(7))

    def __repr__(self):
        return '<Response %r>' % self.id


class Reason(db.Model):
    """
    Define the Reason class with the following columns and relationships:

    id - an integer that is the primary key of a Reason
    agency - a foreign key that links to the a agency's primary key which is the EIN number
    deny_reason - a string containing the message that will be shown when a request is denied
    """

    __tablename__ = 'reason'
    id = db.Column(db.Integer, primary_key=True)
    agency = db.Column(db.Integer, db.ForeignKey('agency.ein'), nullable=True)
    deny_reason = db.Column(db.String)  # reasons for denying a request based off law dept's responses<|MERGE_RESOLUTION|>--- conflicted
+++ resolved
@@ -1,19 +1,13 @@
-<<<<<<< HEAD
-import csv
-from datetime import datetime
-
-from flask_login import UserMixin, current_user
-from sqlalchemy.dialects.postgresql import JSON
-
-from app import app, db
-from app.constants import PUBLIC_USER, AGENCY_USER
-=======
 """
 Models for open records database
 """
 
 import re
 from datetime import datetime, timedelta
+import csv
+from datetime import datetime
+
+from flask_login import UserMixin, current_user
 from sqlalchemy.dialects.postgresql import JSON
 from sqlalchemy import Column, Integer, ForeignKey
 from sqlalchemy import and_, or_
@@ -23,10 +17,8 @@
     check_password_hash
 from app import db
 from flask_login import UserMixin, AnonymousUserMixin
-
-
-# from validate_email import validate_email
->>>>>>> befb9c14
+from app import app, db
+from app.constants import PUBLIC_USER, AGENCY_USER
 
 
 class Permission:
@@ -214,7 +206,6 @@
     mailing_address - a JSON object containing the user's address
     """
     __tablename__ = 'user'
-    # might have to change this so we have an ID sequence
     guid = db.Column(db.String(64), primary_key=True, unique=True)  # guid + user type
     user_type = db.Column(db.String(64), primary_key=True)
     agency = db.Column(db.Integer, db.ForeignKey('agency.ein'))
@@ -225,7 +216,6 @@
     email_validated = db.Column(db.Boolean(), nullable=False)
     terms_of_use_accepted = db.Column(db.String(16), nullable=True)
     title = db.Column(db.String(64))
-<<<<<<< HEAD
     organization = db.Column(db.String(128))  # Outside organization
     phone_number = db.Column(db.String(15))
     fax_number = db.Column(db.String(15))
@@ -271,12 +261,6 @@
 
     def __init__(self, **kwargs):
         super(User, self).__init__(**kwargs)
-=======
-    company = db.Column(db.String(128))  # outside company
-    phone_number = db.Column(db.String(15)) # do we want a string or integer?
-    fax_number = db.Column(db.String(15))
-    mailing_address = db.Column(JSON)  # need to define validation for minimum acceptable mailing address
->>>>>>> befb9c14
 
     def __repr__(self):
         return '<User {}:{}>'.format(self.guid, self.user_type)
@@ -306,11 +290,7 @@
     date_created = db.Column(db.DateTime, default=datetime.utcnow())
     date_submitted = db.Column(db.DateTime)  # used to calculate due date, rounded off to next business day
     due_date = db.Column(db.DateTime)
-<<<<<<< HEAD
     # submission = db.Column(db.Enum('fill in types here', name='submission_type'))
-=======
-    # submission = db.Column(db.Enum('Direct Input', 'Mail', 'Email', 'Fax', 'Phone', 'Text', '311', name='submission_type'))
->>>>>>> befb9c14
     submission = db.Column(
         db.String(30))  # direct input/mail/fax/email/phone/311/text method of answering request default is direct input
     current_status = db.Column(db.Enum('Open', 'In Progress', 'Due Soon', 'Overdue', 'Closed', 'Re-Opened',
