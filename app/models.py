--- conflicted
+++ resolved
@@ -14,30 +14,11 @@
     USER_ID_DELIMITER,
     permission,
     role_name,
-<<<<<<< HEAD
-    request_status,
-    request_user_type as req_user_type,
-)
-from app.constants.response_privacy import (
-    RELEASE_AND_PUBLIC,
-    RELEASE_AND_PRIVATE,
-    PRIVATE
-)
-from app.constants.submission_methods import (
-    DIRECT_INPUT,
-    FAX,
-    PHONE,
-    EMAIL,
-    MAIL,
-    IN_PERSON,
-    THREE_ONE_ONE
-=======
     user_type_auth,
     user_type_request,
     request_status,
     response_privacy,
     submission_methods,
->>>>>>> 8fe383b2
 )
 from app.search.constants import INDEX
 
@@ -341,25 +322,6 @@
     date_created = db.Column(db.DateTime, default=datetime.utcnow())
     date_submitted = db.Column(db.DateTime)  # used to calculate due date, rounded off to next business day
     due_date = db.Column(db.DateTime)
-<<<<<<< HEAD
-    submission = db.Column(db.Enum(
-        DIRECT_INPUT,
-        FAX,
-        PHONE,
-        EMAIL,
-        MAIL,
-        IN_PERSON,
-        THREE_ONE_ONE,
-        name='submission'))
-    current_status = db.Column(db.Enum(
-        request_status.IN_PROGRESS,
-        request_status.CLOSED,
-        request_status.OPEN,
-        request_status.DUE_SOON,  # within the next "5" business days
-        request_status.RE_OPENED,
-        request_status.OVERDUE,
-        name='status'))
-=======
     submission = db.Column(
         db.Enum(submission_methods.DIRECT_INPUT,
                 submission_methods.FAX,
@@ -377,7 +339,6 @@
                 request_status.CLOSED,
                 request_status.RE_OPENED,
                 name='status'))
->>>>>>> 8fe383b2
     privacy = db.Column(JSON)
     agency_description = db.Column(db.String(5000))
 
@@ -424,6 +385,9 @@
         self.current_status = current_status
         self.agency_description = agency_description
 
+    def get_formatted_due_date(self):
+        return self.due_date.strftime('%m/%d/%Y')
+
     def es_update(self):
         result = es.update(
             index=INDEX,
@@ -473,9 +437,6 @@
     def __repr__(self):
         return '<Requests %r>' % self.id
 
-    def get_formatted_due_date(self):
-        return self.due_date.strftime('%m/%d/%Y')
-
 
 class Events(db.Model):
     """
