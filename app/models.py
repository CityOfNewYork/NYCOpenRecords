--- conflicted
+++ resolved
@@ -11,12 +11,8 @@
 
 from flask import current_app, session
 from flask_login import UserMixin, AnonymousUserMixin
-<<<<<<< HEAD
+from sqlalchemy import desc
 from sqlalchemy.dialects.postgresql import ARRAY, JSONB
-=======
-from sqlalchemy import desc
-from sqlalchemy.dialects.postgresql import ARRAY, JSON
->>>>>>> d6c94c00
 from sqlalchemy.orm.exc import NoResultFound
 
 from app import db, es, calendar
