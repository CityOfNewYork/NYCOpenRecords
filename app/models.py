"""
Models for OpenRecords database
"""
import csv
from datetime import datetime
from operator import ior
from functools import reduce
import json
from uuid import uuid4
from urllib.parse import urljoin
from warnings import warn

from flask import current_app, session
from flask_login import (
    UserMixin,
    AnonymousUserMixin
)
from sqlalchemy import desc
from sqlalchemy.dialects.postgresql import (
    ARRAY,
    JSONB
)
from sqlalchemy.orm.exc import MultipleResultsFound

<<<<<<< HEAD
from app import (
    db,
    es,
    calendar,
    sentry
)
=======
from app import db, es, calendar, sentry
from app.constants.schemas import AGENCIES_SCHEMA
>>>>>>> 1ca0df6c
from app.constants.request_date import RELEASE_PUBLIC_DAYS
from app.constants import (
    ES_DATETIME_FORMAT,
    USER_ID_DELIMITER,
    permission,
    role_name,
    user_type_auth,
    user_type_request,
    request_status,
    response_type,
    determination_type,
    response_privacy,
    submission_methods,
    event_type,
)
from app.lib.utils import eval_request_bool, DuplicateFileException
from app.lib.json_schema import validate_schema


class Roles(db.Model):
    """
    Define the Roles class with the following columns and relationships:

    Roles - Default sets of permissions

    id -- Column: Integer, PrimaryKey
    name -- Column: String(64), Unique
    default -- Column: Boolean, Default = False
    permissions -- Column: Integer
    users -- Relationship: 'User', 'role'
    """
    __tablename__ = 'roles'
    id = db.Column(db.Integer, primary_key=True)
    name = db.Column(db.String(64), unique=True)
    permissions = db.Column(db.BigInteger)

    @classmethod
    def populate(cls):
        """
        Insert permissions for each role.
        """
        roles = {
            role_name.ANONYMOUS: (
                permission.NONE
            ),
            role_name.PUBLIC_REQUESTER: (
                permission.ADD_NOTE
            ),
            role_name.AGENCY_HELPER: (
                    permission.ADD_NOTE |
                    permission.ADD_FILE |
                    permission.ADD_LINK |
                    permission.ADD_OFFLINE_INSTRUCTIONS
            ),
            role_name.AGENCY_OFFICER: (
                    permission.ACKNOWLEDGE |
                    permission.DENY |
                    permission.EXTEND |
                    permission.CLOSE |
                    permission.RE_OPEN |
                    permission.ADD_NOTE |
                    permission.ADD_FILE |
                    permission.ADD_LINK |
                    permission.ADD_OFFLINE_INSTRUCTIONS |
                    permission.EDIT_NOTE |
                    permission.EDIT_NOTE_PRIVACY |
                    permission.EDIT_FILE |
                    permission.EDIT_FILE_PRIVACY |
                    permission.EDIT_LINK |
                    permission.EDIT_LINK_PRIVACY |
                    permission.EDIT_OFFLINE_INSTRUCTIONS |
                    permission.EDIT_OFFLINE_INSTRUCTIONS_PRIVACY |
                    permission.EDIT_OFFLINE_INSTRUCTIONS |
                    permission.EDIT_FILE_PRIVACY |
                    permission.DELETE_NOTE |
                    permission.DELETE_FILE |
                    permission.DELETE_LINK |
                    permission.DELETE_OFFLINE_INSTRUCTIONS |
                    permission.EDIT_TITLE |
                    permission.CHANGE_PRIVACY_TITLE |
                    permission.EDIT_AGENCY_REQUEST_SUMMARY |
                    permission.CHANGE_PRIVACY_AGENCY_REQUEST_SUMMARY |
                    permission.EDIT_REQUESTER_INFO
            ),
            role_name.AGENCY_ADMIN: (
                    permission.ACKNOWLEDGE |
                    permission.DENY |
                    permission.EXTEND |
                    permission.CLOSE |
                    permission.RE_OPEN |
                    permission.ADD_NOTE |
                    permission.ADD_FILE |
                    permission.ADD_LINK |
                    permission.ADD_OFFLINE_INSTRUCTIONS |
                    permission.EDIT_NOTE |
                    permission.EDIT_NOTE_PRIVACY |
                    permission.EDIT_FILE |
                    permission.EDIT_FILE_PRIVACY |
                    permission.EDIT_LINK |
                    permission.EDIT_LINK_PRIVACY |
                    permission.EDIT_OFFLINE_INSTRUCTIONS |
                    permission.EDIT_OFFLINE_INSTRUCTIONS_PRIVACY |
                    permission.EDIT_FILE_PRIVACY |
                    permission.EDIT_TITLE |
                    permission.DELETE_NOTE |
                    permission.DELETE_FILE |
                    permission.DELETE_LINK |
                    permission.DELETE_OFFLINE_INSTRUCTIONS |
                    permission.CHANGE_PRIVACY_TITLE |
                    permission.EDIT_AGENCY_REQUEST_SUMMARY |
                    permission.CHANGE_PRIVACY_AGENCY_REQUEST_SUMMARY |
                    permission.ADD_USER_TO_REQUEST |
                    permission.REMOVE_USER_FROM_REQUEST |
                    permission.EDIT_USER_REQUEST_PERMISSIONS |
                    permission.ADD_USER_TO_AGENCY |
                    permission.REMOVE_USER_FROM_AGENCY |
                    permission.CHANGE_USER_ADMIN_PRIVILEGE |
                    permission.EDIT_REQUESTER_INFO
            )
        }

        for name, value in roles.items():
            role = Roles.query.filter_by(name=name).first()
            if role is None:
                role = cls(name=name)
            role.permissions = value
            db.session.add(role)
        db.session.commit()

    def __repr__(self):
        return '<Roles %r>' % self.name


class Agencies(db.Model):
    """
    Define the Agencies class with the following columns and relationships:
    ein - the primary key of the agencies table, 3 digit integer that is unique for each agency
    parent_ein - the ein that corresponds to the agency to which the ein belongs. This is used for agencies such as the
                 Mayor's Office, who have a number of smaller agencies that handle their own FOIL offices.
    categories - an array of strings containing the category of the agency (ex: business/education)
    name - a string containing the name of the agency
    next_request_number - a sequence containing the next number for the request starting at 1, each agency has its own
                          request number sequence
    default_email - a string containing the default email of the agency regarding general inquiries about requests
    appeal_email - a string containing the appeal email for users regarding the agency closing or denying requests
    is_active - a boolean field denoting whether an agency is currently using the OpenRecords system to serve FOIL
                requests. Defaults to False.
    monitors_sub_agencies - a boolean field that denotes whether administrators for this agency should be able to edit
                            requests for sub-agencies. Defaults to False.

    administrators - an array of user id strings that identify default admins for an agencies requests
    standard_users - an array of user id strings that identify agency users (non-admins) for an agencies requests
    active_users - an array of user id strings that identify agency users (admin and non-admin) that can login to
                   OpenRecords.
    inactive_users - an array of user id strings that identify agency users (admin and non-admin) that cannot login to
                     OpenRecords

    """
    __tablename__ = 'agencies'
    ein = db.Column(db.String(4), primary_key=True)
    parent_ein = db.Column(db.String(3))
    categories = db.Column(ARRAY(db.String(256)))
    _name = db.Column(db.String(256), nullable=False, name='name')
    acronym = db.Column(db.String(64), nullable=True)
    _next_request_number = db.Column(db.Integer(), db.Sequence('request_seq'), name='next_request_number')
    default_email = db.Column(db.String(254))
    appeals_email = db.Column(db.String(254))
    is_active = db.Column(db.Boolean(), default=False)
    agency_features = db.Column(JSONB)
    # TODO: Method to insert updates to the agency_features column
    # TODO: Use validation on agency_features column

    administrators = db.relationship(
        'Users',
        secondary="agency_users",
        primaryjoin="and_(Agencies.ein == AgencyUsers.agency_ein, "
                    "AgencyUsers.is_agency_active == True, "
                    "AgencyUsers.is_agency_admin == True)",
        secondaryjoin="and_(AgencyUsers.user_guid == Users.guid, "
                      "AgencyUsers.auth_user_type == Users.auth_user_type)"
    )
    standard_users = db.relationship(
        'Users',
        secondary="agency_users",
        primaryjoin="and_(Agencies.ein == AgencyUsers.agency_ein, "
                    "AgencyUsers.is_agency_active == True, "
                    "AgencyUsers.is_agency_admin == False)",
        secondaryjoin="and_(AgencyUsers.user_guid == Users.guid, "
                      "AgencyUsers.auth_user_type == Users.auth_user_type)"
    )
    active_users = db.relationship(
        'Users',
        secondary="agency_users",
        primaryjoin="and_(Agencies.ein == AgencyUsers.agency_ein, "
                    "AgencyUsers.is_agency_active == True)",
        secondaryjoin="and_(AgencyUsers.user_guid == Users.guid, "
                      "AgencyUsers.auth_user_type == Users.auth_user_type)"
    )
    inactive_users = db.relationship(
        'Users',
        secondary="agency_users",
        primaryjoin="and_(Agencies.ein == AgencyUsers.agency_ein, "
                    "AgencyUsers.is_agency_active == False)",
        secondaryjoin="and_(AgencyUsers.user_guid == Users.guid, "
                      "AgencyUsers.auth_user_type == Users.auth_user_type)"
    )

    @property
    def formatted_parent_ein(self):
        """
        Return the correctly formated EIN for a parent agency.

        Parent EINs are ALWAYS preceded by a 0, since City of New York EINs are always 3 characters.
        :param parent_ein: 3 character parent ein
        :return: String
        """
        return "0{}".format(self.parent_ein)

    @property
    def parent(self):
        return Agencies.query.filter_by(ein=self.formatted_parent_ein).one_or_none()

    @property
    def next_request_number(self):
        from app.lib.db_utils import update_object
        num = self._next_request_number
        update_object(
            {'_next_request_number': self._next_request_number + 1},
            Agencies,
            self.formatted_parent_ein
        )
        return num

    @next_request_number.setter
    def next_request_number(self, value):
        self._next_request_number = value

    @property
    def name(self):
        return '{name} ({acronym})'.format(name=self._name, acronym=self.acronym) if self.acronym else '{name}'.format(
            name=self._name)

    @name.setter
    def name(self, value):
        self._name = value

    @classmethod
    def populate(cls, json_name=None):
        """
        Automatically populate the agencies table for the OpenRecords application.
        """
        filename = json_name or current_app.config['AGENCY_DATA']
        with open(filename, 'r') as data:
            data = json.load(data)

            if not validate_schema(data, AGENCIES_SCHEMA):
                warn("Invalid JSON Data. Not importing any agencies.", category=UserWarning)
                return False

            for agency in data['agencies']:
                if Agencies.query.filter_by(ein=agency['ein']).first() is not None:
                    warn("Duplicate EIN ({ein}); Row not imported", category=UserWarning)
                    continue
                a = cls(
                    ein=agency['ein'],
                    parent_ein=agency['parent_ein'],
                    categories=agency['categories'],
                    name=agency['name'],
                    acronym=agency['acronym'],
                    next_request_number=agency['next_request_number'],
                    default_email=agency['default_email'],
                    appeals_email=agency['appeals_email'],
                    is_active=agency['is_active'],
                    agency_features=agency['agency_features']
                )
                db.session.add(a)
            db.session.commit()

    def __repr__(self):
        return '<Agencies %r>' % self.name


class Users(UserMixin, db.Model):
    """
    Define the Users class with the following columns and relationships:

    guid - a string that contains the unique guid of users
    auth_user_type - a string that tells what type of a user they are (agency user, helper, etc.)
    guid and auth_user_type are combined to create a composite primary key
    agency_ein - a foreign key that links to the primary key of the agency table
    email - a string containing the user's email
    notification_email - a string containing the user's email for notifications
    first_name - a string containing the user's first name
    middle_initial - a string containing the user's middle initial
    last_name - a string containing the user's last name
    email_validated - a boolean that is set to true if the user's email has been validated
    terms_of_use_accepted - a boolean that is set to true if the user has agreed to their agency's terms of use
    title - a string containing the user's title if they are affiliated with an outside company
    company - a string containing the user's outside company affiliation
    phone_number - string containing the user's phone number
    fax_number - string containing the user's fax number
    mailing_address - a JSON object containing the user's address
    """
    __tablename__ = 'users'
    guid = db.Column(db.String(64), primary_key=True)  # guid + auth_user_type
    auth_user_type = db.Column(
        db.Enum(user_type_auth.AGENCY_USER,
                user_type_auth.AGENCY_LDAP_USER,
                user_type_auth.PUBLIC_USER_FACEBOOK,
                user_type_auth.PUBLIC_USER_MICROSOFT,
                user_type_auth.PUBLIC_USER_YAHOO,
                user_type_auth.PUBLIC_USER_LINKEDIN,
                user_type_auth.PUBLIC_USER_GOOGLE,
                user_type_auth.PUBLIC_USER_NYC_ID,
                user_type_auth.ANONYMOUS_USER,
                name='auth_user_type'),
        primary_key=True)
    is_super = db.Column(db.Boolean, nullable=False, default=False)
    first_name = db.Column(db.String(32), nullable=False)
    middle_initial = db.Column(db.String(1))
    last_name = db.Column(db.String(64), nullable=False)
    email = db.Column(db.String(254))
    notification_email = db.Column(db.String(254), nullable=True, default=None)
    email_validated = db.Column(db.Boolean(), nullable=False)
    terms_of_use_accepted = db.Column(db.Boolean)
    title = db.Column(db.String(64))
    organization = db.Column(db.String(128))  # Outside organization
    phone_number = db.Column(db.String(25))
    fax_number = db.Column(db.String(25))
    mailing_address = db.Column(JSONB)  # TODO: define validation for minimum acceptable mailing address
    session_id = db.Column(db.String(254), nullable=True, default=None)

    # Relationships
    user_requests = db.relationship("UserRequests", backref="user", lazy='dynamic')
    agencies = db.relationship(
        'Agencies',
        secondary="agency_users",
        primaryjoin="and_(AgencyUsers.user_guid == Users.guid, "
                    "AgencyUsers.auth_user_type == Users.auth_user_type)",
        secondaryjoin="and_(AgencyUsers.agency_ein == Agencies.ein, "
                      "AgencyUsers.is_agency_active == True)",
        lazy='dynamic'
    )
    agency_users = db.relationship("AgencyUsers", backref="user", lazy='dynamic')

    @property
    def is_authenticated(self):
        """
        Verifies the access token currently stored in the user's session
        by invoking the OAuth User Web Service and checking the response.
        """
        if current_app.config['USE_LDAP']:
            return True
        if session.get('token') is not None:
            from app.auth.utils import oauth_user_web_service_request  # circular import (auth.utils needs Users)
            return oauth_user_web_service_request().status_code == 200
        return False

    @property
    def is_active(self):
        return self.email_validated and self.terms_of_use_accepted

    @property
    def is_public(self):
        """
        Checks to see if the current user is a public user as defined below:

        PUBLIC_USER_NYC_ID = 'EDIRSSO'
        PUBLIC_USER_FACEBOOK = 'FacebookSSO'
        PUBLIC_USER_LINKEDIN = 'LinkedInSSO'
        PUBLIC_USER_GOOGLE = 'GoogleSSO'
        PUBLIC_USER_YAHOO = 'YahooSSO'
        PUBLIC_USER_MICROSOFT = 'MSLiveSSO'

        :return: Boolean
        """
        return self.auth_user_type in user_type_auth.PUBLIC_USER_TYPES

    @property
    def is_agency(self):
        """
        Check to see if the current user is an agency user.

        AGENCY_USER = 'Saml2In:NYC Employees'

        :return: Boolean
        """
        return self.auth_user_type in user_type_auth.AGENCY_USER_TYPES and self.agencies is not None

    @property
    def default_agency_ein(self):
        """
        Return the Users default agency ein.
        :return: String
        """
        agency = AgencyUsers.query.join(Users).filter(AgencyUsers.is_primary_agency == True,
                                                      AgencyUsers.user_guid == self.guid,
                                                      AgencyUsers.auth_user_type == self.auth_user_type).one_or_none()
        if agency is not None:
            return agency.agency_ein
        return None

    @property
    def find_admin_agency_ein(self):
        """
        Find the ein of the agency the user is an admin for.
        If the user is admin for multiple agencies it will return the first one.
        :return: Agency ein
        """
        for agency in AgencyUsers.query.filter_by(user_guid=self.guid):
            if self.is_agency_admin(agency.agency_ein):
                return agency.agency_ein

    @property
    def default_agency(self):
        """
        Return the Users default Agencies object.
        :return: Agencies
        """
        return Agencies.query.filter_by(ein=self.default_agency_ein).one()

    @property
    def has_nyc_id_profile(self):
        """
        Checks to see if the current user has authenticated with
        NYC.ID, which means they have an NYC.ID Profile.

        :return: Boolean
        """
        return self.auth_user_type == user_type_auth.PUBLIC_USER_NYC_ID

    @property
    def is_anonymous_requester(self):
        """
        Checks to see if the user is an anonymous requester

        NOTE: This is not the same as an anonymous user! This returns
        true if this user has been created for a specific request.

        :return: Boolean
        """
        return self.auth_user_type == user_type_auth.ANONYMOUS_USER

    @property
    def anonymous_request(self):
        """
        Returns the request this user is associated with
        if this user is an anonymous requester.
        """
        if self.is_anonymous_requester:
            return Requests.query.filter_by(id=self.user_requests.one().request_id).one()
        return None

    @property
    def has_agency_admin(self):
        """
        Determine if a user is an admin for at least one agency.
        :return: Boolean
        """
        for agency in self.agency_users.all():
            if agency.is_agency_admin:
                return True
        return False

    @property
    def has_agency_active(self):
        """
        Determine if a user is active for at least one agency.
        :return: Boolean
        """
        for agency in self.agency_users.all():
            if agency.is_agency_active:
                return True
        return False

    def get_id(self):
        return USER_ID_DELIMITER.join((self.guid, self.auth_user_type))

    def from_id(self, user_id):  # Might come in useful
        guid, auth_user_type = user_id.split(USER_ID_DELIMITER)
        return self.query.filter_by(guid=guid, auth_user_type=auth_user_type).one()

    def is_agency_admin(self, ein=None):
        """
        Determine if a user is an admin for the specified agency.
        :param ein: Agency EIN (4 Character String)
        :return: Boolean
        """
        if ein is None:
            ein = self.default_agency_ein
        for agency in self.agency_users.all():
            if agency.agency_ein == ein:
                return agency.is_agency_admin
        return False

    def is_agency_active(self, ein=None):
        """
        Determine if a user is active for the specified agency.
        :param ein: Agency EIN (4 Character String)
        :return: Boolean
        """
        if ein is None:
            ein = self.default_agency_ein
        for agency in self.agency_users.all():
            if agency.agency_ein == ein:
                return agency.is_agency_active
        return False

    def agencies_for_forms(self):
        agencies = self.agencies.with_entities(Agencies.ein, Agencies._name).all()
        agencies.insert(0, agencies.pop(agencies.index((self.default_agency.ein, self.default_agency._name))))
        return agencies

    @property
    def name(self):
        return ' '.join((self.first_name.title(), self.last_name.title()))

    def es_update(self):
        """
        Call es_update for any request where this user is the requester
        since the request es doc relies on the requester's name.
        """
        for request in self.requests:
            request.es_update()

    @property
    def val_for_events(self):
        """
        JSON to store in Events 'new_value' field.
        """
        return {
            "guid": self.guid,
            "auth_user_type": self.auth_user_type,
            "email": self.email,
            "notification_email": self.notification_email,
            "first_name": self.first_name,
            "last_name": self.last_name,
            "title": self.title,
            "organization": self.organization,
            "phone_number": self.phone_number,
            "fax_number": self.fax_number,
            "mailing_address": self.mailing_address,
            "email_validated": self.email_validated,
            "terms_of_use_accepted": self.terms_of_use_accepted,
        }

    @classmethod
    def populate(cls, csv_name=None):
        filename = csv_name or current_app.config['STAFF_DATA']
        with open(filename, 'r') as data:
            dictreader = csv.DictReader(data)
            for row in dictreader:
                if Users.query.filter_by(email=row['email']).first() is None:
                    user = cls(
                        guid=str(uuid4()),
                        auth_user_type=user_type_auth.AGENCY_LDAP_USER if current_app.config[
                            'USE_LDAP'] else user_type_auth.AGENCY_USER,
                        is_super=eval(row['is_super']),
                        first_name=row['first_name'],
                        middle_initial=row['middle_initial'],
                        last_name=row['last_name'],
                        email=row['email'],
                        email_validated=eval(row['email_validated']),
                        terms_of_use_accepted=eval(row['terms_of_use_accepted']),
                        phone_number=row['phone_number'],
                        fax_number=row['fax_number']
                    )
                    db.session.add(user)
                    db.session.commit()

                    agency_eins = row['agencies'].split('|')
                    for agency in agency_eins:
                        ein, is_active, is_admin, is_primary_agency = agency.split('#')
                        agency_user = AgencyUsers(
                            user_guid=user.guid,
                            auth_user_type=user.auth_user_type,
                            agency_ein=ein,
                            is_agency_active=eval_request_bool(is_active),
                            is_agency_admin=eval_request_bool(is_admin),
                            is_primary_agency=eval_request_bool(is_primary_agency)
                        )
                        db.session.add(agency_user)
                    db.session.add(user)
            db.session.commit()

    def __init__(self, **kwargs):
        super(Users, self).__init__(**kwargs)

    def __repr__(self):
        return '<Users {}>'.format(self.get_id())


class Anonymous(AnonymousUserMixin):
    @property
    def is_authenticated(self):
        """
        Anonymous users are not authenticated.
        :return: Boolean
        """
        return False

    @property
    def is_public(self):
        """
        Anonymous users are treated differently from Public Users who are authenticated. This method always
        returns False.
        :return: Boolean
        """
        return False

    @property
    def is_anonymous(self):
        """
        Anonymous users always return True
        :return: Boolean
        """
        return True

    @property
    def is_agency(self):
        """
        Anonymous users always return False
        :return: Boolean
        """
        return False

    def __repr__(self):
        return '<Anonymous User>'


class AgencyUsers(db.Model):
    """
    Define the AgencyUsers class with the following columns and relationships:

    user_guid - a string that contains the unique guid of users
    auth_user_type - a string that tells what type of a user they are (agency user, helper, etc.)
    agency_ein - a foreign key that links that the primary key of the agency the request was assigned to
    user_guid, auth_user_type, and agency_ein are combined to create a composite primary key
    is_agency_active - a boolean value that allows the user to login as a user for the agency identified by agency_ein
    is_agency_admin - a boolean value that allows the user to administer settings for the agency identified by
        agency_ein
    primary_agency - a boolean value that determines whether the agency identified by agency_ein is the users default
        agency
    """
    __tablename__ = 'agency_users'
    user_guid = db.Column(db.String(64), primary_key=True)
    auth_user_type = db.Column(
        db.Enum(user_type_auth.AGENCY_USER,
                user_type_auth.AGENCY_LDAP_USER,
                user_type_auth.PUBLIC_USER_FACEBOOK,
                user_type_auth.PUBLIC_USER_MICROSOFT,
                user_type_auth.PUBLIC_USER_YAHOO,
                user_type_auth.PUBLIC_USER_LINKEDIN,
                user_type_auth.PUBLIC_USER_GOOGLE,
                user_type_auth.PUBLIC_USER_NYC_ID,
                user_type_auth.ANONYMOUS_USER,
                name='auth_user_type'),
        primary_key=True)
    agency_ein = db.Column(db.String(4), db.ForeignKey("agencies.ein"), primary_key=True)
    is_agency_active = db.Column(db.Boolean, default=False, nullable=False)
    is_agency_admin = db.Column(db.Boolean, default=False, nullable=False)
    is_primary_agency = db.Column(db.Boolean, default=False, nullable=False)

    __table_args__ = (
        db.ForeignKeyConstraint(
            [user_guid, auth_user_type],
            [Users.guid, Users.auth_user_type],
            onupdate="CASCADE"
        ),
    )


class Requests(db.Model):
    """
    Define the Requests class with the following columns and relationships:

    id - a string containing the request id, of the form: FOIL - year 4 digits - EIN 3 digits - 5 digits for request number
    agency - a foreign key that links that the primary key of the agency the request was assigned to
    title - a string containing a short description of the request
    description - a string containing a full description of what is needed from the request
    date_created - the actual creation time of the request
    date_submitted - a date that rolls forward to the next business day based on date_created
    due_date - the date that is set five days after date_submitted,
        this has 2 meanings depending on the current status of a request:
            OPEN - the agency has to acknowledge the request by this date
            not OPEN - the request must be completed by this date
    submission - a Enum that selects from a list of submission methods
    status - an Enum that selects from a list of different statuses a request can have
    privacy - a JSON object that contains the boolean privacy options of a request's title and agency description
              (True = Private, False = Public)
    """
    __tablename__ = 'requests'
    id = db.Column(db.String(19), primary_key=True)
    agency_ein = db.Column(db.String(4), db.ForeignKey('agencies.ein'))
    category = db.Column(db.String, default='All', nullable=False)  # FIXME: should be nullable, 'All' shouldn't be used
    title = db.Column(db.String(90))
    description = db.Column(db.String(5000))
    date_created = db.Column(db.DateTime, default=datetime.utcnow())
    date_submitted = db.Column(db.DateTime)  # used to calculate due date, rounded off to next business day
    due_date = db.Column(db.DateTime)
    submission = db.Column(
        db.Enum(submission_methods.DIRECT_INPUT,
                submission_methods.FAX,
                submission_methods.PHONE,
                submission_methods.EMAIL,
                submission_methods.MAIL,
                submission_methods.IN_PERSON,
                submission_methods.THREE_ONE_ONE,
                name='submission'))
    status = db.Column(
        db.Enum(request_status.OPEN,
                request_status.IN_PROGRESS,
                request_status.DUE_SOON,  # within the next 5 business days
                request_status.OVERDUE,
                request_status.CLOSED,
                name='status'),
        nullable=False
    )
    privacy = db.Column(JSONB)
    agency_request_summary = db.Column(db.String(5000))
    agency_request_summary_release_date = db.Column(db.DateTime)

    user_requests = db.relationship('UserRequests', backref=db.backref('request', uselist=False), lazy='dynamic')
    agency = db.relationship('Agencies', backref='requests', uselist=False)
    responses = db.relationship('Responses', backref=db.backref('request', uselist=False), lazy='dynamic')
    requester = db.relationship(
        'Users',
        secondary='user_requests',  # expects table name
        primaryjoin=lambda: Requests.id == UserRequests.request_id,
        secondaryjoin="and_(Users.guid == UserRequests.user_guid, "
                      "Users.auth_user_type == UserRequests.auth_user_type,"
                      "UserRequests.request_user_type == '{}')".format(user_type_request.REQUESTER),
        backref="requests",
        viewonly=True,
        uselist=False
    )
    # any agency user associated with a request is considered an assigned user
    agency_users = db.relationship(
        'Users',
        secondary='user_requests',
        primaryjoin=lambda: Requests.id == UserRequests.request_id,
        secondaryjoin="and_(Users.guid == UserRequests.user_guid, "
                      "Users.auth_user_type == UserRequests.auth_user_type, "
                      "UserRequests.request_user_type == '{}')".format(user_type_request.AGENCY),
        viewonly=True
    )

    PRIVACY_DEFAULT = {'title': False, 'agency_request_summary': True}

    def __init__(
            self,
            id,
            title,
            description,
            agency_ein,
            date_created,
            category=None,
            privacy=None,
            date_submitted=None,  # FIXME: are some of these really nullable?
            due_date=None,
            submission=None,
            status=request_status.OPEN
    ):
        self.id = id
        self.title = title
        self.description = description
        self.agency_ein = agency_ein
        self.date_created = date_created
        self.category = category
        self.privacy = privacy or self.PRIVACY_DEFAULT
        self.date_submitted = date_submitted
        self.due_date = due_date
        self.submission = submission
        self.status = status

    @property
    def val_for_events(self):
        """
        JSON to store in Events 'new_value' field.

        Values that will not change or that will always
        be the same on Request creation are not included.
        """
        return {
            'title': self.title,
            'description': self.description,
            'due_date': self.due_date.isoformat(),
        }

    @property
    def was_acknowledged(self):
        if self.responses.join(Determinations).filter(
                Determinations.dtype == determination_type.ACKNOWLEDGMENT).one_or_none() is not None:
            return True
        return False

    @property
    def was_reopened(self):
        return self.responses.join(Determinations).filter(
            Determinations.dtype == determination_type.REOPENING).first() is not None
        # try:
        #     self.responses.join(Determinations).filter(Determinations.dtype == determination_type.REOPENING).first()
        #     return True
        # except NoResultFound:
        #     return False

    @property
    def date_closed(self):
        if self.status == request_status.CLOSED:
            return self.responses.join(Determinations).filter(
                Determinations.dtype.in_([determination_type.CLOSING, determination_type.DENIAL])
            ).order_by(desc(Determinations.date_modified)).limit(1).one().date_modified
        return None

    @property
    def days_until_due(self):
        return calendar.busdaycount(datetime.utcnow(), self.due_date.replace(hour=23, minute=59, second=59))

    @property
    def url(self):
        """
        Flask.request-independent url.

        Since we cannot use SERVER_NAME in config (and, by extension, 'url_for'),
        BASE_URL and VIEW_REQUEST_ENDPOINT will have to do.
        """
        return urljoin(current_app.config['BASE_URL'],
                       "{view_request_endpoint}/{request_id}".format(
                           view_request_endpoint=current_app.config['VIEW_REQUEST_ENDPOINT'],
                           request_id=self.id
                       ))

    @property
    def agency_request_summary_released(self):
        return self.status == request_status.CLOSED and not self.privacy['agency_request_summary'] and \
               self.agency_request_summary and self.agency_request_summary_release_date < datetime.utcnow()

    def es_update(self):
        if self.agency.is_active:
            es.update(
                index=current_app.config["ELASTICSEARCH_INDEX"],
                doc_type='request',
                id=self.id,
                body={
                    'doc': {
                        'title': self.title,
                        'description': self.description,
                        'agency_request_summary': self.agency_request_summary,
                        'title_private': self.privacy['title'],
                        'agency_request_summary_private': not self.agency_request_summary_released,
                        'date_due': self.due_date.strftime(ES_DATETIME_FORMAT),
                        'date_closed': self.date_closed.strftime(
                            ES_DATETIME_FORMAT) if self.date_closed is not None else [],
                        'status': self.status,
                        'requester_name': self.requester.name,
                        'public_title': 'Private' if self.privacy['title'] else self.title
                    }
                },
                # refresh='wait_for'
            )

    def es_create(self):
        """ Must be called AFTER UserRequest has been created. """
        es.create(
            index=current_app.config["ELASTICSEARCH_INDEX"],
            doc_type='request',
            id=self.id,
            body={
                'title': self.title,
                'description': self.description,
                'agency_request_summary': self.agency_request_summary,
                'agency_ein': self.agency_ein,
                'agency_name': self.agency.name,
                'agency_acronym': self.agency.acronym,
                'title_private': self.privacy['title'],
                'agency_request_summary_private': not self.agency_request_summary_released,
                'date_created': self.date_created.strftime(ES_DATETIME_FORMAT),
                'date_submitted': self.date_submitted.strftime(ES_DATETIME_FORMAT),
                'date_received': self.date_created.strftime(
                    ES_DATETIME_FORMAT) if self.date_created < self.date_submitted else self.date_submitted.strftime(
                    ES_DATETIME_FORMAT),
                'date_due': self.due_date.strftime(ES_DATETIME_FORMAT),
                'submission': self.submission,
                'status': self.status,
                'requester_id': (self.requester.get_id()
                                 if not self.requester.is_anonymous_requester
                                 else ''),
                'requester_name': self.requester.name,
                'public_title': 'Private' if self.privacy['title'] else self.title,
            }
        )

    def __repr__(self):
        return '<Requests %r>' % self.id


class Events(db.Model):
    """
    Define the Event class with the following columns and relationships:
    Events are any type of action that happened to a request after it was submitted

    id - an integer that is the primary key of an Events
    request_id - a foreign key that links to a request's primary key
    user_id - a foreign key that links to the user_id of the person who performed the event
    response_id - a foreign key that links to the primary key of a response
    type - a string containing the type of event that occurred
    timestamp - a datetime that keeps track of what time an event was performed
    previous_value - a string containing the old value of the event
    new_value - a string containing the new value of the event
    """
    __tablename__ = 'events'
    id = db.Column(db.Integer, primary_key=True)
    request_id = db.Column(db.String(19), db.ForeignKey('requests.id'))
    user_guid = db.Column(db.String(64))  # who did the action
    auth_user_type = db.Column(
        db.Enum(user_type_auth.AGENCY_USER,
                user_type_auth.AGENCY_LDAP_USER,
                user_type_auth.PUBLIC_USER_FACEBOOK,
                user_type_auth.PUBLIC_USER_MICROSOFT,
                user_type_auth.PUBLIC_USER_YAHOO,
                user_type_auth.PUBLIC_USER_LINKEDIN,
                user_type_auth.PUBLIC_USER_GOOGLE,
                user_type_auth.PUBLIC_USER_NYC_ID,
                user_type_auth.ANONYMOUS_USER,
                name='auth_user_type'))
    response_id = db.Column(db.Integer, db.ForeignKey('responses.id'))
    type = db.Column(db.String(64))
    timestamp = db.Column(db.DateTime, default=datetime.utcnow())
    previous_value = db.Column(JSONB)
    new_value = db.Column(JSONB)

    __table_args__ = (
        db.ForeignKeyConstraint(
            [user_guid, auth_user_type],
            [Users.guid, Users.auth_user_type],
            onupdate="CASCADE"
        ),
    )

    response = db.relationship("Responses", backref="events")
    request = db.relationship("Requests", backref="events")
    user = db.relationship(
        "Users",
        primaryjoin="and_(Events.user_guid == Users.guid, "
                    "Events.auth_user_type == Users.auth_user_type)",
        backref="events"
    )

    def __init__(self,
                 request_id,
                 user_guid,
                 auth_user_type,
                 type_,
                 previous_value=None,
                 new_value=None,
                 response_id=None,
                 timestamp=None):
        self.request_id = request_id
        self.user_guid = user_guid
        self.auth_user_type = auth_user_type
        self.response_id = response_id
        self.type = type_
        self.previous_value = previous_value
        self.new_value = new_value
        self.timestamp = timestamp or datetime.utcnow()

    def __repr__(self):
        return '<Events %r>' % self.id

    @property
    def affected_user(self):
        if self.new_value is not None and "user_guid" and "auth_user_type" in self.new_value:
            return Users.query.filter_by(
                guid=self.new_value["user_guid"],
                auth_user_type=self.new_value["auth_user_type"]
            ).one()

    class RowContent(object):

        def __init__(self, event, verb, string, affected_user=None, no_user_string=None):
            """
            :param verb: action describing event
            :param string: format()-ready string where first field is verb and
                           last field is affected_user, if applicable.
            :param affected_user: user affected by this event
            :param no_user_string: format()-ready string where there is no event user
            """
            self.event = event
            self.string = string
            self.verb = self._format_verb(verb)
            self.affected_user = affected_user
            self.no_user_string = no_user_string

        def __str__(self):
            format_args = [self.verb]
            if self.affected_user is not None:
                format_args += [self.affected_user.name]
            if self.no_user_string is not None and self.event.user is None:
                string = self.no_user_string
            else:
                string = ' '.join((self.event.user.name, self.string))
            return string.format(*format_args)

        @staticmethod
        def _format_verb(verb):
            return "<strong>{}</strong>".format(verb)

    @property
    def history_row_content(self):
        """
        Returns html safe string for use in the rows of the history section,
        or None if this event is not intended for display purposes.
        """
        if self.type == event_type.REQ_STATUS_CHANGED:
            return "This request's status was <strong>changed</strong> to:<br>{}".format(
                self.new_value['status'])

        valid_types = {
            event_type.USER_ADDED:
                self.RowContent(self, "added", "{} user: {}.", self.affected_user, "User {}: {}."),
            event_type.USER_REMOVED:
                self.RowContent(self, "removed", "{} user: {}.", self.affected_user),
            event_type.USER_PERM_CHANGED:
                self.RowContent(self, "changed", "{} permssions for user: {}.", self.affected_user),
            event_type.REQUESTER_INFO_EDITED:
                self.RowContent(self, "changed", "{} the requester's information."),
            event_type.REQ_CREATED:
                self.RowContent(self, "created", "{} this request."),
            event_type.AGENCY_REQ_CREATED:
                self.RowContent(self, "created", "{} this request on behalf of {}.", self.request.requester),
            event_type.REQ_ACKNOWLEDGED:
                self.RowContent(self, "acknowledged", "{} this request."),
            event_type.REQ_EXTENDED:
                self.RowContent(self, "extended", "{} this request."),
            event_type.REQ_CLOSED:
                self.RowContent(self, "closed", "{} this request."),
            event_type.REQ_REOPENED:
                self.RowContent(self, "re-opened", "{} this request."),
            event_type.REQ_TITLE_EDITED:
                self.RowContent(self, "changed", "{} the title."),
            event_type.REQ_AGENCY_REQ_SUM_EDITED:
                self.RowContent(self, "changed", "{} the agency description."),
            event_type.REQ_TITLE_PRIVACY_EDITED:
                self.RowContent(self, "changed", "{} the title privacy."),
            event_type.REQ_AGENCY_REQ_SUM_PRIVACY_EDITED:
                self.RowContent(self, "changed", "{} the agency description privacy."),
            event_type.FILE_ADDED:
                self.RowContent(self, "added", "{} a file response."),
            event_type.FILE_EDITED:
                self.RowContent(self, "changed", "{} a file response."),
            event_type.FILE_REMOVED:
                self.RowContent(self, "deleted", "{} a file response."),
            event_type.LINK_ADDED:
                self.RowContent(self, "added", "{} a link response."),
            event_type.LINK_EDITED:
                self.RowContent(self, "changed", "{} a link response."),
            event_type.LINK_REMOVED:
                self.RowContent(self, "deleted", "{} a link response."),
            event_type.INSTRUCTIONS_ADDED:
                self.RowContent(self, "added", "{} an offline instructions response."),
            event_type.INSTRUCTIONS_EDITED:
                self.RowContent(self, "changed", "{} an offline instructions response."),
            event_type.INSTRUCTIONS_REMOVED:
                self.RowContent(self, "deleted", "{} an offline instructions response."),
            event_type.NOTE_ADDED:
                self.RowContent(self, "added", "{} a note response."),
            event_type.NOTE_EDITED:
                self.RowContent(self, "changed", "{} a note response."),
            event_type.NOTE_REMOVED:
                self.RowContent(self, "deleted", "{} a note response."),
        }

        if self.type in valid_types:
            return str(valid_types[self.type])


class Responses(db.Model):
    """
    Define the Response class with the following columns and relationships:

    id - an integer that is the primary key of a Responses
    request_id - a foreign key that links to the primary key of a request
    type - a string containing the type of response that was given for a request
    date_modified - a datetime object that keeps track of when a request was changed
    content - a JSON object that contains the content for all the possible responses a request can have
    privacy - an Enum containing the privacy options for a response
    """
    __tablename__ = 'responses'
    id = db.Column(db.Integer, primary_key=True)
    request_id = db.Column(db.String(19), db.ForeignKey('requests.id'))
    privacy = db.Column(db.Enum(
        response_privacy.PRIVATE,
        response_privacy.RELEASE_AND_PRIVATE,
        response_privacy.RELEASE_AND_PUBLIC,
        name="privacy"))
    date_modified = db.Column(db.DateTime)
    release_date = db.Column(db.DateTime)
    deleted = db.Column(db.Boolean, default=False, nullable=False)
    is_editable = db.Column(db.Boolean, default=False, nullable=False)
    type = db.Column(db.Enum(
        response_type.NOTE,
        response_type.LINK,
        response_type.FILE,
        response_type.INSTRUCTIONS,
        response_type.DETERMINATION,
        response_type.EMAIL,
        name='type'
    ))
    __mapper_args__ = {'polymorphic_on': type}

    # TODO: overwrite filter to automatically check if deleted=False

    def __init__(self,
                 request_id,
                 privacy,
                 date_modified=None,
                 is_editable=False):
        self.request_id = request_id
        self.privacy = privacy
        self.date_modified = date_modified or datetime.utcnow()
        self.release_date = (calendar.addbusdays(datetime.utcnow(), RELEASE_PUBLIC_DAYS)
                             if privacy == response_privacy.RELEASE_AND_PUBLIC
                             else None)
        self.is_editable = is_editable

    # NOTE: If you can find a way to make this class work with abc,
    # you're welcome to make the necessary changes to the following method:
    @property
    def preview(self):
        """ Designated preview attribute value. """
        raise NotImplementedError

    @property
    def val_for_events(self):
        """ JSON to store in Events 'new_value' field. """
        val = {
            c.name: getattr(self, c.name)
            for c in self.__table__.columns
        }
        val.pop('id')
        val['privacy'] = self.privacy
        return val

    @property
    def is_public(self):
        return (self.privacy == response_privacy.RELEASE_AND_PUBLIC and
                self.release_date is not None and
                datetime.utcnow() > self.release_date)

    @property
    def creator(self):
        return Events.query.filter(Events.response_id == self.id,
                                   Events.type.in_(event_type.RESPONSE_ADDED_TYPES)).one().user

    def make_public(self):
        self.privacy = response_privacy.RELEASE_AND_PUBLIC
        self.release_date = calendar.addbusdays(datetime.utcnow(), RELEASE_PUBLIC_DAYS)
        db.session.commit()

    def __repr__(self):
        return '<Responses %r>' % self.id


class Reasons(db.Model):
    """
    Define the Reason class with the following columns and relationships:

    id - an integer that is the primary key of a Reasons
    type - an enum representing the type of determination this reason corresponds to
    agency_ein - a foreign key that links to the a agency's primary key
        if null, this reason applies to all agencies
    content - a string describing the reason

    Reason are based off the Law Department's responses.

    """
    __tablename__ = 'reasons'
    id = db.Column(db.Integer, primary_key=True)
    type = db.Column(db.Enum(
        determination_type.CLOSING,
        determination_type.DENIAL,
        name="reason_type"
    ), nullable=False)
    agency_ein = db.Column(db.String(4), db.ForeignKey('agencies.ein'))
    title = db.Column(db.String, nullable=False)
    content = db.Column(db.String, nullable=False)

    @classmethod
    def populate(cls):
        with open(current_app.config['REASON_DATA'], 'r') as data:
            dictreader = csv.DictReader(data)

            for row in dictreader:
                agency_ein = row['agency_ein'] if row['agency_ein'] else None
                reason = cls(
                    type=row['type'],
                    title=row['title'],
                    content=row['content'],
                    agency_ein=agency_ein
                )
                if not Reasons.query.filter_by(title=row['title'], content=row['content'], agency_ein=agency_ein).first():
                    db.session.add(reason)
            db.session.commit()


class UserRequests(db.Model):
    """
    Define the UserRequest class with the following columns and relationships:
    A UserRequest is a many to many relationship between users who are related to a certain request
    user_guid and request_id are combined to create a composite primary key

    user_guid = a foreign key that links to the primary key of the User table
    request_id = a foreign key that links to the primary key of the Request table
    request_user_type: Defines a user by their relationship to the request.
        Requester submitted the request,
        Agency is a user from the agency to whom the request is assigned.
        Anonymous request_user_type is not needed, since anonymous users can always browse a request
            for public information.
    """
    __tablename__ = 'user_requests'
    user_guid = db.Column(db.String(64), primary_key=True)
    auth_user_type = db.Column(
        db.Enum(user_type_auth.AGENCY_USER,
                user_type_auth.AGENCY_LDAP_USER,
                user_type_auth.PUBLIC_USER_FACEBOOK,
                user_type_auth.PUBLIC_USER_MICROSOFT,
                user_type_auth.PUBLIC_USER_YAHOO,
                user_type_auth.PUBLIC_USER_LINKEDIN,
                user_type_auth.PUBLIC_USER_GOOGLE,
                user_type_auth.PUBLIC_USER_NYC_ID,
                user_type_auth.ANONYMOUS_USER,
                name='auth_user_type'),
        primary_key=True)
    request_id = db.Column(db.String(19), db.ForeignKey("requests.id"), primary_key=True)
    request_user_type = db.Column(
        db.Enum(user_type_request.REQUESTER,
                user_type_request.AGENCY,
                name='request_user_type'))
    permissions = db.Column(db.BigInteger)
    # Note: If an anonymous user creates a request, they will be listed in the UserRequests table, but will have the
    # same permissions as an anonymous user browsing a request since there is no method for authenticating that the
    # current anonymous user is in fact the requester.

    __table_args__ = (
        db.ForeignKeyConstraint(
            [user_guid, auth_user_type],
            [Users.guid, Users.auth_user_type],
            onupdate="CASCADE"
        ),
    )

    @property
    def val_for_events(self):
        """
        JSON to store in Events 'new_value' field.
        """
        return {
            "user_guid": self.user_guid,
            "auth_user_type": self.auth_user_type,
            "request_user_type": self.request_user_type,
            "permissions": self.permissions
        }

    def has_permission(self, perm):
        """
        Ex:
            has_permission(permission.ADD_NOTE)
        """
        return bool(self.permissions & perm)

    def add_permissions(self, permissions):
        """
        :param permissions: list of permissions from app.constants.permissions
        """
        self.permissions |= reduce(ior, permissions)
        db.session.commit()

    def remove_permissions(self, permissions):
        """
        :param permissions: list of permissions from app.constants.permissions
        """
        self.permissions &= ~reduce(ior, permissions)
        db.session.commit()

    def set_permissions(self, permissions):
        """
        :param permissions: list of permissions from app.constants.permissions
                            or a permissions bitmask
        """
        if isinstance(permissions, list):
            self.permissions = reduce(ior, permissions)
        else:
            self.permissions = permissions
        db.session.commit()

    def get_permission_choice_indices(self):
        return [i for i, p in enumerate(permission.ALL) if bool(self.permissions & p.value)]


class ResponseTokens(db.Model):
    """
    Define the ResponseTokens class with the following columns and relationships:

    id - an integer that is the primary key of ResponseTokens
    token - a string consisting of a randomly-generated, unique token
    response_id - a foreign key that links to a response's primary key
    expiration_date - a datetime object containing the date at which this token becomes invalid
    """
    __tablename__ = 'response_tokens'
    id = db.Column(db.Integer, primary_key=True)
    token = db.Column(db.String, nullable=False)
    response_id = db.Column(db.Integer, db.ForeignKey("responses.id"), nullable=False)

    response = db.relationship("Responses", backref=db.backref("token", uselist=False))

    def __init__(self,
                 response_id):
        self.token = self.generate_token()
        self.response_id = response_id

    @staticmethod
    def generate_token():
        return uuid4().hex


class Notes(Responses):
    """
    Define the Notes class with the following columns and relationships:

    id - an integer that is the primary key of Notes
    content - a string that contains the content of a note
    """
    __tablename__ = response_type.NOTE
    __mapper_args__ = {'polymorphic_identity': response_type.NOTE}
    id = db.Column(db.Integer, db.ForeignKey(Responses.id), primary_key=True)
    content = db.Column(db.String(5000))

    def __init__(self,
                 request_id,
                 privacy,
                 content,
                 date_modified=None,
                 is_editable=False):
        super(Notes, self).__init__(request_id,
                                    privacy,
                                    date_modified,
                                    is_editable)
        self.content = content

    @property
    def preview(self):
        return self.content


class Files(Responses):
    """
    Define the Files class with the following columns and relationships:

    id - an integer that is the primary key of Files
    name - a string containing the name of a file (name is the secured filename)
    mime_type - a string containing the mime_type of a file
    title - a string containing the title of a file (user defined)
    size - a string containing the size of a file
    hash - a string containing the sha1 hash of a file
    """
    __tablename__ = response_type.FILE
    __mapper_args__ = {'polymorphic_identity': response_type.FILE}
    id = db.Column(db.Integer, db.ForeignKey(Responses.id), primary_key=True)
    title = db.Column(db.String(140))
    name = db.Column(db.String)
    mime_type = db.Column(db.String)
    size = db.Column(db.Integer)
    hash = db.Column(db.String)

    def __init__(self,
                 request_id,
                 privacy,
                 title,
                 name,
                 mime_type,
                 size,
                 hash_,
                 date_modified=None,
                 is_editable=False):
        try:
            file_exists = Files.query.filter_by(request_id=request_id, hash=hash_).all()
            for file in file_exists:
                if not file.deleted:
                    raise DuplicateFileException(
                        file_name=name,
                        request_id=request_id
                    )
        except DuplicateFileException:
            sentry.captureException()
            raise DuplicateFileException(
                file_name=name,
                request_id=request_id
            )
        except MultipleResultsFound:
            sentry.captureException()
            raise DuplicateFileException(
                file_name=name,
                request_id=request_id
            )

        super(Files, self).__init__(request_id,
                                    privacy,
                                    date_modified,
                                    is_editable)
        self.name = name
        self.mime_type = mime_type
        self.title = title
        self.size = size
        self.hash = hash_

    @property
    def preview(self):
        return self.title


class Links(Responses):
    """
    Define the Links class with the following columns and relationships:

    id - an integer that is the primary key of Links
    title - a string containing the title of a link
    url - a string containing the url link
    """
    __tablename__ = response_type.LINK
    __mapper_args__ = {'polymorphic_identity': response_type.LINK}
    id = db.Column(db.Integer, db.ForeignKey(Responses.id), primary_key=True)
    title = db.Column(db.String)
    url = db.Column(db.String)

    def __init__(self,
                 request_id,
                 privacy,
                 title,
                 url,
                 date_modified=None,
                 is_editable=False):
        super(Links, self).__init__(request_id,
                                    privacy,
                                    date_modified,
                                    is_editable)
        self.title = title
        self.url = url

    @property
    def preview(self):
        return self.title


class Instructions(Responses):
    """
    Define the Instructions class with the following columns and relationships:

    id - an integer that is the primary key of Instructions
    content - a string containing the content of an instruction
    """
    __tablename__ = response_type.INSTRUCTIONS
    __mapper_args__ = {'polymorphic_identity': response_type.INSTRUCTIONS}
    id = db.Column(db.Integer, db.ForeignKey(Responses.id), primary_key=True)
    content = db.Column(db.String)

    def __init__(self,
                 request_id,
                 privacy,
                 content,
                 date_modified=None,
                 is_editable=False):
        super(Instructions, self).__init__(request_id,
                                           privacy,
                                           date_modified,
                                           is_editable)
        self.content = content

    @property
    def preview(self):
        return self.content


class Determinations(Responses):
    """
    Define the Determinations class with the following columns and relationships:

    id - an integer that is the primary key of Determinations
    dtype - a string (enum) containing the type of a determination
    reason - a string containing the reason for a determination
    date - a datetime object containing an appropriate date for a determination

    ext_type       | date significance                | reason significance
    ---------------|----------------------------------|------------------------------------------
    denial         | NA                               | why the request was denied
    acknowledgment | estimated date of completion     | why the date was chosen / additional info
    extension      | new estimated date of completion | why the request extended
    closing        | NA                               | why the request closed
    reopening      | new estimated date of completion | NA

    """
    __tablename__ = response_type.DETERMINATION
    __mapper_args__ = {'polymorphic_identity': response_type.DETERMINATION}
    id = db.Column(db.Integer, db.ForeignKey(Responses.id), primary_key=True)
    dtype = db.Column(db.Enum(
        determination_type.DENIAL,
        determination_type.ACKNOWLEDGMENT,
        determination_type.EXTENSION,
        determination_type.CLOSING,
        determination_type.REOPENING,
        name="determination_type"
    ), nullable=False)
    reason = db.Column(db.String)  # nullable only for acknowledge and re-opening
    date = db.Column(db.DateTime)  # nullable only for denial, closing

    def __init__(self,
                 request_id,
                 privacy,  # TODO: always RELEASE_AND_PUBLIC?
                 dtype,
                 reason,
                 date=None,
                 date_modified=None,
                 is_editable=False):
        super(Determinations, self).__init__(request_id,
                                             privacy,
                                             date_modified,
                                             is_editable)
        self.dtype = dtype

        if dtype not in (determination_type.ACKNOWLEDGMENT,
                         determination_type.REOPENING):
            assert reason is not None
        self.reason = reason

        if dtype not in (determination_type.DENIAL,
                         determination_type.CLOSING):
            assert date is not None
        self.date = date

    @property
    def preview(self):
        return self.reason

    @property
    def val_for_events(self):
        val = {
            'reason': self.reason
        }
        if self.dtype in (determination_type.ACKNOWLEDGMENT,
                          determination_type.EXTENSION,
                          determination_type.REOPENING):
            val['date'] = self.date.isoformat()
        return val


class Emails(Responses):
    """
    Define the Emails class with the following columns and relationships:

    id - an integer that is the primary key of Emails
    to - a string containing who the the email is being sent to
    cc - a string containing who is cc'd in an email
    bcc -  a string containing who is bcc'd in an email
    subject - a string containing the subject of an email
    email_content - a string containing the content of an email
    """
    __tablename__ = response_type.EMAIL
    __mapper_args__ = {'polymorphic_identity': response_type.EMAIL}
    id = db.Column(db.Integer, db.ForeignKey(Responses.id), primary_key=True)
    to = db.Column(db.String)
    cc = db.Column(db.String)
    bcc = db.Column(db.String)
    subject = db.Column(db.String(5000))
    body = db.Column(db.String)

    def __init__(self,
                 request_id,
                 privacy,
                 to,
                 cc,
                 bcc,
                 subject,
                 body,
                 date_modified=None,
                 is_editable=False):
        super(Emails, self).__init__(request_id,
                                     privacy,
                                     date_modified,
                                     is_editable)
        self.to = to
        self.cc = cc
        self.bcc = bcc
        self.subject = subject
        self.body = body

    @property
    def preview(self):
        return self.subject

    @property
    def val_for_events(self):
        return {
            'privacy': self.privacy,
            'body': self.body,
        }


class Letters(Responses):
    """
    Define a Letters class with the followinig columns and relationships:

    id - an integer that is the primary key of Letters
    content - A string containing the content of a letter (HTML Formatted)
    """
    __tablename__ = response_type.LETTER
    id = db.Column(db.Integer, db.ForeignKey(Responses.id), primary_key=True)
    content = db.Column(db.String)

    def __init__(self,
                 request_id,
                 privacy,
                 content,
                 date_modified=None,
                 is_editable=False):
        super(Letters, self).__init__(request_id,
                                      privacy,
                                      date_modified,
                                      is_editable)
        self.content = content<|MERGE_RESOLUTION|>--- conflicted
+++ resolved
@@ -22,18 +22,12 @@
 )
 from sqlalchemy.orm.exc import MultipleResultsFound
 
-<<<<<<< HEAD
 from app import (
     db,
     es,
     calendar,
     sentry
 )
-=======
-from app import db, es, calendar, sentry
-from app.constants.schemas import AGENCIES_SCHEMA
->>>>>>> 1ca0df6c
-from app.constants.request_date import RELEASE_PUBLIC_DAYS
 from app.constants import (
     ES_DATETIME_FORMAT,
     USER_ID_DELIMITER,
@@ -48,6 +42,8 @@
     submission_methods,
     event_type,
 )
+from app.constants.request_date import RELEASE_PUBLIC_DAYS
+from app.constants.schemas import AGENCIES_SCHEMA
 from app.lib.utils import eval_request_bool, DuplicateFileException
 from app.lib.json_schema import validate_schema
 
