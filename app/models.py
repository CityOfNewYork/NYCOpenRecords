--- conflicted
+++ resolved
@@ -385,10 +385,6 @@
         if current_app.config["USE_SAML"]:
             if session.get("samlUserdata", None):
                 return True
-                # if session.get("verifiedMFA", None):
-                #     return True
-                # from flask import redirect, url_for
-                # return redirect(url_for('mfa.verify'))
         if current_app.config["USE_LOCAL_AUTH"]:
             return True
         return False
@@ -2057,11 +2053,7 @@
 class MFA(db.Model):
     __tablename__ = "mfa"
     user_guid = db.Column(db.String(64), db.ForeignKey("users.guid"), primary_key=True)
-<<<<<<< HEAD
     secret = db.Column(db.LargeBinary(), nullable=False)
-=======
-    secret = db.Column(db.String(32), nullable=False)  # TODO: increase length and possibly change to large binary
->>>>>>> 9dbc9570
     device_name = db.Column(db.String(32), nullable=False)
     is_valid = db.Column(db.Boolean(), nullable=False, default=False)
 
