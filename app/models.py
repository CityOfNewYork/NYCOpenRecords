--- conflicted
+++ resolved
@@ -397,14 +397,11 @@
         if current_app.config['USE_SAML']:
             if session.get('samlUserdata', None):
                 return True
-<<<<<<< HEAD
-=======
         if current_app.config['USE_LOCAL_AUTH']:
             return True
         if session.get('token') is not None:
             from app.auth.utils import oauth_user_web_service_request  # circular import (auth.utils needs Users)
             return oauth_user_web_service_request().status_code == 200
->>>>>>> 9139f40f
         return False
 
     @property
@@ -560,10 +557,7 @@
         Call es_update for any request where this user is the requester
         since the request es doc relies on the requester's name.
         """
-<<<<<<< HEAD
         # TODO: USE BULK UPDATE FUNCTION INSTEAD OF BACKREF @joelbcastillo
-=======
->>>>>>> 9139f40f
         if current_app.config['ELASTICSEARCH_ENABLED']:
             for request in self.requests:
                 request.es_update()
