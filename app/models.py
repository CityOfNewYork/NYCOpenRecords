--- conflicted
+++ resolved
@@ -30,14 +30,6 @@
     RELEASE_AND_PUBLIC,
     RELEASE_AND_PRIVATE,
     PRIVATE
-)
-from app.constants.status_values import (
-    OPEN,
-    IN_PROGRESS,
-    DUE_SOON,
-    OVERDUE,
-    CLOSED,
-    RE_OPENED
 )
 from app.constants.submission_methods import (
     DIRECT_INPUT,
@@ -344,7 +336,6 @@
     date_created = db.Column(db.DateTime, default=datetime.utcnow())
     date_submitted = db.Column(db.DateTime)  # used to calculate due date, rounded off to next business day
     due_date = db.Column(db.DateTime)
-<<<<<<< HEAD
     submission = db.Column(db.Enum(
         DIRECT_INPUT,
         FAX,
@@ -362,26 +353,6 @@
         request_status.RE_OPENED,
         request_status.OVERDUE,
         name='status'))
-=======
-    submission = db.Column(db.Enum(DIRECT_INPUT,
-                                   FAX,
-                                   PHONE,
-                                   EMAIL,
-                                   MAIL,
-                                   IN_PERSON,
-                                   THREE_ONE_ONE,
-                                   name='submission'
-                                   )
-                           )
-    current_status = db.Column(db.Enum(OPEN,
-                                       IN_PROGRESS,
-                                       DUE_SOON,
-                                       OVERDUE,
-                                       CLOSED,
-                                       RE_OPENED,
-                                       name='statuses')
-                               )  # due soon is within the next "5" business days
->>>>>>> fcbf09f2
     privacy = db.Column(JSON)
     agency_description = db.Column(db.String(5000))
     user_requests = db.relationship('UserRequests', backref='request', lazy='dynamic')
@@ -408,11 +379,7 @@
         self.description = description
         self.agency_ein = agency_ein
         self.date_created = date_created
-<<<<<<< HEAD
-        self.privacy = privacy or privacy_default
-=======
         self.privacy = privacy or self.PRIVACY_DEFAULT
->>>>>>> fcbf09f2
         self.date_submitted = date_submitted
         self.due_date = due_date
         self.submission = submission
