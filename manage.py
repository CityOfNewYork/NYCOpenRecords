#!/usr/bin/env python
"""
.. module:: manage.

   :synopsis: Provides CLI for the timeclock application
"""

import os
from flask_migrate import Migrate, MigrateCommand
<<<<<<< HEAD
from flask_script import Manager, Shell

=======
>>>>>>> d70185c5
from app import create_app, db
from app.models import User

app = create_app(os.getenv('FLASK_CONFIG') or 'default')
manager = Manager(app)
migrate = Migrate(app, db)


def make_shell_context():
    return dict(app=app)


manager.add_command("shell", Shell(make_context=make_shell_context))
manager.add_command('db', MigrateCommand)


@manager.command
def test():  # Grinberg's unit tests, we can del if need be  - Sarvar
    """Run the unit tests."""
    import unittest
    tests = unittest.TestLoader().discover('tests')
    unittest.TextTestRunner(verbosity=2).run(tests)


@manager.command
def db_setup():
    """Set up the database"""
    pass


@manager.command
def reset_db():
    """Empties the database and generates it again with db_setup"""
    db.drop_all()
    db.create_all()
    db_setup()


if __name__ == '__main__':
    manager.run()<|MERGE_RESOLUTION|>--- conflicted
+++ resolved
@@ -1,17 +1,7 @@
-#!/usr/bin/env python
-"""
-.. module:: manage.
-
-   :synopsis: Provides CLI for the timeclock application
-"""
-
+# manage.py
 import os
+from flask_script import Manager, Shell
 from flask_migrate import Migrate, MigrateCommand
-<<<<<<< HEAD
-from flask_script import Manager, Shell
-
-=======
->>>>>>> d70185c5
 from app import create_app, db
 from app.models import User
 
@@ -19,36 +9,10 @@
 manager = Manager(app)
 migrate = Migrate(app, db)
 
-
 def make_shell_context():
-    return dict(app=app)
-
-
+    return dict(app=app, db=db, User=User)
 manager.add_command("shell", Shell(make_context=make_shell_context))
 manager.add_command('db', MigrateCommand)
 
-
-@manager.command
-def test():  # Grinberg's unit tests, we can del if need be  - Sarvar
-    """Run the unit tests."""
-    import unittest
-    tests = unittest.TestLoader().discover('tests')
-    unittest.TextTestRunner(verbosity=2).run(tests)
-
-
-@manager.command
-def db_setup():
-    """Set up the database"""
-    pass
-
-
-@manager.command
-def reset_db():
-    """Empties the database and generates it again with db_setup"""
-    db.drop_all()
-    db.create_all()
-    db_setup()
-
-
-if __name__ == '__main__':
-    manager.run()+if __name__ == "__main__":
+    manager.run()
