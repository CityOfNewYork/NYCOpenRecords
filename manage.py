--- conflicted
+++ resolved
@@ -6,21 +6,13 @@
 from flask_script import Manager, Shell, Command
 
 from app import create_app, db
-<<<<<<< HEAD
-from app.models import User, Agency
-=======
 from app.models import Users, Agencies, Requests, Responses, Events, Reasons, Permissions, Roles
->>>>>>> 54f75fbb
 
 app = create_app(os.getenv('FLASK_CONFIG') or 'default')
 manager = Manager(app)
 migrate = Migrate(app, db)
 
 
-<<<<<<< HEAD
-def make_shell_context():
-    return dict(app=app, db=db, User=User, Agency=Agency)
-=======
 class Celery(Command):
     """
     Runs Celery
@@ -44,7 +36,6 @@
         Roles=Roles
     )
 
->>>>>>> 54f75fbb
 manager.add_command("shell", Shell(make_context=make_shell_context))
 manager.add_command("db", MigrateCommand)
 manager.add_command("celery", Celery())
