--- conflicted
+++ resolved
@@ -1,6 +1,6 @@
 {% extends "base.html" %}
-<<<<<<< HEAD
-{% block title %}Public records, yo{% endblock %}
+
+{% block title %}Public records{% endblock %}
 <style type="text/css">
   * { font-family: Verdana; font-size: 96%; }
   label { width: 10em; float: left; }
@@ -14,9 +14,7 @@
     $("#submitRequest").validate();
   });
 </script>
-=======
-{% block title %}Public records{% endblock %}
->>>>>>> 3f7e0002
+
 {% block head %}
   {{ super() }}
   <style type="text/css">
@@ -24,11 +22,9 @@
   </style>
 {% endblock %}
 {% block content %}
-<<<<<<< HEAD
-<!--  <h1>Public records, yo</h1>
-=======
+
+<!--
   <h1>Public records</h1>
->>>>>>> 3f7e0002
   <p class="important">
     Describe the record(s) you would like to obtain a copy of or view.<br></br>
     <i>By submitting your request through this website, the public will be able to view your letter to the City of Oakland. Don’t include personal information like your address, phone number, or social security number in your message.</i> 
