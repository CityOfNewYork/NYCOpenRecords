<!-- This template is for testing purposes. -->

{% extends "case.html" %}
{% block title %}Request {{ request_id }}{% endblock %}
{% block head %} {% endblock head %}

{% block status %} 
<<<<<<< HEAD
    <div class="row-fluid">
      <!-- popover -->
      <div class="pull-right">Routed {{date}}  to  
        <span> 
          <div class="btn-group">
            <div><a class="btn btn-info" data-placement="bottom" href="#" id="reroutePopover"> {{owner_email}} <span class="caret"></span> </a></div>
              <div id="reroutePopover-head" class="hide">Reassign to:</div>
              <div id="reroutePopover-content" class="hide">
                
                <form id="rerouteForm" class="form-inline" method ="post" action="">
                  <!-- my form -->
                  <div class="control-group">
                    <div class="controls">
                      <input id="rerouteEmail" type="email" name="owner_email" placeholder="name@email.com" required />
                      <input id="rerouteReason" type="text" name="owner_reason" placeholder="Say why." />
                      <button id="rerouteButton" class="btn" type="submit"> <i class="icon-envelope"> </i> </button>
                    </div>
                  </div>
                </form>
=======
  <div class="row-fluid">
    <!-- popover -->
    <div class="pull-right">Routed {{date}}  to  
      <span> 
        <div class="btn-group">
          <div><a class="btn btn-info" data-placement="bottom" href="#" id="reroutePopover"> {{owner.alias or owner.email}} <span class="caret"></span> </a></div>
            <div id="reroutePopover-head" class="hide">Reassign to:</div>
            <div id="reroutePopover-content" class="hide">
>>>>>>> b5549cd8
              
              <form id="rerouteForm" class="form-inline" method ="post" action="">
                <!-- my form -->
                <div class="control-group">
                  <div class="controls">
                    <input id="rerouteEmail" type="email" name="owner_email" placeholder="name@email.com" required />
                    <input id="rerouteReason" type="text" name="owner_reason" placeholder="Say why." />
                    <button id="rerouteButton" class="btn" type="submit"> <i class="icon-envelope"> </i> </button>
                  </div>
                </div>
              </form>
            
            </div>
        </div>

      </span>
    </div>
          
  </div>
{% endblock status %}

{% block content %}
  {{ super() }}
{% endblock content %}

{% block actions %}
  <form name="input_doc" class="form-horizontal" id="submitRecord" method="post" action="/upload" autocomplete="on" enctype="multipart/form-data" >
    <fieldset> 

      <div class="row-fluid">
        <div class="span4">
          <h4>Add a record <span id="recordTooltip" rel="tooltip" data-toggle="tooltip" data-placement="right" title="" data-original-title="{{"Upload a document" | explain_action}}" ><small><i class="icon-info-sign"></i></small></span></h4>
        </div>
        <div class="span8">

          <div class="control-group">
            <label class="control-label" for="inputSummary">Summary</label>
            <div class="controls">
              <input class="input-block-level" name="record_description" type="text" id="inputSummary" placeholder="Add a short explanation of what you are attaching" autofocus/>
            </div>
          </div>
       
          <div class="control-group">
            <label class="control-label">Document</label>
            <div class="row-fluid">
              <div class="controls">
                <div class="fileupload fileupload-new" data-provides="fileupload">
                  <input type="hidden" name="request_id" value="{{ request_id }}">
                  <div class="input-append">
                    <div class="uneditable-input span3">
                      <i class="icon-file fileupload-exists"></i> 
                      <span class="fileupload-preview"></span>
                    </div>
                    <span class="btn btn-file">
                      <span class="fileupload-new">Select file</span>
                      <span class="fileupload-exists">Change</span>
                      <input type="file" name="record">
                    </span>
                    <a href="#" class="btn fileupload-exists" data-dismiss="fileupload">Remove</a>

    <!-- need to clean this up with jquery: needs to switch from being disabled when no file exists to being enabled when a file exists -->
                    <button class="btn btn-primary fileupload-exists" type="submit">Attach</button>
                    <button class="btn btn-primary fileupload-new disabled" type="submit">Attach</button>
                  </div>
                </div>
              </div>
            </div>
          </div>

        </div>
      </div>
    </fieldset>
  </form>

 <form name="input_url" class="form-horizontal" id="submitLink" method="post" action="/upload" autocomplete="on">
    <fieldset> 
      <div class="row-fluid">
        <div class="span4">
          <h4>Add a link <span rel="tooltip" data-toggle="tooltip" data-placement="right" title="" data-original-title="{{"Add a link" | explain_action}}"><small><i class="icon-info-sign"></i></small></span></h4>
        </div>
        <div class="span8">

          <div class="control-group">
            <label class="control-label" for="inputSummary">Summary</label>
            <div class="controls">
              <input class="input-block-level" name="record_description" type="text" id="linkSummary" placeholder="Add a short explanation of what can be found here" />
              <input type="hidden" name="request_id" value="{{ request_id }}">
            </div>
          </div>
       
          <div class="control-group">
            <label class="control-label">Link</label>
            <div class="row-fluid">
              <div class="controls">
                  <input name="record_url" type="url" id="inputUrl" placeholder="Copy and paste link here" required/>
                <!-- need to clean this up with jquery: needs to switch from being disabled when no file exists to being enabled when a file exists -->
                <button class="btn btn-primary" type="submit">Attach</button>
              </div>
            </div>
          </div>

        </div>
      </div>
    </fieldset>
  </form>

<form name="note" class="form-horizontal" id="note" method="post" action="/note">
  <input type="hidden" name="request_id" value="{{ request_id }}"/>
  <fieldset> 

    <div class="row-fluid">
      <div class="span4">
        <h4>Add a note <span rel="tooltip" data-toggle="tooltip" data-placement="right" title="" data-original-title="{{"Add a note"| explain_action }}"><small><i class="icon-info-sign"></i></small></span></h4>
      </div>

      <div class="span8">

        <div class="control-group">
          <label class="control-label">Note</label>
          <div class="row-fluid">
            <div class="controls">
              <textarea id="noteTextarea" name="note_text" rows="3" cols="20" placeholder="Enter your note here" required></textarea>
              <button type="submit" class="btn btn-primary">Add</button>
            </div>
          </div>
        </div>

      </div>

    </div>
  </fieldset>
</form>


  <form name="close" class="form-horizontal" id="closeRequest" method="post" action="/close">
    <input type="hidden" name="request_id" value="{{ request_id }}"/>
    <fieldset> 

      <div class="row-fluid">
        <div class="span4">
          <h4>Close this request <span rel="tooltip" data-toggle="tooltip" data-placement="right" title="" data-original-title="{{"Close a request" | explain_action}}"><small><i class="icon-info-sign"></i></small></span></h4>
        </div>

        <div class="span8">

          <div class="control-group">
            <label class="control-label">Explanation</label>
            <div class="row-fluid">
              <div class="controls">
                <input type="text" name="reason" placeholder="Say why you are closing"/>
                <button type="submit" class="btn btn-inverse">Close</button>
              </div>
            </div>
          </div>

        </div>

      </div>
    </fieldset>
  </form>
    
{% endblock actions %}<|MERGE_RESOLUTION|>--- conflicted
+++ resolved
@@ -5,37 +5,14 @@
 {% block head %} {% endblock head %}
 
 {% block status %} 
-<<<<<<< HEAD
-    <div class="row-fluid">
-      <!-- popover -->
-      <div class="pull-right">Routed {{date}}  to  
-        <span> 
-          <div class="btn-group">
-            <div><a class="btn btn-info" data-placement="bottom" href="#" id="reroutePopover"> {{owner_email}} <span class="caret"></span> </a></div>
-              <div id="reroutePopover-head" class="hide">Reassign to:</div>
-              <div id="reroutePopover-content" class="hide">
-                
-                <form id="rerouteForm" class="form-inline" method ="post" action="">
-                  <!-- my form -->
-                  <div class="control-group">
-                    <div class="controls">
-                      <input id="rerouteEmail" type="email" name="owner_email" placeholder="name@email.com" required />
-                      <input id="rerouteReason" type="text" name="owner_reason" placeholder="Say why." />
-                      <button id="rerouteButton" class="btn" type="submit"> <i class="icon-envelope"> </i> </button>
-                    </div>
-                  </div>
-                </form>
-=======
   <div class="row-fluid">
     <!-- popover -->
-    <div class="pull-right">Routed {{date}}  to  
+    <div class="pull-right">Routed {{date | date }}  to  
       <span> 
         <div class="btn-group">
-          <div><a class="btn btn-info" data-placement="bottom" href="#" id="reroutePopover"> {{owner.alias or owner.email}} <span class="caret"></span> </a></div>
+          <div><a class="btn btn-info" data-placement="bottom" href="#" id="reroutePopover"> {{owner_email}} <span class="caret"></span> </a></div>
             <div id="reroutePopover-head" class="hide">Reassign to:</div>
-            <div id="reroutePopover-content" class="hide">
->>>>>>> b5549cd8
-              
+            <div id="reroutePopover-content" class="hide">              
               <form id="rerouteForm" class="form-inline" method ="post" action="">
                 <!-- my form -->
                 <div class="control-group">
