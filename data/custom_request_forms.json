--- conflicted
+++ resolved
@@ -54,7 +54,7 @@
           }
         }
       ],
-      "repeatable": "1",
+      "repeatable": "5",
       "category": "1"
     },
     {
@@ -111,7 +111,85 @@
           }
         }
       ],
-      "repeatable": "2",
+      "repeatable": "5",
+      "category": "1"
+    },
+    {
+      "agency_ein": "0056",
+      "form_name": "Body Worn Camera Video",
+      "field_definitions": [
+        {
+          "Date of Incident": {
+            "type": "date",
+            "name": "date-of-incident",
+            "required": false
+          }
+        },
+        {
+          "Start Time": {
+            "type": "time",
+            "name": "start-time",
+            "required": false
+          }
+        },
+        {
+          "End Time": {
+            "type": "time",
+            "name": "end-time",
+            "required": false
+          }
+        },
+        {
+          "Location": {
+            "type": "input",
+            "name": "bwc-location",
+            "required": false
+          }
+        },
+        {
+          "Precinct Number": {
+            "type": "input",
+            "name": "precinct-number",
+            "required": false
+          }
+        },
+        {
+          "Type of Incident/Reason": {
+            "type": "input",
+            "name": "type-of-incident",
+            "required": false
+          }
+        },
+        {
+          "Officer's Name": {
+            "type": "input",
+            "name": "officers-name",
+            "required": false
+          }
+        },
+        {
+          "Arrest Number": {
+            "type": "input",
+            "name": "arrest-number",
+            "required": false
+          }
+        },
+        {
+          "Complaint Number": {
+            "type": "input",
+            "name": "complaint-number",
+            "required": false
+          }
+        },
+        {
+          "Other Police Incident Number": {
+            "type": "input",
+            "name": "other-police-incident-number",
+            "required": false
+          }
+        }
+      ],
+      "repeatable": "5",
       "category": "1"
     },
     {
@@ -184,89 +262,8 @@
           }
         }
       ],
-<<<<<<< HEAD
-      "repeatable": "3",
+      "repeatable": "5",
       "category": "2"
-=======
-      "repeatable": "3"
-    },
-    {
-      "agency_ein": "0056",
-      "form_name": "Body Worn Camera Video",
-      "field_definitions": [
-        {
-          "Date of Incident": {
-            "type": "date",
-            "name": "date-of-incident",
-            "required": false
-          }
-        },
-        {
-          "Start Time": {
-            "type": "time",
-            "name": "start-time",
-            "required": false
-          }
-        },
-        {
-          "End Time": {
-            "type": "time",
-            "name": "end-time",
-            "required": false
-          }
-        },
-        {
-          "Location": {
-            "type": "input",
-            "name": "bwc-location",
-            "required": false
-          }
-        },
-        {
-          "Precinct Number": {
-            "type": "input",
-            "name": "precinct-number",
-            "required": false
-          }
-        },
-        {
-          "Type of Incident/Reason": {
-            "type": "input",
-            "name": "type-of-incident",
-            "required": false
-          }
-        },
-        {
-          "Officer's Name": {
-            "type": "input",
-            "name": "officers-name",
-            "required": false
-          }
-        },
-        {
-          "Arrest Number": {
-            "type": "input",
-            "name": "arrest-number",
-            "required": false
-          }
-        },
-        {
-          "Complaint Number": {
-            "type": "input",
-            "name": "complaint-number",
-            "required": false
-          }
-        },
-        {
-          "Other Police Incident Number": {
-            "type": "input",
-            "name": "other-police-incident-number",
-            "required": false
-          }
-        }
-      ],
-      "repeatable": "1"
->>>>>>> dfe604be
     }
   ]
 }