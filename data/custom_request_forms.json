--- conflicted
+++ resolved
@@ -21,11 +21,8 @@
               "title": "Arrest report number tooltip title",
               "content": "Arrest report number tooltip content"
             },
-<<<<<<< HEAD
-            "help_text": "Arrest report number help text."
-=======
+            "help_text": "Arrest report number help text.",
             "error_message": "<strong>Arrest Report Number is required.</strong> Please type in a number."
->>>>>>> 16e6336a
           }
         },
         {
