"""
A flask app to handle public records requests and display responses.

Initializes application and all of its environment variables.

.. moduleauthor:: Richa Agarwal <richa@codeforamerica.org>

"""

from os import environ, pardir
from os.path import abspath, dirname, join

import pytz
from dotenv import load_dotenv
from flask import Flask
from flask.ext.sqlalchemy import SQLAlchemy
from flask_recaptcha import ReCaptcha
from tzlocal import get_localzone

# Initialize Flask app
app = Flask(__name__)
app.debug = True

load_dotenv(abspath(join(join(dirname(__file__), pardir), '.env')))


def set_env(key, default=None):
    """ Used to set environment variables """
    if key in environ:
        app.config[key] = environ[key]
    elif key in app.config:
        pass
    elif default:
        app.config[key] = default


# UPDATES TO THESE DEFAULTS SHOULD OCCUR IN YOUR .env FILE.
set_env(key='TIMEZONE', default=pytz.timezone(str(get_localzone())))

# Set rest of the variables that don't have defaults:
envvars = [
    # Application Settings
    'AGENCY_NAME',  # City Government Name
    'LIAISONS_URL',  # Path to Records Liaison file
    'STAFF_URL',  # Path to Records Staff file
    'LIST_OF_ADMINS',  # List of System Administrators
    'DEFAULT_MAIL_SENDER',  # Default from address
    'DEFAULT_OWNER_EMAIL',  # Default email for Portal Administrator
    'DEFAULT_OWNER_REASON',  # Default Title for Portal Administrator
    'DAYS_AFTER_EXTENSION',  # Default number of days for an extension
    'DAYS_TO_FULFILL',  # Default number of days to fulfill a request
    'DAYS_UNTIL_OVERDUE',  # Default number of days until

    # Flask Settings
    'APPLICATION_URL',  # Application URL
    'ENVIRONMENT',  # Local Environemnt (LOCAL, STAGING, TESTING, PRODUCTION)
    'SECRET_KEY',  # Secret key for cookie signing (sessions)
    'DATABASE_URL',  # URL to access Postgres database

    # Flask Mail Settings
    'MAIL_USERNAME',  # Username for mail server
    'MAIL_PASSWORD',  # Password for mail server
    'MAIL_SERVER',  # Mail Server URL
    'MAIL_USE_TLS',  # TLS Setting for Mail Server
    'MAIL_PORT',  # Port for SMTP
    'DEV_EMAIL',  # Enable email sending on Local environment

    # Upload Settings
    'UPLOAD_DOCS',  # Enable uploads of documents on Local environment
    'UPLOAD_FOLDER',  # Path for uploaded documents
    'HOST_URL',  # URL for uploaded documents folder

    # ReCaptcha
    'RECAPTCHA_SECRET_KEY',  # Secret key for Google ReCaptcha
    'RECAPTCHA_SITE_KEY',  # Site key for Google ReCaptcha

<<<<<<< HEAD
    # LDAP
    'LDAP_SERVER',  # LDAP Server URL
    'LDAP_PORT',  # LDAP Connection Port
    'LDAP_USE_TLS',  # Using TLS to connect to server
    'LDAP_CERT_PATH',  # Path to certificate. Required if using TLS
    'LDAP_SA_BIND_DN',  # Bind DN for the LDAP Service Account
    'LDAP_SA_PASSWORD',  # Password for the LDAP Service Account
    'LDAP_BASE_DN',  # Base DN for searching for users
=======
    # ICAP Variables
    'HOST',
    'SERVICE',
    'PORT',
>>>>>>> b71e107f

]

for envvar in envvars:
    set_env(key=envvar)

# Database gets set slightly differently, to support difference between Flask and Heroku naming:
app.config['SQLALCHEMY_DATABASE_URI'] = environ['DATABASE_URL']

# Initialize database
db = SQLAlchemy(app)

# Initialiaze ReCapthca
recaptcha = ReCaptcha(app)<|MERGE_RESOLUTION|>--- conflicted
+++ resolved
@@ -74,7 +74,6 @@
     'RECAPTCHA_SECRET_KEY',  # Secret key for Google ReCaptcha
     'RECAPTCHA_SITE_KEY',  # Site key for Google ReCaptcha
 
-<<<<<<< HEAD
     # LDAP
     'LDAP_SERVER',  # LDAP Server URL
     'LDAP_PORT',  # LDAP Connection Port
@@ -83,12 +82,12 @@
     'LDAP_SA_BIND_DN',  # Bind DN for the LDAP Service Account
     'LDAP_SA_PASSWORD',  # Password for the LDAP Service Account
     'LDAP_BASE_DN',  # Base DN for searching for users
-=======
+
     # ICAP Variables
     'HOST',
     'SERVICE',
     'PORT',
->>>>>>> b71e107f
+    'SHOULD_UPLOAD'
 
 ]
 
