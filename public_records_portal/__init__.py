"""A flask app to handle public records requests and display responses.

	Initializes application and all of its environment variables.

.. moduleauthor:: Richa Agarwal <richa@codeforamerica.org>

"""

import logging
import os
from os import environ
import os
from flask import Flask
# from flask.ext.dotenv import DotEnv
from flask.ext.sqlalchemy import SQLAlchemy
from dotenv import load_dotenv

# Initialize Flask app
app = Flask(__name__)
app.debug = True

load_dotenv(os.path.abspath(os.path.join(os.path.join(os.path.dirname(__file__), os.pardir), '.env')))


# Set environment variables
def set_env(key, default = None):
	if key in environ:
		app.config[key] = environ[key]
	elif key in app.config:
		pass
	elif default:
		app.config[key] = default

# UPDATES TO THESE DEFAULTS SHOULD OCCUR IN YOUR .env FILE.

set_env(key = 'APPLICATION_URL', default = "http://127.0.0.1:5000/")
set_env(key = 'ENVIRONMENT', default="LOCAL")
# The default records liaison, to whom requests get routed to if no department is selected:
set_env(key = 'DEFAULT_OWNER_EMAIL', default = 'recordtrac@postcode.io')
set_env(key = 'DEFAULT_OWNER_REASON', default = 'Open government coordinator' )

set_env(key = 'HOST_URL', default = 'https://www.scribd.com/doc/') # Where the documents/record uploads are hosted
set_env(key = 'AGENCY_NAME', default = 'Your agency name') # e.g. City of Oakland
set_env(key = 'SECRET_KEY', default = 'Change this to something super secret') # Flask application's secret key

# The number of days an agency has (determined by law or policy) to fulfill a request
# Currently due dates and overdue status is only showed to logged in agency staff
set_env(key = 'DAYS_TO_FULFILL', default = '10')
set_env(key = 'DAYS_AFTER_EXTENSION', default = '14')
set_env(key = 'DAYS_UNTIL_OVERDUE', default = '2')

set_env(key = 'TIMEZONE', default = "US/Pacific")

# Set rest of the variables that don't have defaults:
envvars = [
<<<<<<< HEAD
	'DEFAULT_MAIL_SENDER', # The e-mail address used as the FROM field for all notifications
	'MAIL_USERNAME', # The SendGrid username
	'MAIL_PASSWORD', # The SendGrid password
	'SENDGRID_MONTHLY_LIMIT', # Your SendGrid Monthly Limit
	'LIST_OF_ADMINS', # Defines who has admin access (/admin) with a comma delimited list of e-mail addresses. i.e. 'richa@codeforamerica.org,cris@codeforamerica.org'
	'SECRET_KEY', # Flask app secret key
	'SCRIBD_API_KEY',
	'SCRIBD_API_SECRET',
	'AKISMET_KEY', # Used for spam filtering
	'RECAPTCHA_PUBLIC_KEY',
	'RECAPTCHA_PRIVATE_KEY',
	'DEV_EMAIL', # Used for local e-mail testing if set
	'CHECK_FOR_SPAM', # Used to test spam locally if set
	'GOOGLE_FEEDBACK_FORM_ID', # The form ID that the feedback tab is hooked up to,
	'STAFF_URL', # The path/URL at which a csv containing staff data lives. If this is not set, no one will be able to log into RecordTrac
	'LIAISONS_URL', # The path/URL at which a csv containing liaisons/department data lives. If this is not set, initial request routing will always be directed to the default owner
	'LOGO_ON_WHITE_URL', # The path/URL at which a logo (on a white background) of the agency is hosted. (.png or .jpg)
	'LOGO_ON_BLACK_URL', # The path/URL at which a logo (on a black background) of the agency is hosted. (.png or .jpg)
	'TESTING', # Set if you are running tests. Primarily used to ignore @login_requireds when running tests.
	'SHOULD_UPLOAD' # Set if you want to test uploading documents to the specified host (currently Scribd)
=======
    # The e-mail address used as the FROM field for all notifications
    'DEFAULT_MAIL_SENDER',
    'MAIL_USERNAME',  # The SendGrid username
    'MAIL_PASSWORD',  # The SendGrid password
    'SENDGRID_MONTHLY_LIMIT',  # Your SendGrid Monthly Limit
    # Defines who has admin access (/admin) with a comma delimited list of
    # e-mail addresses. i.e.
    # 'richa@codeforamerica.org,cris@codeforamerica.org'
    'LIST_OF_ADMINS',
    'SECRET_KEY',  # Flask app secret key
    'SCRIBD_API_KEY',
    'SCRIBD_API_SECRET',
    'AKISMET_KEY',  # Used for spam filtering
    'RECAPTCHA_PUBLIC_KEY',
    'RECAPTCHA_PRIVATE_KEY',
    'DEV_EMAIL',  # Used for local e-mail testing if set
    'CHECK_FOR_SPAM',  # Used to test spam locally if set
    # The form ID that the feedback tab is hooked up to,
    'GOOGLE_FEEDBACK_FORM_ID',
    # The path/URL at which a csv containing staff data lives. If this is
    # not set, no one will be able to log into RecordTrac
    'STAFF_URL',
    # The path/URL at which a csv containing liaisons/department data
    # lives. If this is not set, initial request routing will always be
    # directed to the default owner
    'LIAISONS_URL',
    # The path/URL at which a logo (on a white background) of the agency is
    # hosted. (.png or .jpg)
    'LOGO_ON_WHITE_URL',
    # The path/URL at which a logo (on a black background) of the agency is
    # hosted. (.png or .jpg)
    'LOGO_ON_BLACK_URL',
    # Set if you are running tests. Primarily used to ignore
    # @login_requireds when running tests.
    'TESTING',
    # Set if you want to test uploading documents to the specified host
    # (currently Scribd)
    'SHOULD_UPLOAD'
>>>>>>> 489d5a16
]
for envvar in envvars:
	set_env(key = envvar)

# Database gets set slightly differently, to support difference between Flask and Heroku naming:
app.config['SQLALCHEMY_DATABASE_URI'] = environ['DATABASE_URL']

# Initialize database
<<<<<<< HEAD
db = SQLAlchemy(app)
=======
db = SQLAlchemy(app)
>>>>>>> 489d5a16
<|MERGE_RESOLUTION|>--- conflicted
+++ resolved
@@ -19,62 +19,45 @@
 app = Flask(__name__)
 app.debug = True
 
-load_dotenv(os.path.abspath(os.path.join(os.path.join(os.path.dirname(__file__), os.pardir), '.env')))
+load_dotenv(os.path.abspath(
+    os.path.join(os.path.join(os.path.dirname(__file__), os.pardir), '.env')))
 
 
 # Set environment variables
-def set_env(key, default = None):
-	if key in environ:
-		app.config[key] = environ[key]
-	elif key in app.config:
-		pass
-	elif default:
-		app.config[key] = default
+def set_env(key, default=None):
+    if key in environ:
+        app.config[key] = environ[key]
+    elif key in app.config:
+        pass
+    elif default:
+        app.config[key] = default
 
 # UPDATES TO THESE DEFAULTS SHOULD OCCUR IN YOUR .env FILE.
 
-set_env(key = 'APPLICATION_URL', default = "http://127.0.0.1:5000/")
-set_env(key = 'ENVIRONMENT', default="LOCAL")
-# The default records liaison, to whom requests get routed to if no department is selected:
-set_env(key = 'DEFAULT_OWNER_EMAIL', default = 'recordtrac@postcode.io')
-set_env(key = 'DEFAULT_OWNER_REASON', default = 'Open government coordinator' )
+set_env(key='APPLICATION_URL', default="http://127.0.0.1:5000/")
+set_env(key='ENVIRONMENT', default="LOCAL")
+# The default records liaison, to whom requests get routed to if no
+# department is selected:
+set_env(key='DEFAULT_OWNER_EMAIL', default='recordtrac@postcode.io')
+set_env(key='DEFAULT_OWNER_REASON', default='Open government coordinator')
 
-set_env(key = 'HOST_URL', default = 'https://www.scribd.com/doc/') # Where the documents/record uploads are hosted
-set_env(key = 'AGENCY_NAME', default = 'Your agency name') # e.g. City of Oakland
-set_env(key = 'SECRET_KEY', default = 'Change this to something super secret') # Flask application's secret key
+# Where the documents/record uploads are hosted
+set_env(key='HOST_URL', default='https://www.scribd.com/doc/')
+set_env(key='AGENCY_NAME', default='Your agency name')  # e.g. City of Oakland
+# Flask application's secret key
+set_env(key='SECRET_KEY', default='Change this to something super secret')
 
 # The number of days an agency has (determined by law or policy) to fulfill a request
-# Currently due dates and overdue status is only showed to logged in agency staff
-set_env(key = 'DAYS_TO_FULFILL', default = '10')
-set_env(key = 'DAYS_AFTER_EXTENSION', default = '14')
-set_env(key = 'DAYS_UNTIL_OVERDUE', default = '2')
+# Currently due dates and overdue status is only showed to logged in
+# agency staff
+set_env(key='DAYS_TO_FULFILL', default='10')
+set_env(key='DAYS_AFTER_EXTENSION', default='14')
+set_env(key='DAYS_UNTIL_OVERDUE', default='2')
 
-set_env(key = 'TIMEZONE', default = "US/Pacific")
+set_env(key='TIMEZONE', default="US/Pacific")
 
 # Set rest of the variables that don't have defaults:
 envvars = [
-<<<<<<< HEAD
-	'DEFAULT_MAIL_SENDER', # The e-mail address used as the FROM field for all notifications
-	'MAIL_USERNAME', # The SendGrid username
-	'MAIL_PASSWORD', # The SendGrid password
-	'SENDGRID_MONTHLY_LIMIT', # Your SendGrid Monthly Limit
-	'LIST_OF_ADMINS', # Defines who has admin access (/admin) with a comma delimited list of e-mail addresses. i.e. 'richa@codeforamerica.org,cris@codeforamerica.org'
-	'SECRET_KEY', # Flask app secret key
-	'SCRIBD_API_KEY',
-	'SCRIBD_API_SECRET',
-	'AKISMET_KEY', # Used for spam filtering
-	'RECAPTCHA_PUBLIC_KEY',
-	'RECAPTCHA_PRIVATE_KEY',
-	'DEV_EMAIL', # Used for local e-mail testing if set
-	'CHECK_FOR_SPAM', # Used to test spam locally if set
-	'GOOGLE_FEEDBACK_FORM_ID', # The form ID that the feedback tab is hooked up to,
-	'STAFF_URL', # The path/URL at which a csv containing staff data lives. If this is not set, no one will be able to log into RecordTrac
-	'LIAISONS_URL', # The path/URL at which a csv containing liaisons/department data lives. If this is not set, initial request routing will always be directed to the default owner
-	'LOGO_ON_WHITE_URL', # The path/URL at which a logo (on a white background) of the agency is hosted. (.png or .jpg)
-	'LOGO_ON_BLACK_URL', # The path/URL at which a logo (on a black background) of the agency is hosted. (.png or .jpg)
-	'TESTING', # Set if you are running tests. Primarily used to ignore @login_requireds when running tests.
-	'SHOULD_UPLOAD' # Set if you want to test uploading documents to the specified host (currently Scribd)
-=======
     # The e-mail address used as the FROM field for all notifications
     'DEFAULT_MAIL_SENDER',
     'MAIL_USERNAME',  # The SendGrid username
@@ -113,17 +96,13 @@
     # Set if you want to test uploading documents to the specified host
     # (currently Scribd)
     'SHOULD_UPLOAD'
->>>>>>> 489d5a16
 ]
 for envvar in envvars:
-	set_env(key = envvar)
+    set_env(key=envvar)
 
-# Database gets set slightly differently, to support difference between Flask and Heroku naming:
+# Database gets set slightly differently, to support difference between
+# Flask and Heroku naming:
 app.config['SQLALCHEMY_DATABASE_URI'] = environ['DATABASE_URL']
 
 # Initialize database
-<<<<<<< HEAD
-db = SQLAlchemy(app)
-=======
-db = SQLAlchemy(app)
->>>>>>> 489d5a16
+db = SQLAlchemy(app)