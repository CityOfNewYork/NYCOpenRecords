--- conflicted
+++ resolved
@@ -25,22 +25,6 @@
 set_env(key = 'APPLICATION_URL', default = "http://127.0.0.1:5000/")
 set_env(key = 'SQLALCHEMY_DATABASE_URI', default = "postgresql://localhost/recordtrac")
 set_env(key = 'ENVIRONMENT', default="LOCAL")
-<<<<<<< HEAD
-set_env(key = 'DEFAULT_OWNER_REASON', default = 'The reason the default owner gets assigned a request' )
-set_env(key = 'DEFAULT_OWNER_EMAIL', default = 'citystaff@city.gov')
-set_env(key = 'SQLALCHEMY_DATABASE_URI', default = "postgresql://localhost/recordtracdemo")
-# If you set up Sendgrid or another e-mail service:
-set_env(key = 'DEFAULT_MAIL_SENDER', default = 'appemail@app.com') 
-set_env(key = 'MAIL_USERNAME', default='PostCode')
-set_env(key = 'MAIL_PASSWORD', default = "")
-# For app logins
-set_env(key = 'ADMIN_PASSWORD', default = "NotSoSecretPassword")
-# Flask app secret key
-set_env(key = 'SECRET_KEY', default = "NotSoSecretKey")
-# For Scribd uploads...
-set_env(key = 'SCRIBD_API_KEY', default = "")
-set_env(key = 'SCRIBD_API_SECRET', default = "")
-=======
 # Set the default records liaison, this matters more in a production environment:
 set_env(key = 'DEFAULT_OWNER_EMAIL', default = '')
 set_env(key = 'DEFAULT_OWNER_REASON', default = '' )
@@ -57,20 +41,15 @@
 # For Scribd uploads:
 set_env(key = 'SCRIBD_API_KEY', default = '')
 set_env(key = 'SCRIBD_API_SECRET', default = '')
->>>>>>> a3ea485c
 set_env(key = 'HOST_URL', default = 'https://www.scribd.com/doc/')
 # For spam filtering:
 set_env(key = 'AKISMET_KEY', default = '')
 # For CAPTCHA:
 set_env(key = 'RECAPTCHA_PUBLIC_KEY', default = "")
 set_env(key = 'RECAPTCHA_PRIVATE_KEY', default = "")
-<<<<<<< HEAD
-set_env(key='AGENCY_NAME', default="[YOUR AGENCY]")
-=======
 # The name of your agency, e.g. City of Oakland:
 set_env(key = 'AGENCY_NAME', default = '')
 
->>>>>>> a3ea485c
 
 # Initialize database
 db = SQLAlchemy(app)