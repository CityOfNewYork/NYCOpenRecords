"""A flask app to handle public records requests and display responses.

	Initializes application and all of its environment variables.

.. moduleauthor:: Richa Agarwal <richa@codeforamerica.org>

"""

import logging
import os
from os import environ
import os
from flask import Flask
from flask.ext.dotenv import DotEnv
from flask.ext.sqlalchemy import SQLAlchemy
from dotenv import load_dotenv

# Initialize Flask app 
app = Flask(__name__)
app.debug = True

<<<<<<< HEAD
load_dotenv(os.path.abspath(os.path.join(os.path.join(os.path.dirname(__file__), os.pardir), '.env')))
=======
env = DotEnv()
env.init_app(app, env_file=os.path.abspath(os.path.join(os.path.dirname(__file__), os.path.pardir,'.env')), verbose_mode=True)
>>>>>>> 05817653



# Set environment variables
def set_env(key, default = None):
	if key in environ:
		app.config[key] = environ[key]
	elif key in app.config:
		pass
	elif default:
		app.config[key] = default

# UPDATES TO THESE DEFAULTS SHOULD OCCUR IN YOUR .env FILE.

set_env(key = 'APPLICATION_URL', default = "http://127.0.0.1:5000/")
set_env(key = 'ENVIRONMENT', default="LOCAL")
# The default records liaison, to whom requests get routed to if no department is selected:
set_env(key = 'DEFAULT_OWNER_EMAIL', default = 'recordtrac@postcode.io')
set_env(key = 'DEFAULT_OWNER_REASON', default = 'Open government coordinator' )

set_env(key = 'HOST_URL', default = 'https://www.scribd.com/doc/') # Where the documents/record uploads are hosted
set_env(key = 'AGENCY_NAME', default = 'Your agency name') # e.g. City of Oakland
set_env(key = 'SECRET_KEY', default = 'Change this to something super secret') # Flask application's secret key

# The number of days an agency has (determined by law or policy) to fulfill a request
# Currently due dates and overdue status is only showed to logged in agency staff
set_env(key = 'DAYS_TO_FULFILL', default = '10')
set_env(key = 'DAYS_AFTER_EXTENSION', default = '14')
set_env(key = 'DAYS_UNTIL_OVERDUE', default = '2')

set_env(key = 'TIMEZONE', default = "US/Pacific")

# Set rest of the variables that don't have defaults:
envvars = [
	'DEFAULT_MAIL_SENDER', # The e-mail address used as the FROM field for all notifications
	'MAIL_USERNAME', # The SendGrid username
	'MAIL_PASSWORD', # The SendGrid password
	'SENDGRID_MONTHLY_LIMIT', # Your SendGrid Monthly Limit
	'LIST_OF_ADMINS', # Defines who has admin access (/admin) with a comma delimited list of e-mail addresses. i.e. 'richa@codeforamerica.org,cris@codeforamerica.org'
	'SECRET_KEY', # Flask app secret key
	'SCRIBD_API_KEY',
	'SCRIBD_API_SECRET',
	'AKISMET_KEY', # Used for spam filtering
	'RECAPTCHA_PUBLIC_KEY',
	'RECAPTCHA_PRIVATE_KEY',
	'DEV_EMAIL', # Used for local e-mail testing if set
	'CHECK_FOR_SPAM', # Used to test spam locally if set
	'GOOGLE_FEEDBACK_FORM_ID', # The form ID that the feedback tab is hooked up to,
	'STAFF_URL', # The path/URL at which a csv containing staff data lives. If this is not set, no one will be able to log into RecordTrac
	'LIAISONS_URL', # The path/URL at which a csv containing liaisons/department data lives. If this is not set, initial request routing will always be directed to the default owner
	'LOGO_ON_WHITE_URL', # The path/URL at which a logo (on a white background) of the agency is hosted. (.png or .jpg)
	'LOGO_ON_BLACK_URL', # The path/URL at which a logo (on a black background) of the agency is hosted. (.png or .jpg)
	'TESTING', # Set if you are running tests. Primarily used to ignore @login_requireds when running tests.
	'SHOULD_UPLOAD' # Set if you want to test uploading documents to the specified host (currently Scribd)
]
for envvar in envvars:
	set_env(key = envvar)

# Database gets set slightly differently, to support difference between Flask and Heroku naming:
<<<<<<< HEAD
app.config['SQLALCHEMY_DATABASE_URI'] = environ['DATABASE_URL']
=======
#app.config['SQLALCHEMY_DATABASE_URI'] = environ['DATABASE_URL'] 
>>>>>>> 05817653

# Initialize database
db = SQLAlchemy(app)
<|MERGE_RESOLUTION|>--- conflicted
+++ resolved
@@ -15,17 +15,11 @@
 from flask.ext.sqlalchemy import SQLAlchemy
 from dotenv import load_dotenv
 
-# Initialize Flask app 
+# Initialize Flask app
 app = Flask(__name__)
 app.debug = True
 
-<<<<<<< HEAD
 load_dotenv(os.path.abspath(os.path.join(os.path.join(os.path.dirname(__file__), os.pardir), '.env')))
-=======
-env = DotEnv()
-env.init_app(app, env_file=os.path.abspath(os.path.join(os.path.dirname(__file__), os.path.pardir,'.env')), verbose_mode=True)
->>>>>>> 05817653
-
 
 
 # Set environment variables
@@ -84,11 +78,7 @@
 	set_env(key = envvar)
 
 # Database gets set slightly differently, to support difference between Flask and Heroku naming:
-<<<<<<< HEAD
 app.config['SQLALCHEMY_DATABASE_URI'] = environ['DATABASE_URL']
-=======
-#app.config['SQLALCHEMY_DATABASE_URI'] = environ['DATABASE_URL'] 
->>>>>>> 05817653
 
 # Initialize database
 db = SQLAlchemy(app)
