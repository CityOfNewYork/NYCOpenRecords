(function(){

window.App = {
};

App.Router = Backbone.Router.extend({
});
Router = new App.Router;
Backbone.history.start({pushState: true})

})();

function getURLParameter(name) {
    return decodeURI(
        (RegExp(name + '=' + '(.+?)(&|$)').exec(window.location.search)||[,null])[1]
    );
}


// Manage the display of the record request table.
(function($) {

  Query = Backbone.Model.extend({
    defaults: {
      sort_column: "id",
      sort_direction: "desc",
      search_term: "",
<<<<<<< HEAD
      open: false,
      due_soon: false,
      overdue: false,
      closed: false,
      mine_as_poc: false,
      mine_as_helper: false,
      min_due_date: "",
      max_due_date: "",
      min_request_date: "",
      max_request_date: "",
      requester_name: "",
      department: "",
      // Using an attribute called 'page' makes weird things happen here. JFYI.
      page_number: 1,
      bloop: 5,
      more_results: false,
      start_index: 0,
      end_index: 0
    },

    toggle: function(attribute_name) {
      this.set(attribute_name, !(this.get(attribute_name)));
    },

    prev_page: function() {
      if (this.get("page_number") > 1) {
        this.set('page_number', this.get('page_number') - 1);
      }
    },

    next_page: function() {
      this.set('page_number', this.get('page_number') + 1);
    },

    switch_sort_direction: function() {
      if (this.get('sort_direction') === 'desc') {
        this.set('sort_direction', 'asc');
      } else {
        this.set('sort_direction', 'desc');
      }
=======
      page_number: 1,
      // Using an attribute called 'page' makes weird things happen here. JFYI.
      is_closed: 'true',
      my_requests: 'false',
      department: "All departments",
      more_results: false,
      start_index: 0,
      end_index: 0,
      status: "",
      sort_by_ascending: 'false',
      sort_by_attribute: 'id',
      requester_name: ""
    },
    prev_page: function ()
    {
      if (this.get("page_number") > 1) {
      this.set({ page_number: parseInt(this.get("page_number")) - 1 })
      }
    },

    next_page: function ()
    {
      this.set({ page_number: parseInt(this.get("page_number")) + 1 })
    },

    toggle_sort_order: function()
    {
      if (this.get('sort_by_ascending') == 'true')
      {
        this.set('sort_by_ascending', 'false')
      }
      else
      {    
        this.set('sort_by_ascending', 'true')
      }
    },
    set_icon: function(attribute)
    {
     if (this.get("sort_by_ascending") == 'true')
      {
        this.set(attribute, "icon icon-sort-up")
      } 
      else
      {
        this.set(attribute, "icon icon-sort-down")
      }
    },
    reset_sort: function(attribute)
    {
      var attributes=["id", "text", "due_date", "date_created"];
      for (var i in attributes)
      {
        if (attributes[i] != attribute)
        {
          this.set(attributes[i], "icon icon-sort")
        }
      }
    },
    set_sort: function(attribute)
    {
      this.reset_sort(attribute)
      if (this.get("sort_by_attribute") == attribute) 
      {
         this.toggle_sort_order()
      }
      else 
      {
          this.set({sort_by_attribute: attribute})
          this.set({sort_by_ascending: 'false'})
      }
      this.set_icon(attribute)
      this.set({ page_number: 1 })
>>>>>>> b60150f2
    }
  })

  Request = Backbone.Model.extend({})

  RequestSet = Backbone.Collection.extend({
<<<<<<< HEAD
=======


>>>>>>> b60150f2
    model: Request,

    initialize: function(models, options) {
      this._query = options.query
<<<<<<< HEAD
      this._query.on("change", this.build, this);
=======
      var that = this
      // this wouldn't be needed if we named page and search consistently:
      this._filters = ['is_closed', 'requester_name', 'my_requests', 'department', 'page_number', 'sort_by_ascending', 'sort_by_attribute', 'search_term']

      $.each(this._filters, function( index, filter) {
          var value = getURLParameter(filter)
          if (value != 'null' && value != undefined && value != 'undefined') {
            that._query.set(filter, value)
        }
      });
      
      this._query.on( "change", this.build, this )

>>>>>>> b60150f2
    },

    url: function() {
      return "/custom/request"
    },
<<<<<<< HEAD
=======
    build: function ()
    {

      var route_url = ""
      var that = this
      var data_params = {}

      $.each(this._filters, function( index, filter ) {
         value = that._query.get(filter)
          if (value != "" && value != 'undefined' && value != undefined) {
                data_params[filter] = value
                if (route_url == "")
                {
                  route_url += "requests?"
                }
                else
                {
                  route_url += "&"
                }
                route_url = route_url + encodeURIComponent(filter) + "=" + encodeURIComponent(value)
          }
      });

      Router.navigate(route_url)
>>>>>>> b60150f2

    build: function() {
      this.fetch({
        data: this._query.attributes,
        dataType: "json",
        contentType: "application/json"
      });
    },

    parse: function(response) {
      this._query.set({
        "more_results": response.more_results,
<<<<<<< HEAD
        "start_index":  response.start_index,
        "end_index":    response.end_index,
        "num_results":  response.num_results
=======
        "start_index": response.start_index,
        "end_index": response.end_index,
        "num_results": response.num_results
>>>>>>> b60150f2
      })
      return response.objects
    }
  })

  // Smaller filter query control box that sits off to the side.
  FilterBox = Backbone.View.extend({
    initialize: function() {
      this.render();
      this.model.on('change', this.render, this);
    },

    render: function() {
      var template = _.template($("#sidebar_template").html(), this.model.attributes);
      this.$el.html(template);
    },

    events: {
      "click #mine_as_poc":    "toggle_mine_as_poc",
      "click #mine_as_helper": "toggle_mine_as_helper",
      "click #open":           "toggle_open",
      "click #due_soon":       "toggle_due_soon",
      "click #overdue":        "toggle_overdue",
      "click #closed":         "toggle_closed"
    },

    toggle_mine_as_poc: function() {
      this.model.toggle('mine_as_poc');
    },

<<<<<<< HEAD
    toggle_mine_as_helper: function() {
      this.model.toggle('mine_as_helper');
    },

    toggle_open: function() {
      this.model.toggle("open");
    },

    toggle_due_soon: function() {
      this.model.toggle("due_soon");
=======
    toggle_show_closed: function ( event )
    {
      if (this.model.get('is_closed') == 'true')
      {
        this.model.set('is_closed', 'false')
      }
      else
      {
        this.model.set('is_closed', 'true')
      }
      this.model.set({ page_number: 1 })
    },
    toggle_my_requests: function ( event )
    {
      if (this.model.get('my_requests') == 'true')
      {
        this.model.set('my_requests', 'false')
      }
      else
      {
        this.model.set('my_requests', 'true')
      }
      this.model.set({ page_number: 1 })
    },
    set_department: function (event)
    {
      this.model.set("department", event.target.value)
      this.model.set({ page_number: 1 })

>>>>>>> b60150f2
    },

    toggle_overdue: function() {
      this.model.toggle("overdue");
    },

    toggle_closed: function() {
      this.model.toggle('closed');
    }
  });

  SearchField = Backbone.View.extend({
    events: {
      "keyup #search": "set_search_term"
    },

    set_search_term: _.debounce(function(event) {
      this.model.set('search_term', event.target.value);
    }, 300)
  });

  RequesterName = Backbone.View.extend({
    events: {
      "keyup input[type=search]": "set_requester_name"
    },

    set_requester_name: _.debounce(function(event) {
      this.model.set('requester_name', event.target.value);
    }, 300)
  });

  DepartmentSelector = Backbone.View.extend({
    initialize: function() {
      this.render();
      this.model.on('change:department', this.render, this);
    },

    render: function() {
      var template = _.template($("#department_selector_template").html(), this.model.attributes);
      this.$el.html(template);
    },

    events: {
      "change select": "set_department"
    },

    set_department: function(event) {
      this.model.set('department', event.target.value)
    }
  });

  var DateFilter = Backbone.View.extend({
    initialize: function(options) {
      this.title = options.title;
      this.min_field = options.min_field;
      this.max_field = options.max_field;
      this.render();
      this.model.on('change', this.render, this);
    },

    template: _.template($('#date_filter_template').html()),

    render: function() {
      var for_template = {
        title: this.title,
        min_value: this.model.get(this.min_field),
        max_value: this.model.get(this.max_field)
      }

      this.$el.html(this.template(for_template));
      this.$el.find('.min_field').datepicker();
      this.$el.find('.max_field').datepicker();
    },

    events: {
      'change .min_field': 'update_min',
      'change .max_field': 'update_max',
      'click .all_dates': 'clear_dates'
    },

    update_min: function(event) {
      this.model.set(this.min_field, event.target.value);
    },

    update_max: function(event) {
      this.model.set(this.max_field, event.target.value);
    },

    clear_dates: function() {
      this.model.set(this.min_field, "");
      this.model.set(this.max_field, "");
    }
  });

  SearchResults = Backbone.View.extend({
    initialize: function() {
      this.collection.on("sync", this.render, this);
    },

    template: _.template($("#search_results_template").html()),

    render: function() {
      this.$el.html(this.template(_.extend({ 'requests': this.collection.toJSON() }, this.model.attributes)));
      this.$el.find('#' + this.model.attributes.sort_column).addClass(this.model.attributes.sort_direction);
    },

    events: {
      "click .pagination .prev": "prev",
      "click .pagination .next": "next",
      "click th.sortable": "sort"
    },

    prev: function() {
      this.model.prev_page();
    },

<<<<<<< HEAD
    next: function() {
      this.model.next_page();
    },

    sort: function(event) {
      var column_to_sort = event.target.id;
=======
    events:
    {
      "keyup #search_term input": "set_search_term"
    },

    set_search_term: _.debounce(function ( event )
    {
      this.model.set( "search_term", event.target.value )
    }, 300)
>>>>>>> b60150f2

      if (column_to_sort === this.model.get('sort_column')) {
        // If there's a click on the current column, flip the sort direction.
        this.model.switch_sort_direction();
      } else {
        // Otherwise we should default to a descending sort.
        this.model.set('sort_direction', 'desc');
      }

      this.model.set('sort_column', column_to_sort);
    }
  });

  var query = new Query();
  var request_set = new RequestSet([], { query: query });

  var filter_box = new FilterBox({
    el: $("#sidebar_container"),
    model: query
  });

  var search_field = new SearchField({
    el: $("#search_field"),
    model: query
  });

  var requester_name = new RequesterName({
    el: $("#requester_name"),
    model: query
  });

  var department_selector = new DepartmentSelector({
    el: $("#department_selector_container"),
    model: query
  });

  var request_date = new DateFilter({
    el: $("#request_date_container"),
    model: query,
    min_field: 'min_request_date',
    max_field: 'max_request_date',
    title: 'Request Date'
  });

  var due_date = new DateFilter({
    el: $("#due_date_container"),
    model: query,
    min_field: 'min_due_date',
    max_field: 'max_due_date',
    title: 'Due Date'
  });

  var search_results = new SearchResults({
    el: $("#search_results_container"),
    model: query,
    collection: request_set
  })

<<<<<<< HEAD
  request_set.fetch();
=======

>>>>>>> b60150f2
})(jQuery);<|MERGE_RESOLUTION|>--- conflicted
+++ resolved
@@ -25,7 +25,6 @@
       sort_column: "id",
       sort_direction: "desc",
       search_term: "",
-<<<<<<< HEAD
       open: false,
       due_soon: false,
       overdue: false,
@@ -66,98 +65,18 @@
       } else {
         this.set('sort_direction', 'desc');
       }
-=======
-      page_number: 1,
-      // Using an attribute called 'page' makes weird things happen here. JFYI.
-      is_closed: 'true',
-      my_requests: 'false',
-      department: "All departments",
-      more_results: false,
-      start_index: 0,
-      end_index: 0,
-      status: "",
-      sort_by_ascending: 'false',
-      sort_by_attribute: 'id',
-      requester_name: ""
-    },
-    prev_page: function ()
-    {
-      if (this.get("page_number") > 1) {
-      this.set({ page_number: parseInt(this.get("page_number")) - 1 })
-      }
-    },
-
-    next_page: function ()
-    {
-      this.set({ page_number: parseInt(this.get("page_number")) + 1 })
-    },
-
-    toggle_sort_order: function()
-    {
-      if (this.get('sort_by_ascending') == 'true')
-      {
-        this.set('sort_by_ascending', 'false')
-      }
-      else
-      {    
-        this.set('sort_by_ascending', 'true')
-      }
-    },
-    set_icon: function(attribute)
-    {
-     if (this.get("sort_by_ascending") == 'true')
-      {
-        this.set(attribute, "icon icon-sort-up")
-      } 
-      else
-      {
-        this.set(attribute, "icon icon-sort-down")
-      }
-    },
-    reset_sort: function(attribute)
-    {
-      var attributes=["id", "text", "due_date", "date_created"];
-      for (var i in attributes)
-      {
-        if (attributes[i] != attribute)
-        {
-          this.set(attributes[i], "icon icon-sort")
-        }
-      }
-    },
-    set_sort: function(attribute)
-    {
-      this.reset_sort(attribute)
-      if (this.get("sort_by_attribute") == attribute) 
-      {
-         this.toggle_sort_order()
-      }
-      else 
-      {
-          this.set({sort_by_attribute: attribute})
-          this.set({sort_by_ascending: 'false'})
-      }
-      this.set_icon(attribute)
-      this.set({ page_number: 1 })
->>>>>>> b60150f2
     }
   })
 
   Request = Backbone.Model.extend({})
 
   RequestSet = Backbone.Collection.extend({
-<<<<<<< HEAD
-=======
-
-
->>>>>>> b60150f2
     model: Request,
 
     initialize: function(models, options) {
       this._query = options.query
-<<<<<<< HEAD
       this._query.on("change", this.build, this);
-=======
+
       var that = this
       // this wouldn't be needed if we named page and search consistently:
       this._filters = ['is_closed', 'requester_name', 'my_requests', 'department', 'page_number', 'sort_by_ascending', 'sort_by_attribute', 'search_term']
@@ -168,20 +87,15 @@
             that._query.set(filter, value)
         }
       });
-      
+
       this._query.on( "change", this.build, this )
-
->>>>>>> b60150f2
     },
 
     url: function() {
       return "/custom/request"
     },
-<<<<<<< HEAD
-=======
-    build: function ()
-    {
-
+
+    build: function() {
       var route_url = ""
       var that = this
       var data_params = {}
@@ -203,9 +117,7 @@
       });
 
       Router.navigate(route_url)
->>>>>>> b60150f2
-
-    build: function() {
+
       this.fetch({
         data: this._query.attributes,
         dataType: "json",
@@ -216,15 +128,9 @@
     parse: function(response) {
       this._query.set({
         "more_results": response.more_results,
-<<<<<<< HEAD
         "start_index":  response.start_index,
         "end_index":    response.end_index,
         "num_results":  response.num_results
-=======
-        "start_index": response.start_index,
-        "end_index": response.end_index,
-        "num_results": response.num_results
->>>>>>> b60150f2
       })
       return response.objects
     }
@@ -255,7 +161,6 @@
       this.model.toggle('mine_as_poc');
     },
 
-<<<<<<< HEAD
     toggle_mine_as_helper: function() {
       this.model.toggle('mine_as_helper');
     },
@@ -266,37 +171,6 @@
 
     toggle_due_soon: function() {
       this.model.toggle("due_soon");
-=======
-    toggle_show_closed: function ( event )
-    {
-      if (this.model.get('is_closed') == 'true')
-      {
-        this.model.set('is_closed', 'false')
-      }
-      else
-      {
-        this.model.set('is_closed', 'true')
-      }
-      this.model.set({ page_number: 1 })
-    },
-    toggle_my_requests: function ( event )
-    {
-      if (this.model.get('my_requests') == 'true')
-      {
-        this.model.set('my_requests', 'false')
-      }
-      else
-      {
-        this.model.set('my_requests', 'true')
-      }
-      this.model.set({ page_number: 1 })
-    },
-    set_department: function (event)
-    {
-      this.model.set("department", event.target.value)
-      this.model.set({ page_number: 1 })
-
->>>>>>> b60150f2
     },
 
     toggle_overdue: function() {
@@ -413,24 +287,12 @@
       this.model.prev_page();
     },
 
-<<<<<<< HEAD
     next: function() {
       this.model.next_page();
     },
 
     sort: function(event) {
       var column_to_sort = event.target.id;
-=======
-    events:
-    {
-      "keyup #search_term input": "set_search_term"
-    },
-
-    set_search_term: _.debounce(function ( event )
-    {
-      this.model.set( "search_term", event.target.value )
-    }, 300)
->>>>>>> b60150f2
 
       if (column_to_sort === this.model.get('sort_column')) {
         // If there's a click on the current column, flip the sort direction.
@@ -489,9 +351,6 @@
     collection: request_set
   })
 
-<<<<<<< HEAD
   request_set.fetch();
-=======
-
->>>>>>> b60150f2
+
 })(jQuery);