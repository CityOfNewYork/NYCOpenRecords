(function(){

  $('#load-more-qa').on('click', function() {
    $.getJSON('/api/request/2', function(data) {
      var html = '';
      var qas = data.qas;
      for (var i = 0; i < qas.length; i++) {
        var qa = qas[i];
        html += qa_to_html(qa);
      }
      $('#load-more-qa').before(html);
    });
  });

  function qa_to_html (qa) {
    return '<h3>' + qa.date_created+ '</h3>';
  }

  // hide/show responses
  var $responses = $('.response');
  hideExcept([0], $responses);

  // hides elements, can take a whitelist of indexes
  // ex: to hide all but first ->
  //    hideExcept([0], $elem);
  function hideExcept(whitelist, elem) {
    $.each(elem,
      function(i, el) {
        if ($.inArray(i,whitelist) == -1) {
            $(el).hide();
        }
      });
  }

  $('.case-show-all').on('click',function() {
    var $this = $(this);
    if ($(this).hasClass('show')) {
      $this.toggleClass('show');
      $responses.show(200);
      $this.html('<i class="icon-chevron-up"></i> See less <i class="icon-chevron-up"></i>')
    } else {
      $this.toggleClass('show');
      hideExcept([0], $responses);
      $this.html('<i class="icon-chevron-down"></i> See all <i class="icon-chevron-down"></i>')
    }
  });

<<<<<<< HEAD
  $("#days_after").change(function() {
    selected = $(this).val();
    if(selected === "-1") { 
      $("#custom_due_date").show();
    }
    else {
      $("#custom_due_date").hide();
    }
});

=======
  $('#acknowledgeRequestForm').on('click',function() {
      alert("TEST");
      if ($('#acknowledgeRequestForm').css('display') != 'none') {
        $('#acknowledgeRequestForm').hide();
      }
    }
  });
>>>>>>> 4fbc4666

})($);<|MERGE_RESOLUTION|>--- conflicted
+++ resolved
@@ -44,26 +44,23 @@
       $this.html('<i class="icon-chevron-down"></i> See all <i class="icon-chevron-down"></i>')
     }
   });
-
-<<<<<<< HEAD
+  $('#acknowledgeRequestForm').on('click',function() {
+      alert("TEST");
+      if ($('#acknowledgeRequestForm').css('display') != 'none') {
+        $('#acknowledgeRequestForm').hide();
+      }
+    }
+});
   $("#days_after").change(function() {
     selected = $(this).val();
     if(selected === "-1") { 
       $("#custom_due_date").show();
+      }
     }
     else {
       $("#custom_due_date").hide();
     }
 });
 
-=======
-  $('#acknowledgeRequestForm').on('click',function() {
-      alert("TEST");
-      if ($('#acknowledgeRequestForm').css('display') != 'none') {
-        $('#acknowledgeRequestForm').hide();
-      }
-    }
-  });
->>>>>>> 4fbc4666
 
 })($);