(function(){

  $('#load-more-qa').on('click', function() {
    $.getJSON('/api/request/2', function(data) {
      var html = '';
      var qas = data.qas;
      for (var i = 0; i < qas.length; i++) {
        var qa = qas[i];
        html += qa_to_html(qa);
      }
      $('#load-more-qa').before(html);
    });
  });

  function qa_to_html (qa) {
    return '<h3>' + qa.date_created+ '</h3>';
  }

  // hide/show responses
  var $responses = $('.response');
  hideExcept([0], $responses);

  // hides elements, can take a whitelist of indexes
  // ex: to hide all but first ->
  //    hideExcept([0], $elem);
  function hideExcept(whitelist, elem) {
    $.each(elem,
      function(i, el) {
        if ($.inArray(i,whitelist) == -1) {
            $(el).hide();
        }
      });
  }

  $('.case-show-all').on('click',function() {
    var $this = $(this);
    if ($(this).hasClass('show')) {
      $this.toggleClass('show');
      $responses.show(200);
      $this.html('<i class="icon-chevron-up"></i> See less <i class="icon-chevron-up"></i>')
    } else {
      $this.toggleClass('show');
      hideExcept([0], $responses);
      $this.html('<i class="icon-chevron-down"></i> See all <i class="icon-chevron-down"></i>')
    }
  });
  $('#acknowledgeRequestForm').on('click',function() {
      if ($('#acknowledgeRequestForm').css('display') != 'none') {
        $('#acknowledgeRequestForm').hide();
      }
<<<<<<< HEAD
  });
 
=======
});
  $("#days_after").change(function() {
    selected = $(this).val();
    if(selected === "0") { 
      $("#custom_due_date").show();
      }
    else {
      $("#custom_due_date").hide();
    }
});


>>>>>>> f943b2e6
  $("#days_after").change(function() {
    selected = $(this).val();
    if(selected === "-1") { 
      $("#custom_due_date").show();
<<<<<<< HEAD
      }
    else {
      $("#custom_due_date").hide();
    }
   });
=======
    }
    else {
      $("#custom_due_date").hide();
    }
  });

  $('#askQuestion').on('click',function(){
    $('#question_text').html($('#questionTextarea').val());
  });

  $('#submit').on('click',function(){
    $('#question').submit();
  });
>>>>>>> f943b2e6


})($);<|MERGE_RESOLUTION|>--- conflicted
+++ resolved
@@ -48,11 +48,8 @@
       if ($('#acknowledgeRequestForm').css('display') != 'none') {
         $('#acknowledgeRequestForm').hide();
       }
-<<<<<<< HEAD
   });
  
-=======
-});
   $("#days_after").change(function() {
     selected = $(this).val();
     if(selected === "0") { 
@@ -64,18 +61,10 @@
 });
 
 
->>>>>>> f943b2e6
   $("#days_after").change(function() {
     selected = $(this).val();
     if(selected === "-1") { 
       $("#custom_due_date").show();
-<<<<<<< HEAD
-      }
-    else {
-      $("#custom_due_date").hide();
-    }
-   });
-=======
     }
     else {
       $("#custom_due_date").hide();
@@ -88,8 +77,7 @@
 
   $('#submit').on('click',function(){
     $('#question').submit();
-  });
->>>>>>> f943b2e6
+   });
 
 
 })($);