(function(){

  $('#load-more-qa').on('click', function() {
    $.getJSON('/api/request/2', function(data) {
      var html = '';
      var qas = data.qas;
      for (var i = 0; i < qas.length; i++) {
        var qa = qas[i];
        html += qa_to_html(qa);
      }
      $('#load-more-qa').before(html);
    });
  });

  function qa_to_html (qa) {
    return '<h3>' + qa.date_created+ '</h3>';
  }

  // hide/show responses
  var $responses = $('.response');
  hideExcept([0], $responses);

  // hides elements, can take a whitelist of indexes
  // ex: to hide all but first ->
  //    hideExcept([0], $elem);
  function hideExcept(whitelist, elem) {
    $.each(elem,
      function(i, el) {
        if ($.inArray(i,whitelist) == -1) {
            $(el).hide();
        }
      });
  }

  $('.case-show-all').on('click',function() {
    var $this = $(this);
    if ($(this).hasClass('show')) {
      $this.toggleClass('show');
      $responses.show(200);
      $this.html('<i class="icon-chevron-up"></i> See less <i class="icon-chevron-up"></i>')
    } else {
      $this.toggleClass('show');
      hideExcept([0], $responses);
      $this.html('<i class="icon-chevron-down"></i> See all <i class="icon-chevron-down"></i>')
    }
  });
  $('#acknowledgeRequestForm').on('click',function() {
      if ($('#acknowledgeRequestForm').css('display') != 'none') {
        $('#acknowledgeRequestForm').hide();
      }
  });

  $("#days_after").change(function() {
    selected = $(this).val();
    if(selected === "0") {
      $("#custom_due_date").show();
      }
    else {
      $("#custom_due_date").hide();
    }
});


  $("#days_after").change(function() {
    selected = $(this).val();
    if(selected === "-1") {
      $("#custom_due_date").show();
    }
    else {
      $("#custom_due_date").hide();
    }
  });

  $('#askQuestion').on('click',function(){
    $('#modalAdditionalInfoTable').show();
    $('#modalQuestionTable').show();
    $('#question_text').html($('#questionTextarea').val());
  });

  $('#submit').on('click',function(event){
    form_id = '#' + $('#form_id').val();
    $('.agency-description').show();
    $('.additional-note').show();
    if(!$('#modalAdditionalInfoTable').is(':visible') || $(form_id) == 'note_pdf') {
        $('#confirm-submit').modal('toggle');
        $(form_id).submit();
    }
    else {
      $('#modalAdditionalInfoTable').show();
      $('#editAgencyDescription').hide();
      additional_information = $('#additional_note').val();
      var input = $("<input>")
               .attr("type", "hidden")
               .attr("name", "additional_information").val(additional_information);
      $(form_id).append($(input));
      $(form_id).submit();
    }

   });

  $('#submitAgencyDescription').on('click',function(event){
    form_id = '#' + $('#form_id').val();
    if(!$('#modalAdditionalInfoTable').is(':visible') || $(form_id) == 'note_pdf') {
        $('#confirm-submit').modal('toggle');
        $(form_id).submit();
    }
    else {
      $('#modalAdditionalInfoTable').show();
      $('#editAgencyDescription').hide();
      additional_information = $('#additional_note').val();
      var input = $("<input>")
               .attr("type", "hidden")
               .attr("name", "additional_information").val(additional_information);
      $(form_id).append($(input));
      $(form_id).submit();
    }

   });

    $('#cancelDescription').on('click',function(event){
        $('#editAgencyDescription').hide();
        $('#additionalInformation').show();
        form_id = '#' + $('#form_id').val();
        additional_information = "";
        var input = $("<input>")
            .attr("type", "hidden")
            .attr("name", "additional_information").val(additional_information);
        $(form_id).append($(input));
        $(form_id).submit();
    });

    $('#cancel_close').on('click',function(event){
        $('#close-reminder').hide();
    });

  $('#rerouteButton').on('click',function(){
    $('#form_id').val('AcknowledgeNote');
    var modalQuestion = 'Are you sure you want to acknowledge the request for the number of days below and send an email to the requester?';
    modalQuestion += '<br><br>' + $('#acknowledge_status').val();
    $('#modalquestionDiv').html(modalQuestion);
    $('#modalQuestionTable').hide();
  });

  $('#extendButton').on('click',function(){
    $('#modalAdditionalInfoTable').show();
    $('#form_id').val('extension');
    days = $('#days_after').val();
    var modalQuestion = 'Are you sure you want to request an extension for the number of days below and send an email to the requester?';

    if (days != -1) {
        modalQuestion += '<br><br>' + $('#days_after').val() + " days";
     }
     else {
        due_date = $('#datepicker').datepicker('getDate');
        day = due_date.getDate();
        month = due_date.getMonth() + 1;
        year = due_date.getFullYear();

        modalQuestion = 'Are you sure you want to set the following due date and send an email to the requester?';
        modalQuestion += '<br><br>' + month + "/" + day + "/" + year;
     }
    $('#modalquestionDiv').html(modalQuestion);
    $('#modalQuestionTable').hide();
  });

  $('#closeButton').on('click',function(){
    var selectedCloseReason = $('#close_reasons option:selected').text();
    if(selectedCloseReason.indexOf('Denied') >= 0) {
        $('#deny_explain_why').show();
    }
    else {
        $('#deny_explain_why').hide();
    }

    $('#modalAdditionalInfoTable').show();
    $('#close-reminder').show()
    //$('#modalAdditionalInfoTable').append('<p><b>If you are denying this request please explain why.</b></p>');
    $('#form_id').val('closeRequest');
    var modalQuestion = 'Are you sure you want to close the request for the reasons below and send an email to the requester?';
    var reasons = $('#close_reasons').val();
    modalQuestion += '<br><br>';
    var i;
    for (i = 0 ; i < reasons.length ; i++){
        modalQuestion += '<br><br>' + reasons[i];
    }
    $('#modalquestionDiv').html(modalQuestion);
    $('#modalQuestionTable').hide();

  });


$('#editAgencyDescriptionButton').on('click',function(){
    $('.agency-description').show();
    $('.additional-note').hide();
    var modalQuestion = 'Type in the agency description below';
    modalQuestion += '<br><br>';
    $('#form_id').val('agency_description');
    $('#modalquestionDiv').html(modalQuestion);
    $('#modalQuestionTable').hide();
});

$('#file_upload_filenames').bind('DOMNodeInserted', function(event) {
  var names = [];
  if($("input[name=record]") && $("input[name=record]").get(0) && $("input[name=record]").get(0).files) {
  for (var i = 0; i < $("input[name=record]").get(0).files.length; ++i) {
    names.push($("input[name=record]").get(0).files[i].name);
  }}

  if(names.length > 4) {
      $('#close_filenames_list').click();
      $('#numFiles').show();
  }
  else {
      $('#file_upload_one').text(names[0]);
      $('#file_upload_two').text(names[1]);
      $('#file_upload_three').text(names[2]);
      $('#file_upload_four').text(names[3]);
      $('#numFiles').hide();
  }

});

$('#close_filenames_list').on('click',function(){
  $('#file_upload_one').empty();
  $('#file_upload_two').empty();
  $('#file_upload_three').empty();
  $('#file_upload_four').empty();
});

  $('#addRecordButton').on('click',function(){
    $('#modalAdditionalInfoTable').show();
    $('#form_id').val('submitRecord');
    var modalQuestion = 'Are you sure you want to add this record and send an email to the requester?';
    modalQuestion += $('#recordSummary').text();
    $('#modalquestionDiv').text(modalQuestion);
    $('#modalQuestionTable').hide();
  });

  $("[data-toggle='modal']").click(function (e) {
    if(this.id === "addRecordButton") {
      var titleTexts = $('.title_text');
      $('.title_text').each(function()  {
        if($(this).val() === '') {
          $('#missing_title').show();
          $('#missing_title').focus();
          e.preventDefault();
          e.stopPropagation();
        }
      });
    }
  });

  $('#addNoteButton').on('click',function(){
    $('#modalAdditionalInfoTable').show();
    $('#form_id').val('note');
    var modalQuestion = 'Are you sure you want to add the note below and send an email to the requester?';
    modalQuestion += '<br><br>' + $('#noteTextarea').val();
    $('#modalquestionDiv').html(modalQuestion);
    $('#modalQuestionTable').hide();
  });

   $('#addPublicNoteButton').on('click', function () {
      $('#modalAdditionalInfoTable').hide();
      $('#form_id').val('note');
      var modalQuestion = 'Are you sure you want to add the note below to this request?';
      modalQuestion += '<br><br>' + $('#noteTextarea').val();
      $('#modalquestionDiv').html(modalQuestion);
      $('#modalQuestionTable').hide();
    });

  $('#generatePDFButton').on('click',function(event){
    var selectedTemplate = $('#response_template option:selected').text();
    var modalQuestion = 'Are you sure you want to generate a Word Document for the template below?';

    if (selectedTemplate === '') {
      $('#missing_pdf_template').removeClass('hidden');
    }
    else {
        if(selectedTemplate === 'Deny Request' || selectedTemplate === 'Partial Denial of Request') {
            $('#deny_explain_why').show();
        }
        else {
            $('#deny_explain_why').hide();
        }
        $('#missing_pdf_template').addClass('hidden');
        var attr = $('#generatePDFButton').attr('data-toggle');
        $('#generatePDFButton').attr('data-toggle','modal');
        $('#generatePDFButton').attr('data-target','#confirm-submit');

        $('#modalAdditionalInfoTable').hide();
        $('#form_id').val('note_pdf');
        modalQuestion += '<br><br>' + selectedTemplate;
        $('#modalquestionDiv').html(modalQuestion);
        $('#modalQuestionTable').hide();
    }



  });

  $('#notifyButton').on('click',function(){
    $('#form_id').val('notifyForm');
    var modalQuestion = 'Are you sure you want to add the helper and send an email to the requester? Please specify the reason below.';
    modalQuestion += '<br><br>' + $('#notifyReason').val();
    $('#modalquestionDiv').html(modalQuestion);
    $('#modalQuestionTable').hide();
  });

  $("#requesterInfoButton").on('click', function() {
    $('#requester_info').toggle();
    $('#requesterInfoButton').innerHTML();
  });

  $(".start").on('click', function() {
    var title = $('.title_text');
    var titleLengthCorrect = 1;

    $.each(title, function (index, t) {
        if(t.value.length > 140) {
          $('#record_title_alert').show();
          titleLengthCorrect = -1;
        }
    });
    
    if(titleLengthCorrect === 1) {
        $('#record_title_alert').hide();
        $('#addRecordButton').click();
    }
  });

  $("#cancel_all").on('click', function() {
    $('.delete').click();
  });

<<<<<<< HEAD
$("#cancel").on('click', function(){
    $('.additional-note').show();
    $('.agency-description').hide();
});

=======

    $( "#datepicker" ).datepicker();
>>>>>>> 1db10d19
/*$(document).on('ready', function() {
    $("#record").fileinput({
        maxFileCount: 4,
    validateInitialCount: true,
    overwriteInitial: false,
    allowedFileExtensions: ["txt", "pdf", "doc", "rtf", "odt", "odp", "ods", "odg","odf","ppt", "pps", "xls", "docx", "pptx", "ppsx", "xlsx","jpg","jpeg","png","gif","tif","tiff","bmp","avi","flv","wmv","mov","mp4","mp3","wma","wav","ra","mid"]
    });
});*/
})($);<|MERGE_RESOLUTION|>--- conflicted
+++ resolved
@@ -332,16 +332,12 @@
     $('.delete').click();
   });
 
-<<<<<<< HEAD
 $("#cancel").on('click', function(){
     $('.additional-note').show();
     $('.agency-description').hide();
 });
 
-=======
-
     $( "#datepicker" ).datepicker();
->>>>>>> 1db10d19
 /*$(document).on('ready', function() {
     $("#record").fileinput({
         maxFileCount: 4,
