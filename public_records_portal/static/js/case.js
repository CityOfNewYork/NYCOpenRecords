(function(){

  $('#load-more-qa').on('click', function() {
    $.getJSON('/api/request/2', function(data) {
      var html = '';
      var qas = data.qas;
      for (var i = 0; i < qas.length; i++) {
        var qa = qas[i];
        html += qa_to_html(qa);
      }
      $('#load-more-qa').before(html);
    });
  });

  function qa_to_html (qa) {
    return '<h3>' + qa.date_created+ '</h3>';
  }

  // hide/show responses
  var $responses = $('.response');
  hideExcept([0], $responses);

  // hides elements, can take a whitelist of indexes
  // ex: to hide all but first ->
  //    hideExcept([0], $elem);
  function hideExcept(whitelist, elem) {
    $.each(elem,
      function(i, el) {
        if ($.inArray(i,whitelist) == -1) {
            $(el).hide();
        }
      });
  }

  $('.case-show-all').on('click',function() {
    var $this = $(this);
    if ($(this).hasClass('show')) {
      $this.toggleClass('show');
      $responses.show(200);
      $this.html('<i class="icon-chevron-up"></i> See less <i class="icon-chevron-up"></i>')
    } else {
      $this.toggleClass('show');
      hideExcept([0], $responses);
      $this.html('<i class="icon-chevron-down"></i> See all <i class="icon-chevron-down"></i>')
    }
  });
  $('#acknowledgeRequestForm').on('click',function() {
      if ($('#acknowledgeRequestForm').css('display') != 'none') {
        $('#acknowledgeRequestForm').hide();
      }
  });
 
  $("#days_after").change(function() {
    selected = $(this).val();
    if(selected === "0") { 
      $("#custom_due_date").show();
      }
    else {
      $("#custom_due_date").hide();
    }
});


  $("#days_after").change(function() {
    selected = $(this).val();
    if(selected === "-1") { 
      $("#custom_due_date").show();
    }
    else {
      $("#custom_due_date").hide();
    }
  });

  $('#askQuestion').on('click',function(){
    $('#modalQuestionTable').show();
    $('#question_text').html($('#questionTextarea').val());
  });

  $('#submit').on('click',function(){
    additional_information = $('#additional_note').val();
    form_id = '#' + $('#form_id').val();
    var input = $("<input>")
               .attr("type", "hidden")
               .attr("name", "additional_information").val(additional_information);
    $(form_id).append($(input));
    $(form_id).submit();
   });

  $('#rerouteButton').on('click',function(){
<<<<<<< HEAD
    $('#form_id').val('note');
=======
    $('#form_id').val('AcknowledgeNote');
>>>>>>> 960dafa8
    var modalQuestion = 'Are you sure you want to acknowledge the request for the number of days below and send an email to the requester?';
    modalQuestion += '<br><br>' + $('#acknowledge_status').val();
    $('#modalquestionDiv').html(modalQuestion);
    $('#modalQuestionTable').hide();
  });

  $('#extendButton').on('click',function(){
    $('#form_id').val('extension');
    days = $('#days_after').val();
    var modalQuestion = 'Are you sure you want to request an extension for the number of days below and send an email to the requester?';

    if (days != -1) {
        modalQuestion += '<br><br>' + $('#days_after').val() + " days";
     }
     else {
        due_date = $('#due_date').val();
        year = due_date.substring(0,4);
        month = due_date.substring(5,7);
        day = due_date.substring(8,10);
        modalQuestion = 'Are you sure you want to set the following due date and send an email to the requester?';
        modalQuestion += '<br><br>' + month + "/" + day + "/" + year;
     }
    $('#modalquestionDiv').html(modalQuestion);
    $('#modalQuestionTable').hide();
  });

  $('#closeButton').on('click',function(){
    $('#form_id').val('closeRequest');
    var modalQuestion = 'Are you sure you want to close the request for the reasons below and send an email to the requester?';
    modalQuestion += '<br><br>' + $('#close_reasons').val();
    $('#modalquestionDiv').html(modalQuestion);
    $('#modalQuestionTable').hide();
  });

  $('#addRecordButton').on('click',function(){
    $('#form_id').val('submitRecord');
    var modalQuestion = 'Are you sure you want to add this record and send an email to the requester?';
    modalQuestion += '<br><br>' + $('#recordSummary').val();
    $('#modalquestionDiv').html(modalQuestion);
    $('#modalQuestionTable').hide();
  });

  $('#addNoteButton').on('click',function(){
    $('#form_id').val('note');
    var modalQuestion = 'Are you sure you want to add the note below and send an email to the requester?';
    modalQuestion += '<br><br>' + $('#noteTextarea').val();
    $('#modalquestionDiv').html(modalQuestion);
    $('#modalQuestionTable').hide();
  });

  $('#notifyButton').on('click',function(){
    $('#form_id').val('notifyForm');
    var modalQuestion = 'Are you sure you want to add the helper and send an email to the requester? Please specify the reason below.';
    modalQuestion += '<br><br>' + $('#notifyReason').val();
    $('#modalquestionDiv').html(modalQuestion);
    $('#modalQuestionTable').hide();
  });



})($);<|MERGE_RESOLUTION|>--- conflicted
+++ resolved
@@ -87,11 +87,7 @@
    });
 
   $('#rerouteButton').on('click',function(){
-<<<<<<< HEAD
-    $('#form_id').val('note');
-=======
     $('#form_id').val('AcknowledgeNote');
->>>>>>> 960dafa8
     var modalQuestion = 'Are you sure you want to acknowledge the request for the number of days below and send an email to the requester?';
     modalQuestion += '<br><br>' + $('#acknowledge_status').val();
     $('#modalquestionDiv').html(modalQuestion);
