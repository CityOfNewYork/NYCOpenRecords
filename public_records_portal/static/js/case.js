--- conflicted
+++ resolved
@@ -50,8 +50,6 @@
       }
   });
  
-<<<<<<< HEAD
-=======
   $("#days_after").change(function() {
     selected = $(this).val();
     if(selected === "0") { 
@@ -63,17 +61,10 @@
 });
 
 
->>>>>>> f39c30dd
   $("#days_after").change(function() {
     selected = $(this).val();
     if(selected === "-1") { 
       $("#custom_due_date").show();
-<<<<<<< HEAD
-      }
-    else {
-      $("#custom_due_date").hide();
-    }
-=======
     }
     else {
       $("#custom_due_date").hide();
@@ -86,7 +77,6 @@
 
   $('#submit').on('click',function(){
     $('#question').submit();
->>>>>>> f39c30dd
    });
 
 
