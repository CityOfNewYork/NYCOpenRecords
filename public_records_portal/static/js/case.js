(function(){

  $('#load-more-qa').on('click', function() {
    $.getJSON('/api/request/2', function(data) {
      var html = '';
      var qas = data.qas;
      for (var i = 0; i < qas.length; i++) {
        var qa = qas[i];
        html += qa_to_html(qa);
      }
      $('#load-more-qa').before(html);
    });
  });

  function qa_to_html (qa) {
    return '<h3>' + qa.date_created+ '</h3>';
  }

  // hide/show responses
  var $responses = $('.response');
  hideExcept([0], $responses);

  // hides elements, can take a whitelist of indexes
  // ex: to hide all but first ->
  //    hideExcept([0], $elem);
  function hideExcept(whitelist, elem) {
    $.each(elem,
      function(i, el) {
        if ($.inArray(i,whitelist) == -1) {
            $(el).hide();
        }
      });
  }

  $('.case-show-all').on('click',function() {
    var $this = $(this);
    if ($(this).hasClass('show')) {
      $this.toggleClass('show');
      $responses.show(200);
      $this.html('<i class="icon-chevron-up"></i> See less <i class="icon-chevron-up"></i>')
    } else {
      $this.toggleClass('show');
      hideExcept([0], $responses);
      $this.html('<i class="icon-chevron-down"></i> See all <i class="icon-chevron-down"></i>')
    }
  });
  $('#acknowledgeRequestForm').on('click',function() {
      if ($('#acknowledgeRequestForm').css('display') != 'none') {
        $('#acknowledgeRequestForm').hide();
      }
  });
 
  $("#days_after").change(function() {
    selected = $(this).val();
    if(selected === "0") { 
      $("#custom_due_date").show();
      }
    else {
      $("#custom_due_date").hide();
    }
});


  $("#days_after").change(function() {
    selected = $(this).val();
    if(selected === "-1") { 
      $("#custom_due_date").show();
    }
    else {
      $("#custom_due_date").hide();
    }
  });

  $('#askQuestion').on('click',function(){
    $('#modalQuestionTable').show();
    $('#question_text').html($('#questionTextarea').val());
  });

  $('#submit').on('click',function(){
    additional_information = $('#additional_note').val();
    form_id = '#' + $('#form_id').val();
    var input = $("<input>")
               .attr("type", "hidden")
               .attr("name", "additional_information").val(additional_information);
    $(form_id).append($(input));
    $(form_id).submit();
   });

  $('#rerouteButton').on('click',function(){
    $('#form_id').val('AcknowledgeNote');
    var modalQuestion = 'Are you sure you want to acknowledge the request for the number of days below and send an email to the requester?';
    modalQuestion += '<br><br>' + $('#acknowledge_status').val();
    $('#modalquestionDiv').html(modalQuestion);
    $('#modalQuestionTable').hide();
  });

  $('#extendButton').on('click',function(){
    $('#form_id').val('extension');
    days = $('#days_after').val();
    var modalQuestion = 'Are you sure you want to request an extension for the number of days below and send an email to the requester?';

    if (days != -1) {
        modalQuestion += '<br><br>' + $('#days_after').val() + " days";
     }
     else {
        due_date = $('#due_date').val();
        year = due_date.substring(0,4);
        month = due_date.substring(5,7);
        day = due_date.substring(8,10);
        modalQuestion = 'Are you sure you want to set the following due date and send an email to the requester?';
        modalQuestion += '<br><br>' + month + "/" + day + "/" + year;
     }
    $('#modalquestionDiv').html(modalQuestion);
    $('#modalQuestionTable').hide();
  });

  $('#closeButton').on('click',function(){
    $('#form_id').val('closeRequest');
    var modalQuestion = 'Are you sure you want to close the request for the reasons below and send an email to the requester?';
    modalQuestion += '<br><br>' + $('#close_reasons').val();
    $('#modalquestionDiv').html(modalQuestion);
    $('#modalQuestionTable').hide();
  });

  $('#addRecordButton').on('click',function(){
    $('#form_id').val('submitRecord');
    var modalQuestion = 'Are you sure you want to add this record and send an email to the requester?';
    modalQuestion += '<br><br>' + $('#recordSummary').val();
    $('#modalquestionDiv').html(modalQuestion);
    $('#modalQuestionTable').hide();
  });

  $('#addNoteButton').on('click',function(){
    $('#form_id').val('note');
    var modalQuestion = 'Are you sure you want to add the note below and send an email to the requester?';
    modalQuestion += '<br><br>' + $('#noteTextarea').val();
    $('#modalquestionDiv').html(modalQuestion);
    $('#modalQuestionTable').hide();
  });

<<<<<<< HEAD
  $('#notifyButton').on('click',function(){
    $('#form_id').val('notifyForm');
    var modalQuestion = 'Are you sure you want to add the helper and send an email to the requester? Please specify the reason below.';
    modalQuestion += '<br><br>' + $('#notifyReason').val();
    $('#modalquestionDiv').html(modalQuestion);
    $('#modalQuestionTable').hide();
  });


=======

  $("#requesterInfoButton").on('click', function() {
    $('#requester_info').toggle();
    $('#requesterInfoButton').innerHTML()
  })
>>>>>>> ee8802e1
})($);<|MERGE_RESOLUTION|>--- conflicted
+++ resolved
@@ -138,7 +138,6 @@
     $('#modalQuestionTable').hide();
   });
 
-<<<<<<< HEAD
   $('#notifyButton').on('click',function(){
     $('#form_id').val('notifyForm');
     var modalQuestion = 'Are you sure you want to add the helper and send an email to the requester? Please specify the reason below.';
@@ -147,12 +146,8 @@
     $('#modalQuestionTable').hide();
   });
 
-
-=======
-
   $("#requesterInfoButton").on('click', function() {
     $('#requester_info').toggle();
     $('#requesterInfoButton').innerHTML()
   })
->>>>>>> ee8802e1
 })($);