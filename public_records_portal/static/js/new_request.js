/* add a request form found at /new */
$(document).ready(function(){

  /* validates add a request form */
  $("#submitRequest").validate({
      rules: {
        request_text: {
          required: true,
          minlength: 2
             }
         },
      highlight: function(element) {
        $(element).closest('.control-group').removeClass('success').addClass('error');
        },
      success: function(element) {
        element
        .closest('.control-group').removeClass('error').addClass('success');
        }
    });

  /* 
  typeahead for department that is now a dropdown as well using combobox:
  https://github.com/danielfarrell/bootstrap-combobox/
  */

  /* First entry is an empty one */
 $('#inputDepartment').append($("<option/>", {
              value: '',
              text: ''
          }));
<<<<<<< HEAD
 /* Initialize the select element with data from doctypes.json */
=======
 /* Initialize the select element with department data */
>>>>>>> 4950418e
  $.getJSON("api/departments", function(data) {
      var departments_data = data['objects']
      $.each(departments_data, function (i, line) {
          $('#inputDepartment').append($("<option/>", {
              value: line['department'],
              text: line['department'] 
          }));

  });



  /* Initialize the combobox */
  $('.combobox').combobox(); 


/* help text popover */
  $('#requestTextarea').popover({
      trigger: 'focus',
      html : true,
      content: function() {
        return $("#requestPopover-content").html();
      }
  });

  $('#inputEmail').popover({
      trigger: 'focus',
      html : true,
      content: function() {
        return $("#emailPopover-content").html();
      }
  });

  $('#inputName').popover({
      trigger: 'focus',
      html : true,
      content: function() {
        return $("#namePopover-content").html();
      }
  });

  $('#inputPhone').popover({
      trigger: 'focus',
      html : true,
      content: function() {
        return $("#phonePopover-content").html();
      }
  });


});
/* End of .ready functionality */


$('#requestTextarea').on('blur', function() {
    request_text = $(this).val();
    request = $.ajax({
      url: '/is_public_record',
      type: 'post',
      data: {
        request_text: request_text
      }
    });
    request.done( function(data) {
      $div = $('#not_public_record');
      if (data != '') {
        $div.addClass('alert').addClass('alert-error');
        $div.html(data);
        $div.prepend("<i class='icon-exclamation-sign'></i> ");
      } else {
        $div.empty();
        $div.removeClass('alert').removeClass('alert-error');
      }
    });
  })
});
/* End of .blur functionality */<|MERGE_RESOLUTION|>--- conflicted
+++ resolved
@@ -28,11 +28,7 @@
               value: '',
               text: ''
           }));
-<<<<<<< HEAD
- /* Initialize the select element with data from doctypes.json */
-=======
  /* Initialize the select element with department data */
->>>>>>> 4950418e
   $.getJSON("api/departments", function(data) {
       var departments_data = data['objects']
       $.each(departments_data, function (i, line) {
