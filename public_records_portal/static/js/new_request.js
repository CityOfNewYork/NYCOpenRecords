--- conflicted
+++ resolved
@@ -76,10 +76,5 @@
         $div.removeClass('alert').removeClass('alert-error');
       }
     });
-<<<<<<< HEAD
-  });
-=======
   })
 });
-// /* End of .blur functionality 
->>>>>>> c818116c
