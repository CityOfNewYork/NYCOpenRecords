--- conflicted
+++ resolved
@@ -1,49 +1,116 @@
 $(function() {
     $('#step1').fadeIn('fast');
-   
+
     var validContact = false;
     var validAddress = false;
 
-    $('#submitRequest').validate({
-        rules: {
-            request_agency: {
-                required: true
-            },
-            request_summary: {
-                required: true
-            },
-            request_text: {
-                required: true
-            },
-            request_first_name: {
-                required: true
-            },
-            request_last_name: {
-                required: true
+    var addressValidator = new FormValidator('submitRequest', [{
+        name: 'address_1',
+        display: 'Address 1',
+        rules: 'required'
+    }, {
+        name: 'city',
+        display: 'City',
+        rules: 'required'
+    }, {
+        name: 'zip_code',
+        display: 'Zip Code',
+        rules: 'required'
+    }], function(errors, event) {
+        if(errors.length === 0) {
+            validAddress = true;
+        }
+    });
+
+    var contactValidator = new FormValidator('submitRequest', [{
+        name: 'email',
+        display: 'Email',
+        rules: 'required'
+    }, {
+        name: 'phone',
+        display: 'Phone',
+        rules: 'required'
+    }, {
+        name: 'fax',
+        display: 'Fax',
+        rules: 'required'
+    }], function(errors, event) {
+        if(errors.length < 3) {
+            validContact = true;
+        }
+    });
+
+    var validator = new FormValidator('submitRequest', [{
+        name: 'request_agency',
+        display: 'Request Agency',
+        rules: 'required'
+    }, {
+        name: 'request_summary',
+        display: 'Topic',
+        rules: 'required'
+    }, {
+        name: 'request_text',
+        display: 'Request Details',
+        rules: 'required'
+    }, {
+        name: 'request_first_name',
+        display: 'Requester First Name',
+        rules: 'required'
+    }, {
+        name: 'request_last_name',
+        display: 'Request Last Name',
+        rules: 'required'
+    }, {
+        name: 'request_contact_information',
+        display: 'Request Contact Information',
+        rules: 'required'
+    }], function(errors, event) {
+        if (errors.length > 0) {
+            // Show the errors
+            $('#step2').fadeOut('fast', function() {});
+            var errorString = '';
+            for (var i = 0, errorLength = errors.length; i < errorLength; i++) {
+                errorString += errors[i].message + '<br />';
+                if (errors[i].name === 'request_agency') {
+                    $('#missing_agency').show();
+                }
+                if (errors[i].name === 'request_summary') {
+                    $('#missing_summary').show();
+                }
+                if (errors[i].name === 'request_text') {
+                    $('#missing_text').show();
+                }
+                if (errors[i].name === 'request_first_name') {
+                    $('#missing_first_name').show();
+                }
+                if (errors[i].name === 'request_last_name') {
+                    $('#missing_last_name').show();
+                }
+                if (!validContact && !validAddress) {
+                    $('#missing_contact_information').show();
+                }
             }
-        },
-        highlight: function (element) {
-            $(element).closest('.control-group').removeClass('success').addClass('error');
+            var stepId = '#step2';
+            var toolTipId = '#detailsTitle';
+
+            if (errorString.indexOf("Request Category") >= 0 || errorString.indexOf("Request Agency") >= 0 || errorString.indexOf("Topic") >= 0) {
+                stepId = '#step1';
+                toolTipId = '#categoryTitle';
+            }
+
+            $(stepId).fadeIn('slow', function() {
+                $('html, body').animate({
+                    scrollTop: $("#submitRequest").offset().top
+                }, 500);
+            });
+
         }
     });
 
     $('#button1').click(function() {
-
-      if($('#submitRequest').valid()) {
-          // scroll to the top of the form
-          $('html, body').animate({
+        // scroll to the top of the form
+        $('html, body').animate({
             scrollTop: $("#submitRequest").offset().top
-<<<<<<< HEAD
-          }, 500);
-
-          // fade out step1, fade in step2
-          $('#step1').fadeOut('fast', function() {});
-          $('#step2').fadeIn('slow', function() {});
-          $('#s1').removeClass('active');
-          $('#s2').addClass('active');
-      }
-
-=======
         }, 500);
         confirmation=confirm('By selecting "OK" you are acknowledging that this information will be available to the public');
         if(confirmation==true){
@@ -57,24 +124,11 @@
         $('#step2').fadeIn('slow', function() {});
         $('#s1').removeClass('active');
         $('#s2').addClass('active');
->>>>>>> 708baa2b
     });
 
-    $('#button2').click(function(e) {
+    $('#button2').click(function() {
 
-        if($('#request_address_street_one').val() && $('#request_address_city').val() && $('#request_address_zip').val()) {
-            validAddress = true;
-        }
 
-        if($('#request_email').val() || $('#request_email').val() || $('#request_email').val() || validAddress) {
-            validContact = true;
-        }
-
-        if($('#submitRequest').valid() && !validContact) {
-            e.preventDefault();
-            $('#missing_contact_information').show();
-            $('#request_email').focus();
-        }
     });
 
     $('#back').click(function() {
