--- conflicted
+++ resolved
@@ -5,6 +5,24 @@
     var validAddress = false;
     var valid
 
+    var addressValidator = new FormValidator('submitRequest', [{
+        name: 'address_1',
+        display: 'Address 1',
+        rules: 'required'
+    }, {
+        name: 'city',
+        display: 'City',
+        rules: 'required'
+    }, {
+        name: 'zip_code',
+        display: 'Zip Code',
+        rules: 'required'
+    }], function(errors, event) {
+        if(errors.length === 0) {
+            validAddress = true;
+        }
+    });
+
     $('#submitRequest').validate({
         rules: {
             request_agency: {
@@ -29,9 +47,6 @@
         }
     });
 
-<<<<<<< HEAD
-    $('#button1').click(function() {
-=======
     var validator = new FormValidator('submitRequest', [{
         name: 'request_agency',
         display: 'Request Agency',
@@ -67,7 +82,7 @@
     }], function(errors, event) {
         if (errors.length > 0) {
             // Show the errors
-            $('#step2').fadeOut('fast', function() {});
+    $('#button1').click(function() {
             var errorString = '';
             for (var i = 0, errorLength = errors.length; i < errorLength; i++) {
                 errorString += errors[i].message + '<br />';
@@ -98,7 +113,6 @@
             }
             var stepId = '#step2';
             var toolTipId = '#detailsTitle';
->>>>>>> d5099c9b
 
       if($('#submitRequest').valid()) {
           // scroll to the top of the form
@@ -113,6 +127,7 @@
           $('#s2').addClass('active');
       }
 
+        }
     });
 
     $('#button2').click(function(e) {
