--- conflicted
+++ resolved
@@ -7,17 +7,5365 @@
  *
  * Designed and built with all the love in the world @twitter by @mdo and @fat.
  * BootSwatchr version by Drew Strickland
- */article,aside,details,figcaption,figure,footer,header,hgroup,nav,section{display:block}audio,canvas,video{display:inline-block;*display:inline;*zoom:1}audio:not([controls]){display:none}html{font-size:100%;-webkit-text-size-adjust:100%;-ms-text-size-adjust:100%}a:focus{outline:thin dotted #333;outline:5px auto -webkit-focus-ring-color;outline-offset:-2px}a:hover,a:active{outline:0}sub,sup{position:relative;font-size:75%;line-height:0;vertical-align:baseline}sup{top:-0.5em}sub{bottom:-0.25em}img{max-width:100%;width:auto\9;height:auto;vertical-align:middle;border:0;-ms-interpolation-mode:bicubic}#map_canvas img,.google-maps img{max-width:none}button,input,select,textarea{margin:0;font-size:100%;vertical-align:middle}button,input{*overflow:visible;line-height:normal}button::-moz-focus-inner,input::-moz-focus-inner{padding:0;border:0}button,html input[type="button"],input[type="reset"],input[type="submit"]{-webkit-appearance:button;cursor:pointer}label,select,button,input[type="button"],input[type="reset"],input[type="submit"],input[type="radio"],input[type="checkbox"]{cursor:pointer}input[type="search"]{-webkit-box-sizing:content-box;-moz-box-sizing:content-box;box-sizing:content-box;-webkit-appearance:textfield}input[type="search"]::-webkit-search-decoration,input[type="search"]::-webkit-search-cancel-button{-webkit-appearance:none}textarea{overflow:auto;vertical-align:top}@media print{*{text-shadow:none !important;color:#000 !important;background:transparent !important;box-shadow:none !important}a,a:visited{text-decoration:underline}a[href]:after{content:" (" attr(href) ")"}abbr[title]:after{content:" (" attr(title) ")"}.ir a:after,a[href^="javascript:"]:after,a[href^="#"]:after{content:""}pre,blockquote{border:1px solid #999;page-break-inside:avoid}thead{display:table-header-group}tr,img{page-break-inside:avoid}img{max-width:100% !important}@page{margin:0.5cm}p,h2,h3{orphans:3;widows:3}h2,h3{page-break-after:avoid}}.clearfix{*zoom:1}.clearfix:before,.clearfix:after{display:table;content:"";line-height:0}.clearfix:after{clear:both}.hide-text{font:0/0 a;color:transparent;text-shadow:none;background-color:transparent;border:0}.input-block-level{display:block;width:100%;min-height:30px;-webkit-box-sizing:border-box;-moz-box-sizing:border-box;box-sizing:border-box}body{margin:0;font-family:Lato, "Helvetica Neue", Helvetica, Arial, sans-serif;font-size:14px;line-height:20px;color:#333333;background-color:#ffffff}a{text-decoration:none}a:hover,a:focus{color:#0a5796;text-decoration:underline}.img-rounded{-webkit-border-radius:6px;-moz-border-radius:6px;border-radius:6px}.img-polaroid{padding:4px;background-color:#fff;border:1px solid #ccc;border:1px solid rgba(0,0,0,0.2);-webkit-box-shadow:0 1px 3px rgba(0,0,0,0.1);-moz-box-shadow:0 1px 3px rgba(0,0,0,0.1);box-shadow:0 1px 3px rgba(0,0,0,0.1)}.img-circle{-webkit-border-radius:500px;-moz-border-radius:500px;border-radius:500px}.row{margin-left:-20px;*zoom:1}.row:before,.row:after{display:table;content:"";line-height:0}.row:after{clear:both}[class*="span"]{float:left;min-height:1px;margin-left:20px}.container,.navbar-static-top .container,.navbar-fixed-top .container,.navbar-fixed-bottom .container{width:940px}.span12{width:940px}.span11{width:860px}.span10{width:780px}.span9{width:700px}.span8{width:620px}.span7{width:540px}.span6{width:460px}.span5{width:380px}.span4{width:300px}.span3{width:220px}.span2{width:140px}.span1{width:60px}.offset12{margin-left:980px}.offset11{margin-left:900px}.offset10{margin-left:820px}.offset9{margin-left:740px}.offset8{margin-left:660px}.offset7{margin-left:580px}.offset6{margin-left:500px}.offset5{margin-left:420px}.offset4{margin-left:340px}.offset3{margin-left:260px}.offset2{margin-left:180px}.offset1{margin-left:100px}.row-fluid{width:100%;*zoom:1}.row-fluid:before,.row-fluid:after{display:table;content:"";line-height:0}.row-fluid:after{clear:both}.row-fluid [class*="span"]{display:block;width:100%;min-height:30px;-webkit-box-sizing:border-box;-moz-box-sizing:border-box;box-sizing:border-box;float:left;margin-left:2.127659574468085%;*margin-left:2.074468085106383%}.row-fluid [class*="span"]:first-child{margin-left:0}.row-fluid .controls-row [class*="span"]+[class*="span"]{margin-left:2.127659574468085%}.row-fluid .span12{width:100%;*width:99.94680851063829%}.row-fluid .span11{width:91.48936170212765%;*width:91.43617021276594%}.row-fluid .span10{width:82.97872340425532%;*width:82.92553191489361%}.row-fluid .span9{width:74.46808510638297%;*width:74.41489361702126%}.row-fluid .span8{width:65.95744680851064%;*width:65.90425531914893%}.row-fluid .span7{width:57.44680851063829%;*width:57.39361702127659%}.row-fluid .span6{width:48.93617021276595%;*width:48.88297872340425%}.row-fluid .span5{width:40.42553191489362%;*width:40.37234042553192%}.row-fluid .span4{width:31.914893617021278%;*width:31.861702127659576%}.row-fluid .span3{width:23.404255319148934%;*width:23.351063829787233%}.row-fluid .span2{width:14.893617021276595%;*width:14.840425531914894%}.row-fluid .span1{width:6.382978723404255%;*width:6.329787234042553%}.row-fluid .offset12{margin-left:104.25531914893617%;*margin-left:104.14893617021275%}.row-fluid .offset12:first-child{margin-left:102.12765957446808%;*margin-left:102.02127659574467%}.row-fluid .offset11{margin-left:95.74468085106382%;*margin-left:95.6382978723404%}.row-fluid .offset11:first-child{margin-left:93.61702127659574%;*margin-left:93.51063829787232%}.row-fluid .offset10{margin-left:87.23404255319149%;*margin-left:87.12765957446807%}.row-fluid .offset10:first-child{margin-left:85.1063829787234%;*margin-left:84.99999999999999%}.row-fluid .offset9{margin-left:78.72340425531914%;*margin-left:78.61702127659572%}.row-fluid .offset9:first-child{margin-left:76.59574468085106%;*margin-left:76.48936170212764%}.row-fluid .offset8{margin-left:70.2127659574468%;*margin-left:70.10638297872339%}.row-fluid .offset8:first-child{margin-left:68.08510638297872%;*margin-left:67.9787234042553%}.row-fluid .offset7{margin-left:61.70212765957446%;*margin-left:61.59574468085106%}.row-fluid .offset7:first-child{margin-left:59.574468085106375%;*margin-left:59.46808510638297%}.row-fluid .offset6{margin-left:53.191489361702125%;*margin-left:53.085106382978715%}.row-fluid .offset6:first-child{margin-left:51.063829787234035%;*margin-left:50.95744680851063%}.row-fluid .offset5{margin-left:44.68085106382979%;*margin-left:44.57446808510638%}.row-fluid .offset5:first-child{margin-left:42.5531914893617%;*margin-left:42.4468085106383%}.row-fluid .offset4{margin-left:36.170212765957444%;*margin-left:36.06382978723405%}.row-fluid .offset4:first-child{margin-left:34.04255319148936%;*margin-left:33.93617021276596%}.row-fluid .offset3{margin-left:27.659574468085104%;*margin-left:27.5531914893617%}.row-fluid .offset3:first-child{margin-left:25.53191489361702%;*margin-left:25.425531914893618%}.row-fluid .offset2{margin-left:19.148936170212764%;*margin-left:19.04255319148936%}.row-fluid .offset2:first-child{margin-left:17.02127659574468%;*margin-left:16.914893617021278%}.row-fluid .offset1{margin-left:10.638297872340425%;*margin-left:10.53191489361702%}.row-fluid .offset1:first-child{margin-left:8.51063829787234%;*margin-left:8.404255319148938%}[class*="span"].hide,.row-fluid [class*="span"].hide{display:none}[class*="span"].pull-right,.row-fluid [class*="span"].pull-right{float:right}.container{margin-right:auto;margin-left:auto;*zoom:1}.container:before,.container:after{display:table;content:"";line-height:0}.container:after{clear:both}.container-fluid{padding-right:20px;padding-left:20px;*zoom:1}.container-fluid:before,.container-fluid:after{display:table;content:"";line-height:0}.container-fluid:after{clear:both}p{margin:0 0 10px}.lead{margin-bottom:20px;font-size:21px;font-weight:200;line-height:30px}small{font-size:85%}strong{font-weight:bold}em{font-style:italic}cite{font-style:normal}.muted{color:#999999}a.muted:hover,a.muted:focus{color:#808080}.text-warning{color:#c09853}a.text-warning:hover,a.text-warning:focus{color:#a47e3c}.text-error{color:#b94a48}a.text-error:hover,a.text-error:focus{color:#953b39}.text-info{color:#3a87ad}a.text-info:hover,a.text-info:focus{color:#2d6987}.text-success{color:#468847}a.text-success:hover,a.text-success:focus{color:#356635}.text-left{text-align:left}.text-right{text-align:right}.text-center{text-align:center}h1,h2,h3,h4,h5,h6{margin:10px 0;font-family:inherit;font-weight:bold;line-height:20px;color:inherit;text-rendering:optimizelegibility}h1 small,h2 small,h3 small,h4 small,h5 small,h6 small{font-weight:normal;line-height:1;color:#999999}h1,h2,h3{line-height:40px}h1{font-size:38.5px}h2{font-size:31.5px}h3{font-size:24.5px}h4{font-size:17.5px}h5{font-size:14px}h6{font-size:11.9px}h1 small{font-size:24.5px}h2 small{font-size:17.5px}h3 small{font-size:14px}h4 small{font-size:14px}.page-header{padding-bottom:9px;margin:20px 0 30px;border-bottom:1px solid #eeeeee}ul,ol{padding:0;margin:0 0 10px 25px}ul ul,ul ol,ol ol,ol ul{margin-bottom:0}li{line-height:20px}ul.unstyled,ol.unstyled{margin-left:0;list-style:none}ul.inline,ol.inline{margin-left:0;list-style:none}ul.inline>li,ol.inline>li{display:inline-block;*display:inline;*zoom:1;padding-left:5px;padding-right:5px}dl{margin-bottom:20px}dt,dd{line-height:20px}dt{font-weight:bold}dd{margin-left:10px}.dl-horizontal{*zoom:1}.dl-horizontal:before,.dl-horizontal:after{display:table;content:"";line-height:0}.dl-horizontal:after{clear:both}.dl-horizontal dt{float:left;width:160px;clear:left;text-align:right;overflow:hidden;text-overflow:ellipsis;white-space:nowrap}.dl-horizontal dd{margin-left:180px}hr{margin:20px 0;border:0;border-top:1px solid #eeeeee;border-bottom:1px solid #ffffff}abbr[title],abbr[data-original-title]{cursor:help;border-bottom:1px dotted #999999}abbr.initialism{font-size:90%;text-transform:uppercase}blockquote{padding:0 0 0 15px;margin:0 0 20px;border-left:5px solid #eeeeee}blockquote p{margin-bottom:0;font-size:17.5px;font-weight:300;line-height:1.25}blockquote small{display:block;line-height:20px;color:#999999}blockquote small:before{content:'\2014 \00A0'}blockquote.pull-right{float:right;padding-right:15px;padding-left:0;border-right:5px solid #eeeeee;border-left:0}blockquote.pull-right p,blockquote.pull-right small{text-align:right}blockquote.pull-right small:before{content:''}blockquote.pull-right small:after{content:'\00A0 \2014'}q:before,q:after,blockquote:before,blockquote:after{content:""}address{display:block;margin-bottom:20px;font-style:normal;line-height:20px}code,pre{padding:0 3px 2px;font-family:Monaco, Menlo, Consolas, "Courier New", monospace;font-size:12px;color:#333333;-webkit-border-radius:3px;-moz-border-radius:3px;border-radius:3px}code{padding:2px 4px;color:#d14;background-color:#f7f7f9;border:1px solid #e1e1e8;white-space:nowrap}pre{display:block;padding:9.5px;margin:0 0 10px;font-size:13px;line-height:20px;word-break:break-all;word-wrap:break-word;white-space:pre;white-space:pre-wrap;background-color:#f5f5f5;border:1px solid #ccc;border:1px solid rgba(0,0,0,0.15);-webkit-border-radius:4px;-moz-border-radius:4px;border-radius:4px}pre.prettyprint{margin-bottom:20px}pre code{padding:0;color:inherit;white-space:pre;white-space:pre-wrap;background-color:transparent;border:0}.pre-scrollable{max-height:340px;overflow-y:scroll}form{margin:0 0 20px}fieldset{padding:0;margin:0;border:0}legend{display:block;width:100%;padding:0;margin-bottom:20px;font-size:21px;line-height:40px;color:#333333;border:0;border-bottom:1px solid #e5e5e5}legend small{font-size:15px;color:#999999}label,input,button,select,textarea{font-size:14px;font-weight:normal;line-height:20px}input,button,select,textarea{font-family:Lato, "Helvetica Neue", Helvetica, Arial, sans-serif}label{display:block;margin-bottom:5px}select,textarea,input[type="text"],input[type="password"],input[type="datetime"],input[type="datetime-local"],input[type="date"],input[type="month"],input[type="time"],input[type="week"],input[type="number"],input[type="email"],input[type="url"],input[type="search"],input[type="tel"],input[type="color"],.uneditable-input{display:inline-block;height:20px;padding:4px 6px;margin-bottom:10px;font-size:14px;line-height:20px;color:#555555;-webkit-border-radius:4px;-moz-border-radius:4px;border-radius:4px;vertical-align:middle}input,textarea,.uneditable-input{width:206px}textarea{height:auto}textarea,input[type="text"],input[type="password"],input[type="datetime"],input[type="datetime-local"],input[type="date"],input[type="month"],input[type="time"],input[type="week"],input[type="number"],input[type="email"],input[type="url"],input[type="search"],input[type="tel"],input[type="color"],.uneditable-input{background-color:#ffffff;border:1px solid #cccccc;-webkit-box-shadow:inset 0 1px 1px rgba(0,0,0,0.075);-moz-box-shadow:inset 0 1px 1px rgba(0,0,0,0.075);box-shadow:inset 0 1px 1px rgba(0,0,0,0.075);-webkit-transition:border linear .2s, box-shadow linear .2s;-moz-transition:border linear .2s, box-shadow linear .2s;-o-transition:border linear .2s, box-shadow linear .2s;transition:border linear .2s, box-shadow linear .2s}textarea:focus,input[type="text"]:focus,input[type="password"]:focus,input[type="datetime"]:focus,input[type="datetime-local"]:focus,input[type="date"]:focus,input[type="month"]:focus,input[type="time"]:focus,input[type="week"]:focus,input[type="number"]:focus,input[type="email"]:focus,input[type="url"]:focus,input[type="search"]:focus,input[type="tel"]:focus,input[type="color"]:focus,.uneditable-input:focus{border-color:rgba(82,168,236,0.8);outline:0;outline:thin dotted \9;-webkit-box-shadow:inset 0 1px 1px rgba(0,0,0,0.075),0 0 8px rgba(82,168,236,0.6);-moz-box-shadow:inset 0 1px 1px rgba(0,0,0,0.075),0 0 8px rgba(82,168,236,0.6);box-shadow:inset 0 1px 1px rgba(0,0,0,0.075),0 0 8px rgba(82,168,236,0.6)}input[type="radio"],input[type="checkbox"]{margin:4px 0 0;*margin-top:0;margin-top:1px \9;line-height:normal}input[type="file"],input[type="image"],input[type="submit"],input[type="reset"],input[type="button"],input[type="radio"],input[type="checkbox"]{width:auto}select,input[type="file"]{height:30px;*margin-top:4px;line-height:30px}select{width:220px;border:1px solid #cccccc;background-color:#ffffff}select[multiple],select[size]{height:auto}select:focus,input[type="file"]:focus,input[type="radio"]:focus,input[type="checkbox"]:focus{outline:thin dotted #333;outline:5px auto -webkit-focus-ring-color;outline-offset:-2px}.uneditable-input,.uneditable-textarea{color:#999999;background-color:#fcfcfc;border-color:#cccccc;-webkit-box-shadow:inset 0 1px 2px rgba(0,0,0,0.025);-moz-box-shadow:inset 0 1px 2px rgba(0,0,0,0.025);box-shadow:inset 0 1px 2px rgba(0,0,0,0.025);cursor:not-allowed}.uneditable-input{overflow:hidden;white-space:nowrap}.uneditable-textarea{width:auto;height:auto}input:-moz-placeholder,textarea:-moz-placeholder{color:#999999}input:-ms-input-placeholder,textarea:-ms-input-placeholder{color:#999999}input::-webkit-input-placeholder,textarea::-webkit-input-placeholder{color:#999999}.radio,.checkbox{min-height:20px;padding-left:20px}.radio input[type="radio"],.checkbox input[type="checkbox"]{margin-left:-20px}.controls>.radio:first-child,.controls>.checkbox:first-child{padding-top:5px}.radio.inline,.checkbox.inline{display:inline-block;padding-top:5px;margin-bottom:0;vertical-align:middle}.radio.inline+.radio.inline,.checkbox.inline+.checkbox.inline{margin-left:10px}.input-mini{width:60px}.input-small{width:90px}.input-medium{width:150px}.input-large{width:210px}.input-xlarge{width:270px}.input-xxlarge{width:530px}input[class*="span"],select[class*="span"],textarea[class*="span"],.uneditable-input[class*="span"],.row-fluid input[class*="span"],.row-fluid select[class*="span"],.row-fluid textarea[class*="span"],.row-fluid .uneditable-input[class*="span"]{float:none;margin-left:0}.input-append input[class*="span"],.input-append .uneditable-input[class*="span"],.input-prepend input[class*="span"],.input-prepend .uneditable-input[class*="span"],.row-fluid input[class*="span"],.row-fluid select[class*="span"],.row-fluid textarea[class*="span"],.row-fluid .uneditable-input[class*="span"],.row-fluid .input-prepend [class*="span"],.row-fluid .input-append [class*="span"]{display:inline-block}input,textarea,.uneditable-input{margin-left:0}.controls-row [class*="span"]+[class*="span"]{margin-left:20px}input.span12,textarea.span12,.uneditable-input.span12{width:926px}input.span11,textarea.span11,.uneditable-input.span11{width:846px}input.span10,textarea.span10,.uneditable-input.span10{width:766px}input.span9,textarea.span9,.uneditable-input.span9{width:686px}input.span8,textarea.span8,.uneditable-input.span8{width:606px}input.span7,textarea.span7,.uneditable-input.span7{width:526px}input.span6,textarea.span6,.uneditable-input.span6{width:446px}input.span5,textarea.span5,.uneditable-input.span5{width:366px}input.span4,textarea.span4,.uneditable-input.span4{width:286px}input.span3,textarea.span3,.uneditable-input.span3{width:206px}input.span2,textarea.span2,.uneditable-input.span2{width:126px}input.span1,textarea.span1,.uneditable-input.span1{width:46px}.controls-row{*zoom:1}.controls-row:before,.controls-row:after{display:table;content:"";line-height:0}.controls-row:after{clear:both}.controls-row [class*="span"],.row-fluid .controls-row [class*="span"]{float:left}.controls-row .checkbox[class*="span"],.controls-row .radio[class*="span"]{padding-top:5px}input[disabled],select[disabled],textarea[disabled],input[readonly],select[readonly],textarea[readonly]{cursor:not-allowed;background-color:#eeeeee}input[type="radio"][disabled],input[type="checkbox"][disabled],input[type="radio"][readonly],input[type="checkbox"][readonly]{background-color:transparent}.control-group.warning .control-label,.control-group.warning .help-block,.control-group.warning .help-inline{color:#c09853}.control-group.warning .checkbox,.control-group.warning .radio,.control-group.warning input,.control-group.warning select,.control-group.warning textarea{color:#c09853}.control-group.warning input,.control-group.warning select,.control-group.warning textarea{border-color:#c09853;-webkit-box-shadow:inset 0 1px 1px rgba(0,0,0,0.075);-moz-box-shadow:inset 0 1px 1px rgba(0,0,0,0.075);box-shadow:inset 0 1px 1px rgba(0,0,0,0.075)}.control-group.warning input:focus,.control-group.warning select:focus,.control-group.warning textarea:focus{border-color:#a47e3c;-webkit-box-shadow:inset 0 1px 1px rgba(0,0,0,0.075),0 0 6px #dbc59e;-moz-box-shadow:inset 0 1px 1px rgba(0,0,0,0.075),0 0 6px #dbc59e;box-shadow:inset 0 1px 1px rgba(0,0,0,0.075),0 0 6px #dbc59e}.control-group.warning .input-prepend .add-on,.control-group.warning .input-append .add-on{color:#c09853;background-color:#fcf8e3;border-color:#c09853}.control-group.error .control-label,.control-group.error .help-block,.control-group.error .help-inline{color:#b94a48}.control-group.error .checkbox,.control-group.error .radio,.control-group.error input,.control-group.error select,.control-group.error textarea{color:#b94a48}.control-group.error input,.control-group.error select,.control-group.error textarea{border-color:#b94a48;-webkit-box-shadow:inset 0 1px 1px rgba(0,0,0,0.075);-moz-box-shadow:inset 0 1px 1px rgba(0,0,0,0.075);box-shadow:inset 0 1px 1px rgba(0,0,0,0.075)}.control-group.error input:focus,.control-group.error select:focus,.control-group.error textarea:focus{border-color:#953b39;-webkit-box-shadow:inset 0 1px 1px rgba(0,0,0,0.075),0 0 6px #d59392;-moz-box-shadow:inset 0 1px 1px rgba(0,0,0,0.075),0 0 6px #d59392;box-shadow:inset 0 1px 1px rgba(0,0,0,0.075),0 0 6px #d59392}.control-group.error .input-prepend .add-on,.control-group.error .input-append .add-on{color:#b94a48;background-color:#f2dede;border-color:#b94a48}.control-group.success .control-label,.control-group.success .help-block,.control-group.success .help-inline{color:#468847}.control-group.success .checkbox,.control-group.success .radio,.control-group.success input,.control-group.success select,.control-group.success textarea{color:#468847}.control-group.success input,.control-group.success select,.control-group.success textarea{border-color:#468847;-webkit-box-shadow:inset 0 1px 1px rgba(0,0,0,0.075);-moz-box-shadow:inset 0 1px 1px rgba(0,0,0,0.075);box-shadow:inset 0 1px 1px rgba(0,0,0,0.075)}.control-group.success input:focus,.control-group.success select:focus,.control-group.success textarea:focus{border-color:#356635;-webkit-box-shadow:inset 0 1px 1px rgba(0,0,0,0.075),0 0 6px #7aba7b;-moz-box-shadow:inset 0 1px 1px rgba(0,0,0,0.075),0 0 6px #7aba7b;box-shadow:inset 0 1px 1px rgba(0,0,0,0.075),0 0 6px #7aba7b}.control-group.success .input-prepend .add-on,.control-group.success .input-append .add-on{color:#468847;background-color:#dff0d8;border-color:#468847}.control-group.info .control-label,.control-group.info .help-block,.control-group.info .help-inline{color:#3a87ad}.control-group.info .checkbox,.control-group.info .radio,.control-group.info input,.control-group.info select,.control-group.info textarea{color:#3a87ad}.control-group.info input,.control-group.info select,.control-group.info textarea{border-color:#3a87ad;-webkit-box-shadow:inset 0 1px 1px rgba(0,0,0,0.075);-moz-box-shadow:inset 0 1px 1px rgba(0,0,0,0.075);box-shadow:inset 0 1px 1px rgba(0,0,0,0.075)}.control-group.info input:focus,.control-group.info select:focus,.control-group.info textarea:focus{border-color:#2d6987;-webkit-box-shadow:inset 0 1px 1px rgba(0,0,0,0.075),0 0 6px #7ab5d3;-moz-box-shadow:inset 0 1px 1px rgba(0,0,0,0.075),0 0 6px #7ab5d3;box-shadow:inset 0 1px 1px rgba(0,0,0,0.075),0 0 6px #7ab5d3}.control-group.info .input-prepend .add-on,.control-group.info .input-append .add-on{color:#3a87ad;background-color:#d9edf7;border-color:#3a87ad}input:focus:invalid,textarea:focus:invalid,select:focus:invalid{color:#b94a48;border-color:#ee5f5b}input:focus:invalid:focus,textarea:focus:invalid:focus,select:focus:invalid:focus{border-color:#e9322d;-webkit-box-shadow:0 0 6px #f8b9b7;-moz-box-shadow:0 0 6px #f8b9b7;box-shadow:0 0 6px #f8b9b7}.form-actions{padding:19px 20px 20px;margin-top:20px;margin-bottom:20px;background-color:#f5f5f5;border-top:1px solid #e5e5e5;*zoom:1}.form-actions:before,.form-actions:after{display:table;content:"";line-height:0}.form-actions:after{clear:both}.help-block,.help-inline{color:#595959}.help-block{display:block;margin-bottom:10px}.help-inline{display:inline-block;*display:inline;*zoom:1;vertical-align:middle;padding-left:5px}.input-append,.input-prepend{display:inline-block;margin-bottom:10px;vertical-align:middle;font-size:0;white-space:nowrap}.input-append input,.input-prepend input,.input-append select,.input-prepend select,.input-append .uneditable-input,.input-prepend .uneditable-input,.input-append .dropdown-menu,.input-prepend .dropdown-menu,.input-append .popover,.input-prepend .popover{font-size:14px}.input-append input,.input-prepend input,.input-append select,.input-prepend select,.input-append .uneditable-input,.input-prepend .uneditable-input{position:relative;margin-bottom:0;*margin-left:0;vertical-align:top;-webkit-border-radius:0 4px 4px 0;-moz-border-radius:0 4px 4px 0;border-radius:0 4px 4px 0}.input-append input:focus,.input-prepend input:focus,.input-append select:focus,.input-prepend select:focus,.input-append .uneditable-input:focus,.input-prepend .uneditable-input:focus{z-index:2}.input-append .add-on,.input-prepend .add-on{display:inline-block;width:auto;height:20px;min-width:16px;padding:4px 5px;font-size:14px;font-weight:normal;line-height:20px;text-align:center;text-shadow:0 1px 0 #ffffff;background-color:#eeeeee;border:1px solid #ccc}.input-append .add-on,.input-prepend .add-on,.input-append .btn,.input-prepend .btn,.input-append .btn-group>.dropdown-toggle,.input-prepend .btn-group>.dropdown-toggle{vertical-align:top;-webkit-border-radius:0;-moz-border-radius:0;border-radius:0}.input-append .active,.input-prepend .active{background-color:#a9dba9;border-color:#46a546}.input-prepend .add-on,.input-prepend .btn{margin-right:-1px}.input-prepend .add-on:first-child,.input-prepend .btn:first-child{-webkit-border-radius:4px 0 0 4px;-moz-border-radius:4px 0 0 4px;border-radius:4px 0 0 4px}.input-append input,.input-append select,.input-append .uneditable-input{-webkit-border-radius:4px 0 0 4px;-moz-border-radius:4px 0 0 4px;border-radius:4px 0 0 4px}.input-append input+.btn-group .btn:last-child,.input-append select+.btn-group .btn:last-child,.input-append .uneditable-input+.btn-group .btn:last-child{-webkit-border-radius:0 4px 4px 0;-moz-border-radius:0 4px 4px 0;border-radius:0 4px 4px 0}.input-append .add-on,.input-append .btn,.input-append .btn-group{margin-left:-1px}.input-append .add-on:last-child,.input-append .btn:last-child,.input-append .btn-group:last-child>.dropdown-toggle{-webkit-border-radius:0 4px 4px 0;-moz-border-radius:0 4px 4px 0;border-radius:0 4px 4px 0}.input-prepend.input-append input,.input-prepend.input-append select,.input-prepend.input-append .uneditable-input{-webkit-border-radius:0;-moz-border-radius:0;border-radius:0}.input-prepend.input-append input+.btn-group .btn,.input-prepend.input-append select+.btn-group .btn,.input-prepend.input-append .uneditable-input+.btn-group .btn{-webkit-border-radius:0 4px 4px 0;-moz-border-radius:0 4px 4px 0;border-radius:0 4px 4px 0}.input-prepend.input-append .add-on:first-child,.input-prepend.input-append .btn:first-child{margin-right:-1px;-webkit-border-radius:4px 0 0 4px;-moz-border-radius:4px 0 0 4px;border-radius:4px 0 0 4px}.input-prepend.input-append .add-on:last-child,.input-prepend.input-append .btn:last-child{margin-left:-1px;-webkit-border-radius:0 4px 4px 0;-moz-border-radius:0 4px 4px 0;border-radius:0 4px 4px 0}.input-prepend.input-append .btn-group:first-child{margin-left:0}input.search-query{padding-right:14px;padding-right:4px \9;padding-left:14px;padding-left:4px \9;margin-bottom:0;-webkit-border-radius:15px;-moz-border-radius:15px;border-radius:15px}.form-search .input-append .search-query,.form-search .input-prepend .search-query{-webkit-border-radius:0;-moz-border-radius:0;border-radius:0}.form-search .input-append .search-query{-webkit-border-radius:14px 0 0 14px;-moz-border-radius:14px 0 0 14px;border-radius:14px 0 0 14px}.form-search .input-append .btn{-webkit-border-radius:0 14px 14px 0;-moz-border-radius:0 14px 14px 0;border-radius:0 14px 14px 0}.form-search .input-prepend .search-query{-webkit-border-radius:0 14px 14px 0;-moz-border-radius:0 14px 14px 0;border-radius:0 14px 14px 0}.form-search .input-prepend .btn{-webkit-border-radius:14px 0 0 14px;-moz-border-radius:14px 0 0 14px;border-radius:14px 0 0 14px}.form-search input,.form-inline input,.form-horizontal input,.form-search textarea,.form-inline textarea,.form-horizontal textarea,.form-search select,.form-inline select,.form-horizontal select,.form-search .help-inline,.form-inline .help-inline,.form-horizontal .help-inline,.form-search .uneditable-input,.form-inline .uneditable-input,.form-horizontal .uneditable-input,.form-search .input-prepend,.form-inline .input-prepend,.form-horizontal .input-prepend,.form-search .input-append,.form-inline .input-append,.form-horizontal .input-append{display:inline-block;*display:inline;*zoom:1;margin-bottom:0;vertical-align:middle}.form-search .hide,.form-inline .hide,.form-horizontal .hide{display:none}.form-search label,.form-inline label,.form-search .btn-group,.form-inline .btn-group{display:inline-block}.form-search .input-append,.form-inline .input-append,.form-search .input-prepend,.form-inline .input-prepend{margin-bottom:0}.form-search .radio,.form-search .checkbox,.form-inline .radio,.form-inline .checkbox{padding-left:0;margin-bottom:0;vertical-align:middle}.form-search .radio input[type="radio"],.form-search .checkbox input[type="checkbox"],.form-inline .radio input[type="radio"],.form-inline .checkbox input[type="checkbox"]{float:left;margin-right:3px;margin-left:0}.control-group{margin-bottom:10px}legend+.control-group{margin-top:20px;-webkit-margin-top-collapse:separate}.form-horizontal .control-group{margin-bottom:20px;*zoom:1}.form-horizontal .control-group:before,.form-horizontal .control-group:after{display:table;content:"";line-height:0}.form-horizontal .control-group:after{clear:both}.form-horizontal .control-label{float:left;width:160px;padding-top:5px;text-align:right}.form-horizontal .controls{*display:inline-block;*padding-left:20px;margin-left:180px;*margin-left:0}.form-horizontal .controls:first-child{*padding-left:180px}.form-horizontal .help-block{margin-bottom:0}.form-horizontal input+.help-block,.form-horizontal select+.help-block,.form-horizontal textarea+.help-block,.form-horizontal .uneditable-input+.help-block,.form-horizontal .input-prepend+.help-block,.form-horizontal .input-append+.help-block{margin-top:10px}.form-horizontal .form-actions{padding-left:180px}table{max-width:100%;background-color:transparent;border-collapse:collapse;border-spacing:0}.table{width:100%;margin-bottom:20px}.table th,.table td{padding:8px;line-height:20px;text-align:left;vertical-align:top;border-top:1px solid #dddddd}.table th{font-weight:bold}.table thead th{vertical-align:bottom}.table caption+thead tr:first-child th,.table caption+thead tr:first-child td,.table colgroup+thead tr:first-child th,.table colgroup+thead tr:first-child td,.table thead:first-child tr:first-child th,.table thead:first-child tr:first-child td{border-top:0}.table tbody+tbody{border-top:2px solid #dddddd}.table .table{background-color:#ffffff}.table-condensed th,.table-condensed td{padding:4px 5px}.table-bordered{border:1px solid #dddddd;border-collapse:separate;*border-collapse:collapse;border-left:0;-webkit-border-radius:4px;-moz-border-radius:4px;border-radius:4px}.table-bordered th,.table-bordered td{border-left:1px solid #dddddd}.table-bordered caption+thead tr:first-child th,.table-bordered caption+tbody tr:first-child th,.table-bordered caption+tbody tr:first-child td,.table-bordered colgroup+thead tr:first-child th,.table-bordered colgroup+tbody tr:first-child th,.table-bordered colgroup+tbody tr:first-child td,.table-bordered thead:first-child tr:first-child th,.table-bordered tbody:first-child tr:first-child th,.table-bordered tbody:first-child tr:first-child td{border-top:0}.table-bordered thead:first-child tr:first-child>th:first-child,.table-bordered tbody:first-child tr:first-child>td:first-child,.table-bordered tbody:first-child tr:first-child>th:first-child{-webkit-border-top-left-radius:4px;-moz-border-radius-topleft:4px;border-top-left-radius:4px}.table-bordered thead:first-child tr:first-child>th:last-child,.table-bordered tbody:first-child tr:first-child>td:last-child,.table-bordered tbody:first-child tr:first-child>th:last-child{-webkit-border-top-right-radius:4px;-moz-border-radius-topright:4px;border-top-right-radius:4px}.table-bordered thead:last-child tr:last-child>th:first-child,.table-bordered tbody:last-child tr:last-child>td:first-child,.table-bordered tbody:last-child tr:last-child>th:first-child,.table-bordered tfoot:last-child tr:last-child>td:first-child,.table-bordered tfoot:last-child tr:last-child>th:first-child{-webkit-border-bottom-left-radius:4px;-moz-border-radius-bottomleft:4px;border-bottom-left-radius:4px}.table-bordered thead:last-child tr:last-child>th:last-child,.table-bordered tbody:last-child tr:last-child>td:last-child,.table-bordered tbody:last-child tr:last-child>th:last-child,.table-bordered tfoot:last-child tr:last-child>td:last-child,.table-bordered tfoot:last-child tr:last-child>th:last-child{-webkit-border-bottom-right-radius:4px;-moz-border-radius-bottomright:4px;border-bottom-right-radius:4px}.table-bordered tfoot+tbody:last-child tr:last-child td:first-child{-webkit-border-bottom-left-radius:0;-moz-border-radius-bottomleft:0;border-bottom-left-radius:0}.table-bordered tfoot+tbody:last-child tr:last-child td:last-child{-webkit-border-bottom-right-radius:0;-moz-border-radius-bottomright:0;border-bottom-right-radius:0}.table-bordered caption+thead tr:first-child th:first-child,.table-bordered caption+tbody tr:first-child td:first-child,.table-bordered colgroup+thead tr:first-child th:first-child,.table-bordered colgroup+tbody tr:first-child td:first-child{-webkit-border-top-left-radius:4px;-moz-border-radius-topleft:4px;border-top-left-radius:4px}.table-bordered caption+thead tr:first-child th:last-child,.table-bordered caption+tbody tr:first-child td:last-child,.table-bordered colgroup+thead tr:first-child th:last-child,.table-bordered colgroup+tbody tr:first-child td:last-child{-webkit-border-top-right-radius:4px;-moz-border-radius-topright:4px;border-top-right-radius:4px}.table-striped tbody>tr:nth-child(odd)>td,.table-striped tbody>tr:nth-child(odd)>th{background-color:#f9f9f9}.table-hover tbody tr:hover>td,.table-hover tbody tr:hover>th{background-color:#f5f5f5}table td[class*="span"],table th[class*="span"],.row-fluid table td[class*="span"],.row-fluid table th[class*="span"]{display:table-cell;float:none;margin-left:0}.table td.span1,.table th.span1{float:none;width:44px;margin-left:0}.table td.span2,.table th.span2{float:none;width:124px;margin-left:0}.table td.span3,.table th.span3{float:none;width:204px;margin-left:0}.table td.span4,.table th.span4{float:none;width:284px;margin-left:0}.table td.span5,.table th.span5{float:none;width:364px;margin-left:0}.table td.span6,.table th.span6{float:none;width:444px;margin-left:0}.table td.span7,.table th.span7{float:none;width:524px;margin-left:0}.table td.span8,.table th.span8{float:none;width:604px;margin-left:0}.table td.span9,.table th.span9{float:none;width:684px;margin-left:0}.table td.span10,.table th.span10{float:none;width:764px;margin-left:0}.table td.span11,.table th.span11{float:none;width:844px;margin-left:0}.table td.span12,.table th.span12{float:none;width:924px;margin-left:0}.table tbody tr.success>td{background-color:#dff0d8}.table tbody tr.error>td{background-color:#f2dede}.table tbody tr.warning>td{background-color:#fcf8e3}.table tbody tr.info>td{background-color:#d9edf7}.table-hover tbody tr.success:hover>td{background-color:#d0e9c6}.table-hover tbody tr.error:hover>td{background-color:#ebcccc}.table-hover tbody tr.warning:hover>td{background-color:#faf2cc}.table-hover tbody tr.info:hover>td{background-color:#c4e3f3}[class^="icon-"],[class*=" icon-"]{display:inline-block;width:14px;height:14px;*margin-right:.3em;line-height:14px;vertical-align:text-top;background-image:url("../img/glyphicons-halflings.png");background-position:14px 14px;background-repeat:no-repeat;margin-top:1px}.icon-white,.nav-pills>.active>a>[class^="icon-"],.nav-pills>.active>a>[class*=" icon-"],.nav-list>.active>a>[class^="icon-"],.nav-list>.active>a>[class*=" icon-"],.navbar-inverse .nav>.active>a>[class^="icon-"],.navbar-inverse .nav>.active>a>[class*=" icon-"],.dropdown-menu>li>a:hover>[class^="icon-"],.dropdown-menu>li>a:focus>[class^="icon-"],.dropdown-menu>li>a:hover>[class*=" icon-"],.dropdown-menu>li>a:focus>[class*=" icon-"],.dropdown-menu>.active>a>[class^="icon-"],.dropdown-menu>.active>a>[class*=" icon-"],.dropdown-submenu:hover>a>[class^="icon-"],.dropdown-submenu:focus>a>[class^="icon-"],.dropdown-submenu:hover>a>[class*=" icon-"],.dropdown-submenu:focus>a>[class*=" icon-"]{background-image:url("../img/glyphicons-halflings-white.png")}.icon-glass{background-position:0      0}.icon-music{background-position:-24px 0}.icon-search{background-position:-48px 0}.icon-envelope{background-position:-72px 0}.icon-heart{background-position:-96px 0}.icon-star{background-position:-120px 0}.icon-star-empty{background-position:-144px 0}.icon-user{background-position:-168px 0}.icon-film{background-position:-192px 0}.icon-th-large{background-position:-216px 0}.icon-th{background-position:-240px 0}.icon-th-list{background-position:-264px 0}.icon-ok{background-position:-288px 0}.icon-remove{background-position:-312px 0}.icon-zoom-in{background-position:-336px 0}.icon-zoom-out{background-position:-360px 0}.icon-off{background-position:-384px 0}.icon-signal{background-position:-408px 0}.icon-cog{background-position:-432px 0}.icon-trash{background-position:-456px 0}.icon-home{background-position:0 -24px}.icon-file{background-position:-24px -24px}.icon-time{background-position:-48px -24px}.icon-road{background-position:-72px -24px}.icon-download-alt{background-position:-96px -24px}.icon-download{background-position:-120px -24px}.icon-upload{background-position:-144px -24px}.icon-inbox{background-position:-168px -24px}.icon-play-circle{background-position:-192px -24px}.icon-repeat{background-position:-216px -24px}.icon-refresh{background-position:-240px -24px}.icon-list-alt{background-position:-264px -24px}.icon-lock{background-position:-287px -24px}.icon-flag{background-position:-312px -24px}.icon-headphones{background-position:-336px -24px}.icon-volume-off{background-position:-360px -24px}.icon-volume-down{background-position:-384px -24px}.icon-volume-up{background-position:-408px -24px}.icon-qrcode{background-position:-432px -24px}.icon-barcode{background-position:-456px -24px}.icon-tag{background-position:0 -48px}.icon-tags{background-position:-25px -48px}.icon-book{background-position:-48px -48px}.icon-bookmark{background-position:-72px -48px}.icon-print{background-position:-96px -48px}.icon-camera{background-position:-120px -48px}.icon-font{background-position:-144px -48px}.icon-bold{background-position:-167px -48px}.icon-italic{background-position:-192px -48px}.icon-text-height{background-position:-216px -48px}.icon-text-width{background-position:-240px -48px}.icon-align-left{background-position:-264px -48px}.icon-align-center{background-position:-288px -48px}.icon-align-right{background-position:-312px -48px}.icon-align-justify{background-position:-336px -48px}.icon-list{background-position:-360px -48px}.icon-indent-left{background-position:-384px -48px}.icon-indent-right{background-position:-408px -48px}.icon-facetime-video{background-position:-432px -48px}.icon-picture{background-position:-456px -48px}.icon-pencil{background-position:0 -72px}.icon-map-marker{background-position:-24px -72px}.icon-adjust{background-position:-48px -72px}.icon-tint{background-position:-72px -72px}.icon-edit{background-position:-96px -72px}.icon-share{background-position:-120px -72px}.icon-check{background-position:-144px -72px}.icon-move{background-position:-168px -72px}.icon-step-backward{background-position:-192px -72px}.icon-fast-backward{background-position:-216px -72px}.icon-backward{background-position:-240px -72px}.icon-play{background-position:-264px -72px}.icon-pause{background-position:-288px -72px}.icon-stop{background-position:-312px -72px}.icon-forward{background-position:-336px -72px}.icon-fast-forward{background-position:-360px -72px}.icon-step-forward{background-position:-384px -72px}.icon-eject{background-position:-408px -72px}.icon-chevron-left{background-position:-432px -72px}.icon-chevron-right{background-position:-456px -72px}.icon-plus-sign{background-position:0 -96px}.icon-minus-sign{background-position:-24px -96px}.icon-remove-sign{background-position:-48px -96px}.icon-ok-sign{background-position:-72px -96px}.icon-question-sign{background-position:-96px -96px}.icon-info-sign{background-position:-120px -96px}.icon-screenshot{background-position:-144px -96px}.icon-remove-circle{background-position:-168px -96px}.icon-ok-circle{background-position:-192px -96px}.icon-ban-circle{background-position:-216px -96px}.icon-arrow-left{background-position:-240px -96px}.icon-arrow-right{background-position:-264px -96px}.icon-arrow-up{background-position:-289px -96px}.icon-arrow-down{background-position:-312px -96px}.icon-share-alt{background-position:-336px -96px}.icon-resize-full{background-position:-360px -96px}.icon-resize-small{background-position:-384px -96px}.icon-plus{background-position:-408px -96px}.icon-minus{background-position:-433px -96px}.icon-asterisk{background-position:-456px -96px}.icon-exclamation-sign{background-position:0 -120px}.icon-gift{background-position:-24px -120px}.icon-leaf{background-position:-48px -120px}.icon-fire{background-position:-72px -120px}.icon-eye-open{background-position:-96px -120px}.icon-eye-close{background-position:-120px -120px}.icon-warning-sign{background-position:-144px -120px}.icon-plane{background-position:-168px -120px}.icon-calendar{background-position:-192px -120px}.icon-random{background-position:-216px -120px;width:16px}.icon-comment{background-position:-240px -120px}.icon-magnet{background-position:-264px -120px}.icon-chevron-up{background-position:-288px -120px}.icon-chevron-down{background-position:-313px -119px}.icon-retweet{background-position:-336px -120px}.icon-shopping-cart{background-position:-360px -120px}.icon-folder-close{background-position:-384px -120px;width:16px}.icon-folder-open{background-position:-408px -120px;width:16px}.icon-resize-vertical{background-position:-432px -119px}.icon-resize-horizontal{background-position:-456px -118px}.icon-hdd{background-position:0 -144px}.icon-bullhorn{background-position:-24px -144px}.icon-bell{background-position:-48px -144px}.icon-certificate{background-position:-72px -144px}.icon-thumbs-up{background-position:-96px -144px}.icon-thumbs-down{background-position:-120px -144px}.icon-hand-right{background-position:-144px -144px}.icon-hand-left{background-position:-168px -144px}.icon-hand-up{background-position:-192px -144px}.icon-hand-down{background-position:-216px -144px}.icon-circle-arrow-right{background-position:-240px -144px}.icon-circle-arrow-left{background-position:-264px -144px}.icon-circle-arrow-up{background-position:-288px -144px}.icon-circle-arrow-down{background-position:-312px -144px}.icon-globe{background-position:-336px -144px}.icon-wrench{background-position:-360px -144px}.icon-tasks{background-position:-384px -144px}.icon-filter{background-position:-408px -144px}.icon-briefcase{background-position:-432px -144px}.icon-fullscreen{background-position:-456px -144px}.dropup,.dropdown{position:relative}.dropdown-toggle{*margin-bottom:-3px}.dropdown-toggle:active,.open .dropdown-toggle{outline:0}.caret{display:inline-block;width:0;height:0;vertical-align:top;border-top:4px solid #000000;border-right:4px solid transparent;border-left:4px solid transparent;content:""}.dropdown .caret{margin-top:8px;margin-left:2px}.dropdown-menu{position:absolute;top:100%;left:0;z-index:1000;display:none;float:left;min-width:160px;padding:5px 0;margin:2px 0 0;list-style:none;background-color:#ffffff;border:1px solid #ccc;border:1px solid rgba(0,0,0,0.2);*border-right-width:2px;*border-bottom-width:2px;-webkit-border-radius:6px;-moz-border-radius:6px;border-radius:6px;-webkit-box-shadow:0 5px 10px rgba(0,0,0,0.2);-moz-box-shadow:0 5px 10px rgba(0,0,0,0.2);box-shadow:0 5px 10px rgba(0,0,0,0.2);-webkit-background-clip:padding-box;-moz-background-clip:padding;background-clip:padding-box}.dropdown-menu.pull-right{right:0;left:auto}.dropdown-menu .divider{*width:100%;height:1px;margin:9px 1px;*margin:-5px 0 5px;overflow:hidden;background-color:#e5e5e5;border-bottom:1px solid #ffffff}.dropdown-menu>li>a{display:block;padding:3px 20px;clear:both;font-weight:normal;line-height:20px;color:#333333;white-space:nowrap}.dropdown-menu>.disabled>a,.dropdown-menu>.disabled>a:hover,.dropdown-menu>.disabled>a:focus{color:#999999}.dropdown-menu>.disabled>a:hover,.dropdown-menu>.disabled>a:focus{text-decoration:none;background-color:transparent;background-image:none;filter:progid:DXImageTransform.Microsoft.gradient(enabled = false);cursor:default}.open{*z-index:1000}.open>.dropdown-menu{display:block}.dropdown-backdrop{position:fixed;left:0;right:0;bottom:0;top:0;z-index:990}.pull-right>.dropdown-menu{right:0;left:auto}.dropup .caret,.navbar-fixed-bottom .dropdown .caret{border-top:0;border-bottom:4px solid #000000;content:""}.dropup .dropdown-menu,.navbar-fixed-bottom .dropdown .dropdown-menu{top:auto;bottom:100%;margin-bottom:1px}.dropdown-submenu{position:relative}.dropdown-submenu>.dropdown-menu{top:0;left:100%;margin-top:-6px;margin-left:-1px;-webkit-border-radius:0 6px 6px 6px;-moz-border-radius:0 6px 6px 6px;border-radius:0 6px 6px 6px}.dropdown-submenu:hover>.dropdown-menu{display:block}.dropup .dropdown-submenu>.dropdown-menu{top:auto;bottom:0;margin-top:0;margin-bottom:-2px;-webkit-border-radius:5px 5px 5px 0;-moz-border-radius:5px 5px 5px 0;border-radius:5px 5px 5px 0}.dropdown-submenu>a:after{display:block;content:" ";float:right;width:0;height:0;border-color:transparent;border-style:solid;border-width:5px 0 5px 5px;border-left-color:#cccccc;margin-top:5px;margin-right:-10px}.dropdown-submenu:hover>a:after{border-left-color:#ffffff}.dropdown-submenu.pull-left{float:none}.dropdown-submenu.pull-left>.dropdown-menu{left:-100%;margin-left:10px;-webkit-border-radius:6px 0 6px 6px;-moz-border-radius:6px 0 6px 6px;border-radius:6px 0 6px 6px}.dropdown .dropdown-menu .nav-header{padding-left:20px;padding-right:20px}.typeahead{z-index:1051;margin-top:2px;-webkit-border-radius:4px;-moz-border-radius:4px;border-radius:4px}.well{min-height:20px;padding:19px;margin-bottom:20px;background-color:#f5f5f5;border:1px solid #e3e3e3;-webkit-border-radius:4px;-moz-border-radius:4px;border-radius:4px;-webkit-box-shadow:inset 0 1px 1px rgba(0,0,0,0.05);-moz-box-shadow:inset 0 1px 1px rgba(0,0,0,0.05);box-shadow:inset 0 1px 1px rgba(0,0,0,0.05)}.well blockquote{border-color:#ddd;border-color:rgba(0,0,0,0.15)}.well-large{padding:24px;-webkit-border-radius:6px;-moz-border-radius:6px;border-radius:6px}.well-small{padding:9px;-webkit-border-radius:3px;-moz-border-radius:3px;border-radius:3px}.fade{opacity:0;-webkit-transition:opacity 0.15s linear;-moz-transition:opacity 0.15s linear;-o-transition:opacity 0.15s linear;transition:opacity 0.15s linear}.fade.in{opacity:1}.collapse{position:relative;height:0;overflow:hidden;-webkit-transition:height 0.35s ease;-moz-transition:height 0.35s ease;-o-transition:height 0.35s ease;transition:height 0.35s ease}.collapse.in{height:auto}.close{float:right;font-size:20px;font-weight:bold;line-height:20px;color:#000000;text-shadow:0 1px 0 #ffffff;opacity:0.2;filter:alpha(opacity=20)}.close:hover,.close:focus{color:#000000;text-decoration:none;cursor:pointer;opacity:0.4;filter:alpha(opacity=40)}button.close{padding:0;cursor:pointer;background:transparent;border:0;-webkit-appearance:none}.btn{display:inline-block;*display:inline;*zoom:1;padding:4px 12px;margin-bottom:0;font-size:14px;line-height:20px;text-align:center;vertical-align:middle;cursor:pointer;color:#333333;text-shadow:0 1px 1px rgba(255,255,255,0.75);background-color:#f5f5f5;background-image:-moz-linear-gradient(top, #fff, #e6e6e6);background-image:-webkit-gradient(linear, 0 0, 0 100%, from(#fff), to(#e6e6e6));background-image:-webkit-linear-gradient(top, #fff, #e6e6e6);background-image:-o-linear-gradient(top, #fff, #e6e6e6);background-image:linear-gradient(to bottom, #ffffff,#e6e6e6);background-repeat:repeat-x;filter:progid:DXImageTransform.Microsoft.gradient(startColorstr='#ffffffff', endColorstr='#ffe6e6e6', GradientType=0);border-color:#e6e6e6 #e6e6e6 #bfbfbf;border-color:rgba(0,0,0,0.1) rgba(0,0,0,0.1) rgba(0,0,0,0.25);*background-color:#e6e6e6;filter:progid:DXImageTransform.Microsoft.gradient(enabled = false);border:1px solid #cccccc;*border:0;border-bottom-color:#b3b3b3;-webkit-border-radius:4px;-moz-border-radius:4px;border-radius:4px;*margin-left:.3em;-webkit-box-shadow:inset 0 1px 0 rgba(255,255,255,0.2),0 1px 2px rgba(0,0,0,0.05);-moz-box-shadow:inset 0 1px 0 rgba(255,255,255,0.2),0 1px 2px rgba(0,0,0,0.05);box-shadow:inset 0 1px 0 rgba(255,255,255,0.2),0 1px 2px rgba(0,0,0,0.05)}.btn:hover,.btn:focus,.btn:active,.btn.active,.btn.disabled,.btn[disabled]{color:#333333;background-color:#e6e6e6;*background-color:#d9d9d9}.btn:active,.btn.active{background-color:#cccccc \9}.btn:first-child{*margin-left:0}.btn:hover,.btn:focus{color:#333333;text-decoration:none;background-position:0 -15px;-webkit-transition:background-position 0.1s linear;-moz-transition:background-position 0.1s linear;-o-transition:background-position 0.1s linear;transition:background-position 0.1s linear}.btn:focus{outline:thin dotted #333;outline:5px auto -webkit-focus-ring-color;outline-offset:-2px}.btn.active,.btn:active{background-image:none;outline:0;-webkit-box-shadow:inset 0 2px 4px rgba(0,0,0,0.15),0 1px 2px rgba(0,0,0,0.05);-moz-box-shadow:inset 0 2px 4px rgba(0,0,0,0.15),0 1px 2px rgba(0,0,0,0.05);box-shadow:inset 0 2px 4px rgba(0,0,0,0.15),0 1px 2px rgba(0,0,0,0.05)}.btn.disabled,.btn[disabled]{cursor:default;background-image:none;opacity:0.65;filter:alpha(opacity=65);-webkit-box-shadow:none;-moz-box-shadow:none;box-shadow:none}.btn-large{padding:11px 19px;font-size:17.5px;-webkit-border-radius:6px;-moz-border-radius:6px;border-radius:6px}.btn-large [class^="icon-"],.btn-large [class*=" icon-"]{margin-top:4px}.btn-small{padding:2px 10px;font-size:11.9px;-webkit-border-radius:3px;-moz-border-radius:3px;border-radius:3px}.btn-small [class^="icon-"],.btn-small [class*=" icon-"]{margin-top:0}.btn-mini [class^="icon-"],.btn-mini [class*=" icon-"]{margin-top:-1px}.btn-mini{padding:0 6px;font-size:10.5px;-webkit-border-radius:3px;-moz-border-radius:3px;border-radius:3px}.btn-block{display:block;width:100%;padding-left:0;padding-right:0;-webkit-box-sizing:border-box;-moz-box-sizing:border-box;box-sizing:border-box}.btn-block+.btn-block{margin-top:5px}input[type="submit"].btn-block,input[type="reset"].btn-block,input[type="button"].btn-block{width:100%}.btn-primary.active,.btn-warning.active,.btn-danger.active,.btn-success.active,.btn-info.active,.btn-inverse.active{color:rgba(255,255,255,0.75)}.btn-primary{color:#ffffff;text-shadow:0 -1px 0 rgba(0,0,0,0.25);background-image:none;border:none;filter:progid:DXImageTransform.Microsoft.gradient(enabled = false)}.btn-primary:hover,.btn-primary:focus,.btn-primary:active,.btn-primary.active,.btn-primary.disabled,.btn-primary[disabled]{color:#ffffff;background-color:#1771b7;background-color:#1771b7}.btn-primary:active,.btn-primary.active{background-color:#11856d \9}.btn-warning{color:#ffffff;text-shadow:0 -1px 0 rgba(0,0,0,0.25);background-color:#faa732;background-image:-moz-linear-gradient(top, #fbb450, #f89406);background-image:-webkit-gradient(linear, 0 0, 0 100%, from(#fbb450), to(#f89406));background-image:-webkit-linear-gradient(top, #fbb450, #f89406);background-image:-o-linear-gradient(top, #fbb450, #f89406);background-image:linear-gradient(to bottom, #fbb450,#f89406);background-repeat:repeat-x;filter:progid:DXImageTransform.Microsoft.gradient(startColorstr='#fffbb450', endColorstr='#fff89406', GradientType=0);border-color:#f89406 #f89406 #ad6704;border-color:rgba(0,0,0,0.1) rgba(0,0,0,0.1) rgba(0,0,0,0.25);*background-color:#f89406;filter:progid:DXImageTransform.Microsoft.gradient(enabled = false)}.btn-warning:hover,.btn-warning:focus,.btn-warning:active,.btn-warning.active,.btn-warning.disabled,.btn-warning[disabled]{color:#ffffff;background-color:#f89406;*background-color:#df8505}.btn-warning:active,.btn-warning.active{background-color:#c67605 \9}.btn-danger{color:#ffffff;text-shadow:0 -1px 0 rgba(0,0,0,0.25);background-color:#da4f49;background-image:-moz-linear-gradient(top, #ee5f5b, #bd362f);background-image:-webkit-gradient(linear, 0 0, 0 100%, from(#ee5f5b), to(#bd362f));background-image:-webkit-linear-gradient(top, #ee5f5b, #bd362f);background-image:-o-linear-gradient(top, #ee5f5b, #bd362f);background-image:linear-gradient(to bottom, #ee5f5b,#bd362f);background-repeat:repeat-x;filter:progid:DXImageTransform.Microsoft.gradient(startColorstr='#ffee5f5b', endColorstr='#ffbd362f', GradientType=0);border-color:#bd362f #bd362f #802420;border-color:rgba(0,0,0,0.1) rgba(0,0,0,0.1) rgba(0,0,0,0.25);*background-color:#bd362f;filter:progid:DXImageTransform.Microsoft.gradient(enabled = false)}.btn-danger:hover,.btn-danger:focus,.btn-danger:active,.btn-danger.active,.btn-danger.disabled,.btn-danger[disabled]{color:#ffffff;background-color:#bd362f;*background-color:#a9302a}.btn-danger:active,.btn-danger.active{background-color:#942a25 \9}.btn-success{color:#ffffff;text-shadow:0 -1px 0 rgba(0,0,0,0.25);background-color:#5bb75b;background-image:-moz-linear-gradient(top, #62c462, #51a351);background-image:-webkit-gradient(linear, 0 0, 0 100%, from(#62c462), to(#51a351));background-image:-webkit-linear-gradient(top, #62c462, #51a351);background-image:-o-linear-gradient(top, #62c462, #51a351);background-image:linear-gradient(to bottom, #62c462,#51a351);background-repeat:repeat-x;filter:progid:DXImageTransform.Microsoft.gradient(startColorstr='#ff62c462', endColorstr='#ff51a351', GradientType=0);border-color:#51a351 #51a351 #387038;border-color:rgba(0,0,0,0.1) rgba(0,0,0,0.1) rgba(0,0,0,0.25);*background-color:#51a351;filter:progid:DXImageTransform.Microsoft.gradient(enabled = false)}.btn-success:hover,.btn-success:focus,.btn-success:active,.btn-success.active,.btn-success.disabled,.btn-success[disabled]{color:#ffffff;background-color:#51a351;*background-color:#499249}.btn-success:active,.btn-success.active{background-color:#408140 \9}.btn-info{color:#ffffff;text-shadow:0 -1px 0 rgba(0,0,0,0.25);background-color:#49afcd;background-image:-moz-linear-gradient(top, #5bc0de, #2f96b4);background-image:-webkit-gradient(linear, 0 0, 0 100%, from(#5bc0de), to(#2f96b4));background-image:-webkit-linear-gradient(top, #5bc0de, #2f96b4);background-image:-o-linear-gradient(top, #5bc0de, #2f96b4);background-image:linear-gradient(to bottom, #5bc0de,#2f96b4);background-repeat:repeat-x;filter:progid:DXImageTransform.Microsoft.gradient(startColorstr='#ff5bc0de', endColorstr='#ff2f96b4', GradientType=0);border-color:#2f96b4 #2f96b4 #1f6377;border-color:rgba(0,0,0,0.1) rgba(0,0,0,0.1) rgba(0,0,0,0.25);*background-color:#2f96b4;filter:progid:DXImageTransform.Microsoft.gradient(enabled = false)}.btn-info:hover,.btn-info:focus,.btn-info:active,.btn-info.active,.btn-info.disabled,.btn-info[disabled]{color:#ffffff;background-color:#2f96b4;*background-color:#2a85a0}.btn-info:active,.btn-info.active{background-color:#24748c \9}.btn-inverse{color:#ffffff;text-shadow:0 -1px 0 rgba(0,0,0,0.25);background-color:#2A2B2B;background-image:none;border:none;border-color:#222222 #222222 #000000;border-color:rgba(0,0,0,0.1) rgba(0,0,0,0.1) rgba(0,0,0,0.25);*background-color:#222222;filter:progid:DXImageTransform.Microsoft.gradient(enabled = false)}.btn-inverse:hover,.btn-inverse:focus,.btn-inverse:active,.btn-inverse.active,.btn-inverse.disabled,.btn-inverse[disabled]{color:#ffffff;background-color:#444444;*background-color:#151515}.btn-inverse:active,.btn-inverse.active{background-color:#080808 \9}button.btn,input[type="submit"].btn{*padding-top:3px;*padding-bottom:3px}button.btn::-moz-focus-inner,input[type="submit"].btn::-moz-focus-inner{padding:0;border:0}button.btn.btn-large,input[type="submit"].btn.btn-large{*padding-top:7px;*padding-bottom:7px}button.btn.btn-small,input[type="submit"].btn.btn-small{*padding-top:3px;*padding-bottom:3px}button.btn.btn-mini,input[type="submit"].btn.btn-mini{*padding-top:1px;*padding-bottom:1px}.btn-link,.btn-link:active,.btn-link[disabled]{background-color:transparent;background-image:none;-webkit-box-shadow:none;-moz-box-shadow:none;box-shadow:none}.btn-link{border-color:transparent;cursor:pointer;color:#0a5796;-webkit-border-radius:0;-moz-border-radius:0;border-radius:0}.btn-link:hover,.btn-link:focus{color:#0a5796;text-decoration:underline;background-color:transparent}.btn-link[disabled]:hover,.btn-link[disabled]:focus{color:#333333;text-decoration:none}.btn-group{position:relative;display:inline-block;*display:inline;*zoom:1;font-size:0;vertical-align:middle;white-space:nowrap;*margin-left:.3em}.btn-group:first-child{*margin-left:0}.btn-group+.btn-group{margin-left:5px}.btn-toolbar{font-size:0;margin-top:10px;margin-bottom:10px}.btn-toolbar>.btn+.btn,.btn-toolbar>.btn-group+.btn,.btn-toolbar>.btn+.btn-group{margin-left:5px}.btn-group>.btn{position:relative;-webkit-border-radius:0;-moz-border-radius:0;border-radius:0}.btn-group>.btn+.btn{margin-left:-1px}.btn-group>.btn,.btn-group>.dropdown-menu,.btn-group>.popover{font-size:14px}.btn-group>.btn-mini{font-size:10.5px}.btn-group>.btn-small{font-size:11.9px}.btn-group>.btn-large{font-size:17.5px}.btn-group>.btn:first-child{margin-left:0;-webkit-border-top-left-radius:4px;-moz-border-radius-topleft:4px;border-top-left-radius:4px;-webkit-border-bottom-left-radius:4px;-moz-border-radius-bottomleft:4px;border-bottom-left-radius:4px}.btn-group>.btn:last-child,.btn-group>.dropdown-toggle{-webkit-border-top-right-radius:4px;-moz-border-radius-topright:4px;border-top-right-radius:4px;-webkit-border-bottom-right-radius:4px;-moz-border-radius-bottomright:4px;border-bottom-right-radius:4px}.btn-group>.btn.large:first-child{margin-left:0;-webkit-border-top-left-radius:6px;-moz-border-radius-topleft:6px;border-top-left-radius:6px;-webkit-border-bottom-left-radius:6px;-moz-border-radius-bottomleft:6px;border-bottom-left-radius:6px}.btn-group>.btn.large:last-child,.btn-group>.large.dropdown-toggle{-webkit-border-top-right-radius:6px;-moz-border-radius-topright:6px;border-top-right-radius:6px;-webkit-border-bottom-right-radius:6px;-moz-border-radius-bottomright:6px;border-bottom-right-radius:6px}.btn-group>.btn:hover,.btn-group>.btn:focus,.btn-group>.btn:active,.btn-group>.btn.active{z-index:2}.btn-group .dropdown-toggle:active,.btn-group.open .dropdown-toggle{outline:0}.btn-group>.btn+.dropdown-toggle{padding-left:8px;padding-right:8px;-webkit-box-shadow:inset 1px 0 0 rgba(255,255,255,0.125),inset 0 1px 0 rgba(255,255,255,0.2),0 1px 2px rgba(0,0,0,0.05);-moz-box-shadow:inset 1px 0 0 rgba(255,255,255,0.125),inset 0 1px 0 rgba(255,255,255,0.2),0 1px 2px rgba(0,0,0,0.05);box-shadow:inset 1px 0 0 rgba(255,255,255,0.125),inset 0 1px 0 rgba(255,255,255,0.2),0 1px 2px rgba(0,0,0,0.05);*padding-top:5px;*padding-bottom:5px}.btn-group>.btn-mini+.dropdown-toggle{padding-left:5px;padding-right:5px;*padding-top:2px;*padding-bottom:2px}.btn-group>.btn-small+.dropdown-toggle{*padding-top:5px;*padding-bottom:4px}.btn-group>.btn-large+.dropdown-toggle{padding-left:12px;padding-right:12px;*padding-top:7px;*padding-bottom:7px}.btn-group.open .dropdown-toggle{background-image:none;-webkit-box-shadow:inset 0 2px 4px rgba(0,0,0,0.15),0 1px 2px rgba(0,0,0,0.05);-moz-box-shadow:inset 0 2px 4px rgba(0,0,0,0.15),0 1px 2px rgba(0,0,0,0.05);box-shadow:inset 0 2px 4px rgba(0,0,0,0.15),0 1px 2px rgba(0,0,0,0.05)}.btn-group.open .btn.dropdown-toggle{background-color:#e6e6e6}.btn-group.open .btn-primary.dropdown-toggle{background-color:#0a5796}.btn-group.open .btn-warning.dropdown-toggle{background-color:#f89406}.btn-group.open .btn-danger.dropdown-toggle{background-color:#bd362f}.btn-group.open .btn-success.dropdown-toggle{background-color:#51a351}.btn-group.open .btn-info.dropdown-toggle{background-color:#2f96b4}.btn-group.open .btn-inverse.dropdown-toggle{background-color:#222222}.btn .caret{margin-top:8px;margin-left:0}.btn-large .caret{margin-top:6px}.btn-large .caret{border-left-width:5px;border-right-width:5px;border-top-width:5px}.btn-mini .caret,.btn-small .caret{margin-top:8px}.dropup .btn-large .caret{border-bottom-width:5px}.btn-primary .caret,.btn-warning .caret,.btn-danger .caret,.btn-info .caret,.btn-success .caret,.btn-inverse .caret{border-top-color:#ffffff;border-bottom-color:#ffffff}.btn-group-vertical{display:inline-block;*display:inline;*zoom:1}.btn-group-vertical>.btn{display:block;float:none;max-width:100%;-webkit-border-radius:0;-moz-border-radius:0;border-radius:0}.btn-group-vertical>.btn+.btn{margin-left:0;margin-top:-1px}.btn-group-vertical>.btn:first-child{-webkit-border-radius:4px 4px 0 0;-moz-border-radius:4px 4px 0 0;border-radius:4px 4px 0 0}.btn-group-vertical>.btn:last-child{-webkit-border-radius:0 0 4px 4px;-moz-border-radius:0 0 4px 4px;border-radius:0 0 4px 4px}.btn-group-vertical>.btn-large:first-child{-webkit-border-radius:6px 6px 0 0;-moz-border-radius:6px 6px 0 0;border-radius:6px 6px 0 0}.btn-group-vertical>.btn-large:last-child{-webkit-border-radius:0 0 6px 6px;-moz-border-radius:0 0 6px 6px;border-radius:0 0 6px 6px}.alert{padding:8px 35px 8px 14px;margin-bottom:20px;text-shadow:0 1px 0 rgba(255,255,255,0.5);background-color:#fcf8e3;border:1px solid #fbeed5;-webkit-border-radius:4px;-moz-border-radius:4px;border-radius:4px}.alert,.alert h4{color:#c09853}.alert h4{margin:0}.alert .close{position:relative;top:-2px;right:-21px;line-height:20px}.alert-success{background-color:#dff0d8;border-color:#d6e9c6;color:#468847}.alert-success h4{color:#468847}.alert-danger,.alert-error{background-color:#f2dede;border-color:#eed3d7;color:#b94a48}.alert-danger h4,.alert-error h4{color:#b94a48}.alert-info{background-color:#d9edf7;border-color:#bce8f1;color:#3a87ad}.alert-info h4{color:#3a87ad}.alert-block{padding-top:14px;padding-bottom:14px}.alert-block>p,.alert-block>ul{margin-bottom:0}.alert-block p+p{margin-top:5px}.nav{margin-left:0;margin-bottom:20px;list-style:none}.nav>li>a{display:block}.nav>li>a:hover,.nav>li>a:focus{text-decoration:none;background-color:#eeeeee}.nav>li>a>img{max-width:none}.nav>.pull-right{float:right}.nav-header{display:block;padding:3px 15px;font-size:11px;font-weight:bold;line-height:20px;color:#999999;text-shadow:0 1px 0 rgba(255,255,255,0.5);text-transform:uppercase}.nav li+.nav-header{margin-top:9px}.nav-list{padding-left:15px;padding-right:15px;margin-bottom:0}.nav-list>li>a,.nav-list .nav-header{margin-left:-15px;margin-right:-15px;text-shadow:0 1px 0 rgba(255,255,255,0.5)}.nav-list>li>a{padding:3px 15px}.nav-list>.active>a,.nav-list>.active>a:hover,.nav-list>.active>a:focus{color:#ffffff;text-shadow:0 -1px 0 rgba(0,0,0,0.2);background-color:#0a5796}.nav-list [class^="icon-"],.nav-list [class*=" icon-"]{margin-right:2px}.nav-list .divider{*width:100%;height:1px;margin:9px 1px;*margin:-5px 0 5px;overflow:hidden;background-color:#e5e5e5;border-bottom:1px solid #ffffff}.nav-tabs,.nav-pills{*zoom:1}.nav-tabs:before,.nav-pills:before,.nav-tabs:after,.nav-pills:after{display:table;content:"";line-height:0}.nav-tabs:after,.nav-pills:after{clear:both}.nav-tabs>li,.nav-pills>li{float:left}.nav-tabs>li>a,.nav-pills>li>a{padding-right:12px;padding-left:12px;margin-right:2px;line-height:14px}.nav-tabs{border-bottom:1px solid #ddd}.nav-tabs>li{margin-bottom:-1px}.nav-tabs>li>a{padding-top:8px;padding-bottom:8px;line-height:20px;border:1px solid transparent;-webkit-border-radius:4px 4px 0 0;-moz-border-radius:4px 4px 0 0;border-radius:4px 4px 0 0}.nav-tabs>li>a:hover,.nav-tabs>li>a:focus{border-color:#eeeeee #eeeeee #dddddd}.nav-tabs>.active>a,.nav-tabs>.active>a:hover,.nav-tabs>.active>a:focus{color:#555555;background-color:#ffffff;border:1px solid #ddd;border-bottom-color:transparent;cursor:default}.nav-pills>li>a{padding-top:8px;padding-bottom:8px;margin-top:2px;margin-bottom:2px;-webkit-border-radius:5px;-moz-border-radius:5px;border-radius:5px}.nav-pills>.active>a,.nav-pills>.active>a:hover,.nav-pills>.active>a:focus{color:#ffffff;background-color:#0a5796}.nav-stacked>li{float:none}.nav-stacked>li>a{margin-right:0}.nav-tabs.nav-stacked{border-bottom:0}.nav-tabs.nav-stacked>li>a{border:1px solid #ddd;-webkit-border-radius:0;-moz-border-radius:0;border-radius:0}.nav-tabs.nav-stacked>li:first-child>a{-webkit-border-top-right-radius:4px;-moz-border-radius-topright:4px;border-top-right-radius:4px;-webkit-border-top-left-radius:4px;-moz-border-radius-topleft:4px;border-top-left-radius:4px}.nav-tabs.nav-stacked>li:last-child>a{-webkit-border-bottom-right-radius:4px;-moz-border-radius-bottomright:4px;border-bottom-right-radius:4px;-webkit-border-bottom-left-radius:4px;-moz-border-radius-bottomleft:4px;border-bottom-left-radius:4px}.nav-tabs.nav-stacked>li>a:hover,.nav-tabs.nav-stacked>li>a:focus{border-color:#ddd;z-index:2}.nav-pills.nav-stacked>li>a{margin-bottom:3px}.nav-pills.nav-stacked>li:last-child>a{margin-bottom:1px}.nav-tabs .dropdown-menu{-webkit-border-radius:0 0 6px 6px;-moz-border-radius:0 0 6px 6px;border-radius:0 0 6px 6px}.nav-pills .dropdown-menu{-webkit-border-radius:6px;-moz-border-radius:6px;border-radius:6px}.nav .dropdown-toggle:hover .caret,.nav .dropdown-toggle:focus .caret{border-top-color:#0a5796;border-bottom-color:#0a5796}.nav-tabs .dropdown-toggle .caret{margin-top:8px}.nav .active .dropdown-toggle .caret{border-top-color:#fff;border-bottom-color:#fff}.nav-tabs .active .dropdown-toggle .caret{border-top-color:#555555;border-bottom-color:#555555}.nav>.dropdown.active>a:hover,.nav>.dropdown.active>a:focus{cursor:pointer}.nav-tabs .open .dropdown-toggle,.nav-pills .open .dropdown-toggle,.nav>li.dropdown.open.active>a:hover,.nav>li.dropdown.open.active>a:focus{color:#ffffff;background-color:#999999;border-color:#999999}.nav li.dropdown.open .caret,.nav li.dropdown.open.active .caret,.nav li.dropdown.open a:hover .caret,.nav li.dropdown.open a:focus .caret{border-top-color:#ffffff;border-bottom-color:#ffffff;opacity:1;filter:alpha(opacity=100)}.tabs-stacked .open>a:hover,.tabs-stacked .open>a:focus{border-color:#999999}.tabbable{*zoom:1}.tabbable:before,.tabbable:after{display:table;content:"";line-height:0}.tabbable:after{clear:both}.tab-content{overflow:auto}.tabs-below>.nav-tabs,.tabs-right>.nav-tabs,.tabs-left>.nav-tabs{border-bottom:0}.tab-content>.tab-pane,.pill-content>.pill-pane{display:none}.tab-content>.active,.pill-content>.active{display:block}.tabs-below>.nav-tabs{border-top:1px solid #ddd}.tabs-below>.nav-tabs>li{margin-top:-1px;margin-bottom:0}.tabs-below>.nav-tabs>li>a{-webkit-border-radius:0 0 4px 4px;-moz-border-radius:0 0 4px 4px;border-radius:0 0 4px 4px}.tabs-below>.nav-tabs>li>a:hover,.tabs-below>.nav-tabs>li>a:focus{border-bottom-color:transparent;border-top-color:#ddd}.tabs-below>.nav-tabs>.active>a,.tabs-below>.nav-tabs>.active>a:hover,.tabs-below>.nav-tabs>.active>a:focus{border-color:transparent #ddd #ddd #ddd}.tabs-left>.nav-tabs>li,.tabs-right>.nav-tabs>li{float:none}.tabs-left>.nav-tabs>li>a,.tabs-right>.nav-tabs>li>a{min-width:74px;margin-right:0;margin-bottom:3px}.tabs-left>.nav-tabs{float:left;margin-right:19px;border-right:1px solid #ddd}.tabs-left>.nav-tabs>li>a{margin-right:-1px;-webkit-border-radius:4px 0 0 4px;-moz-border-radius:4px 0 0 4px;border-radius:4px 0 0 4px}.tabs-left>.nav-tabs>li>a:hover,.tabs-left>.nav-tabs>li>a:focus{border-color:#eeeeee #dddddd #eeeeee #eeeeee}.tabs-left>.nav-tabs .active>a,.tabs-left>.nav-tabs .active>a:hover,.tabs-left>.nav-tabs .active>a:focus{border-color:#ddd transparent #ddd #ddd;*border-right-color:#ffffff}.tabs-right>.nav-tabs{float:right;margin-left:19px;border-left:1px solid #ddd}.tabs-right>.nav-tabs>li>a{margin-left:-1px;-webkit-border-radius:0 4px 4px 0;-moz-border-radius:0 4px 4px 0;border-radius:0 4px 4px 0}.tabs-right>.nav-tabs>li>a:hover,.tabs-right>.nav-tabs>li>a:focus{border-color:#eeeeee #eeeeee #eeeeee #dddddd}.tabs-right>.nav-tabs .active>a,.tabs-right>.nav-tabs .active>a:hover,.tabs-right>.nav-tabs .active>a:focus{border-color:#ddd #ddd #ddd transparent;*border-left-color:#ffffff}.nav>.disabled>a{color:#999999}.nav>.disabled>a:hover,.nav>.disabled>a:focus{text-decoration:none;background-color:transparent;cursor:default}.navbar{overflow:visible;margin-bottom:20px;*position:relative;*z-index:2}.navbar-inner{*zoom:1}.navbar-inner:before,.navbar-inner:after{display:table;content:"";line-height:0}.navbar-inner:after{clear:both}.navbar .container{width:auto}.nav-collapse.collapse{height:auto;overflow:visible}.navbar .brand{float:left;display:block;padding:10px 20px 10px;margin-left:-20px;font-size:20px;font-weight:200;color:#777777;text-shadow:0 1px 0 #ffffff}.navbar .brand:hover,.navbar .brand:focus{text-decoration:none}.navbar-text{margin-bottom:0;line-height:40px;color:#777777}.navbar-link{color:#777777}.navbar-link:hover,.navbar-link:focus{color:#333333}.navbar .divider-vertical{height:40px;margin:0 9px;border-left:1px solid #f2f2f2;border-right:1px solid #ffffff}.navbar .btn,.navbar .btn-group{margin-top:5px}.navbar .btn-group .btn,.navbar .input-prepend .btn,.navbar .input-append .btn,.navbar .input-prepend .btn-group,.navbar .input-append .btn-group{margin-top:0}.navbar-form{margin-bottom:0;*zoom:1}.navbar-form:before,.navbar-form:after{display:table;content:"";line-height:0}.navbar-form:after{clear:both}.navbar-form input,.navbar-form select,.navbar-form .radio,.navbar-form .checkbox{margin-top:5px}.navbar-form input,.navbar-form select,.navbar-form .btn{display:inline-block;margin-bottom:0}.navbar-form input[type="image"],.navbar-form input[type="checkbox"],.navbar-form input[type="radio"]{margin-top:3px}.navbar-form .input-append,.navbar-form .input-prepend{margin-top:5px;white-space:nowrap}.navbar-form .input-append input,.navbar-form .input-prepend input{margin-top:0}.navbar-search{position:relative;float:left;margin-top:5px;margin-bottom:0}.navbar-search .search-query{margin-bottom:0;padding:4px 14px;font-family:Lato, "Helvetica Neue", Helvetica, Arial, sans-serif;font-size:13px;font-weight:normal;line-height:1;-webkit-border-radius:15px;-moz-border-radius:15px;border-radius:15px}.navbar-static-top{position:static;margin-bottom:0}.navbar-static-top .navbar-inner{-webkit-border-radius:0;-moz-border-radius:0;border-radius:0}.navbar-fixed-top,.navbar-fixed-bottom{position:fixed;right:0;left:0;z-index:1030;margin-bottom:0}.navbar-fixed-top .navbar-inner,.navbar-static-top .navbar-inner{border-width:0 0 1px}.navbar-fixed-bottom .navbar-inner{border-width:1px 0 0}.navbar-fixed-top .navbar-inner,.navbar-fixed-bottom .navbar-inner{padding-left:0;padding-right:0;-webkit-border-radius:0;-moz-border-radius:0;border-radius:0}.navbar-static-top .container,.navbar-fixed-top .container,.navbar-fixed-bottom .container{width:940px}.navbar-fixed-top{top:0}.navbar-fixed-top .navbar-inner,.navbar-static-top .navbar-inner{-webkit-box-shadow:0 1px 10px rgba(0,0,0,0.1);-moz-box-shadow:0 1px 10px rgba(0,0,0,0.1);box-shadow:0 1px 10px rgba(0,0,0,0.1)}.navbar-fixed-bottom{bottom:0}.navbar-fixed-bottom .navbar-inner{-webkit-box-shadow:0 -1px 10px rgba(0,0,0,0.1);-moz-box-shadow:0 -1px 10px rgba(0,0,0,0.1);box-shadow:0 -1px 10px rgba(0,0,0,0.1)}.navbar .nav{position:relative;left:0;display:block;float:left;margin:0 10px 0 0}.navbar .nav.pull-right{float:right;margin-right:0}.navbar .nav>li{float:left}.navbar .nav>li>a{float:none;padding:10px 15px 10px;color:#777777;text-decoration:none;text-shadow:0 1px 0 #ffffff}.navbar .nav .dropdown-toggle .caret{margin-top:8px}.navbar .nav>li>a:focus,.navbar .nav>li>a:hover{background-color:transparent;color:#333333;text-decoration:none}.navbar .nav>.active>a,.navbar .nav>.active>a:hover,.navbar .nav>.active>a:focus{color:#555555;text-decoration:none;background-color:#e5e5e5;-webkit-box-shadow:inset 0 3px 8px rgba(0,0,0,0.125);-moz-box-shadow:inset 0 3px 8px rgba(0,0,0,0.125);box-shadow:inset 0 3px 8px rgba(0,0,0,0.125)}.navbar .btn-navbar{display:none;float:right;padding:7px 10px;margin-left:5px;margin-right:5px;color:#ffffff;text-shadow:0 -1px 0 rgba(0,0,0,0.25);background-color:#ededed;background-image:-moz-linear-gradient(top, #f2f2f2, #e5e5e5);background-image:-webkit-gradient(linear, 0 0, 0 100%, from(#f2f2f2), to(#e5e5e5));background-image:-webkit-linear-gradient(top, #f2f2f2, #e5e5e5);background-image:-o-linear-gradient(top, #f2f2f2, #e5e5e5);background-image:linear-gradient(to bottom, #f2f2f2,#e5e5e5);background-repeat:repeat-x;filter:progid:DXImageTransform.Microsoft.gradient(startColorstr='#fff2f2f2', endColorstr='#ffe5e5e5', GradientType=0);border-color:#e5e5e5 #e5e5e5 #bfbfbf;border-color:rgba(0,0,0,0.1) rgba(0,0,0,0.1) rgba(0,0,0,0.25);*background-color:#e5e5e5;filter:progid:DXImageTransform.Microsoft.gradient(enabled = false);-webkit-box-shadow:inset 0 1px 0 rgba(255,255,255,0.1),0 1px 0 rgba(255,255,255,0.075);-moz-box-shadow:inset 0 1px 0 rgba(255,255,255,0.1),0 1px 0 rgba(255,255,255,0.075);box-shadow:inset 0 1px 0 rgba(255,255,255,0.1),0 1px 0 rgba(255,255,255,0.075)}.navbar .btn-navbar:hover,.navbar .btn-navbar:focus,.navbar .btn-navbar:active,.navbar .btn-navbar.active,.navbar .btn-navbar.disabled,.navbar .btn-navbar[disabled]{color:#ffffff;background-color:#e5e5e5;*background-color:#d9d9d9}.navbar .btn-navbar:active,.navbar .btn-navbar.active{background-color:#cccccc \9}.navbar .btn-navbar .icon-bar{display:block;width:18px;height:2px;background-color:#f5f5f5;-webkit-border-radius:1px;-moz-border-radius:1px;border-radius:1px;-webkit-box-shadow:0 1px 0 rgba(0,0,0,0.25);-moz-box-shadow:0 1px 0 rgba(0,0,0,0.25);box-shadow:0 1px 0 rgba(0,0,0,0.25)}.btn-navbar .icon-bar+.icon-bar{margin-top:3px}.navbar .nav>li>.dropdown-menu:before{content:'';display:inline-block;border-left:7px solid transparent;border-right:7px solid transparent;border-bottom:7px solid #ccc;border-bottom-color:rgba(0,0,0,0.2);position:absolute;top:-7px;left:9px}.navbar .nav>li>.dropdown-menu:after{content:'';display:inline-block;border-left:6px solid transparent;border-right:6px solid transparent;border-bottom:6px solid #ffffff;position:absolute;top:-6px;left:10px}.navbar-fixed-bottom .nav>li>.dropdown-menu:before{border-top:7px solid #ccc;border-top-color:rgba(0,0,0,0.2);border-bottom:0;bottom:-7px;top:auto}.navbar-fixed-bottom .nav>li>.dropdown-menu:after{border-top:6px solid #ffffff;border-bottom:0;bottom:-6px;top:auto}.navbar .nav li.dropdown>a:hover .caret,.navbar .nav li.dropdown>a:focus .caret{border-top-color:#333333;border-bottom-color:#333333}.navbar .nav li.dropdown.open>.dropdown-toggle,.navbar .nav li.dropdown.active>.dropdown-toggle,.navbar .nav li.dropdown.open.active>.dropdown-toggle{background-color:#e5e5e5;color:#555555}.navbar .nav li.dropdown>.dropdown-toggle .caret{border-top-color:#777777;border-bottom-color:#777777}.navbar .nav li.dropdown.open>.dropdown-toggle .caret,.navbar .nav li.dropdown.active>.dropdown-toggle .caret,.navbar .nav li.dropdown.open.active>.dropdown-toggle .caret{border-top-color:#555555;border-bottom-color:#555555}.navbar .pull-right>li>.dropdown-menu,.navbar .nav>li>.dropdown-menu.pull-right{left:auto;right:0}.navbar .pull-right>li>.dropdown-menu:before,.navbar .nav>li>.dropdown-menu.pull-right:before{left:auto;right:12px}.navbar .pull-right>li>.dropdown-menu:after,.navbar .nav>li>.dropdown-menu.pull-right:after{left:auto;right:13px}.navbar .pull-right>li>.dropdown-menu .dropdown-menu,.navbar .nav>li>.dropdown-menu.pull-right .dropdown-menu{left:auto;right:100%;margin-left:0;margin-right:-1px;-webkit-border-radius:6px 0 6px 6px;-moz-border-radius:6px 0 6px 6px;border-radius:6px 0 6px 6px}.navbar-inverse .navbar-inner{background-color:#252626;background-image:-moz-linear-gradient(top, #222, #2a2b2b);background-image:-webkit-gradient(linear, 0 0, 0 100%, from(#222), to(#2a2b2b));background-image:-webkit-linear-gradient(top, #222, #2a2b2b);background-image:-o-linear-gradient(top, #222, #2a2b2b);background-image:linear-gradient(to bottom, #222222,#2a2b2b);background-repeat:repeat-x;filter:progid:DXImageTransform.Microsoft.gradient(startColorstr='#ff222222', endColorstr='#ff2a2b2b', GradientType=0);border-color:#252525}.navbar-inverse .brand,.navbar-inverse .nav>li>a{color:#999999;text-shadow:0 -1px 0 rgba(0,0,0,0.25)}.navbar-inverse .brand:hover,.navbar-inverse .nav>li>a:hover,.navbar-inverse .brand:focus,.navbar-inverse .nav>li>a:focus{color:#0a5796}.navbar-inverse .brand{color:#999999}.navbar-inverse .navbar-text{color:#999999}.navbar-inverse .nav>li>a:focus,.navbar-inverse .nav>li>a:hover{background-color:transparent;color:#0a5796}.navbar-inverse .nav .active>a,.navbar-inverse .nav .active>a:hover,.navbar-inverse .nav .active>a:focus{color:#0a5796;background-color:#2a2b2b}.navbar-inverse .navbar-link{color:#999999}.navbar-inverse .navbar-link:hover,.navbar-inverse .navbar-link:focus{color:#0a5796}.navbar-inverse .divider-vertical{border-left-color:#2a2b2b;border-right-color:#222222}.navbar-inverse .nav li.dropdown.open>.dropdown-toggle,.navbar-inverse .nav li.dropdown.active>.dropdown-toggle,.navbar-inverse .nav li.dropdown.open.active>.dropdown-toggle{background-color:#2a2b2b;color:#0a5796}.navbar-inverse .nav li.dropdown>a:hover .caret,.navbar-inverse .nav li.dropdown>a:focus .caret{border-top-color:#0a5796;border-bottom-color:#0a5796}.navbar-inverse .nav li.dropdown>.dropdown-toggle .caret{border-top-color:#999999;border-bottom-color:#999999}.navbar-inverse .nav li.dropdown.open>.dropdown-toggle .caret,.navbar-inverse .nav li.dropdown.active>.dropdown-toggle .caret,.navbar-inverse .nav li.dropdown.open.active>.dropdown-toggle .caret{border-top-color:#0a5796;border-bottom-color:#0a5796}.navbar-inverse .navbar-search .search-query{color:#ffffff;background-color:#696c6c;border-color:#2a2b2b;-webkit-box-shadow:inset 0 1px 2px rgba(0,0,0,0.1),0 1px 0 rgba(255,255,255,0.15);-moz-box-shadow:inset 0 1px 2px rgba(0,0,0,0.1),0 1px 0 rgba(255,255,255,0.15);box-shadow:inset 0 1px 2px rgba(0,0,0,0.1),0 1px 0 rgba(255,255,255,0.15);-webkit-transition:none;-moz-transition:none;-o-transition:none;transition:none}.navbar-inverse .navbar-search .search-query:-moz-placeholder{color:#cccccc}.navbar-inverse .navbar-search .search-query:-ms-input-placeholder{color:#cccccc}.navbar-inverse .navbar-search .search-query::-webkit-input-placeholder{color:#cccccc}.navbar-inverse .navbar-search .search-query:focus,.navbar-inverse .navbar-search .search-query.focused{padding:5px 15px;color:#333333;text-shadow:0 1px 0 #ffffff;background-color:#ffffff;border:0;-webkit-box-shadow:0 0 3px rgba(0,0,0,0.15);-moz-box-shadow:0 0 3px rgba(0,0,0,0.15);box-shadow:0 0 3px rgba(0,0,0,0.15);outline:0}.navbar-inverse .btn-navbar{color:#ffffff;text-shadow:0 -1px 0 rgba(0,0,0,0.25);background-color:#191919;background-image:-moz-linear-gradient(top, #151515, #1d1e1e);background-image:-webkit-gradient(linear, 0 0, 0 100%, from(#151515), to(#1d1e1e));background-image:-webkit-linear-gradient(top, #151515, #1d1e1e);background-image:-o-linear-gradient(top, #151515, #1d1e1e);background-image:linear-gradient(to bottom, #151515,#1d1e1e);background-repeat:repeat-x;filter:progid:DXImageTransform.Microsoft.gradient(startColorstr='#ff151515', endColorstr='#ff1d1e1e', GradientType=0);border-color:#1d1e1e #1d1e1e #000000;border-color:rgba(0,0,0,0.1) rgba(0,0,0,0.1) rgba(0,0,0,0.25);*background-color:#1d1e1e;filter:progid:DXImageTransform.Microsoft.gradient(enabled = false)}.navbar-inverse .btn-navbar:hover,.navbar-inverse .btn-navbar:focus,.navbar-inverse .btn-navbar:active,.navbar-inverse .btn-navbar.active,.navbar-inverse .btn-navbar.disabled,.navbar-inverse .btn-navbar[disabled]{color:#ffffff;background-color:#1d1e1e;*background-color:#111111}.navbar-inverse .btn-navbar:active,.navbar-inverse .btn-navbar.active{background-color:#040404 \9}.breadcrumb{padding:8px 15px;margin:0 0 20px;list-style:none;background-color:#f5f5f5;-webkit-border-radius:4px;-moz-border-radius:4px;border-radius:4px}.breadcrumb>li{display:inline-block;*display:inline;*zoom:1;text-shadow:0 1px 0 #ffffff}.breadcrumb>li>.divider{padding:0 5px;color:#ccc}.breadcrumb>.active{color:#999999}.pagination{margin:20px 0}.pagination ul{display:inline-block;*display:inline;*zoom:1;margin-left:0;margin-bottom:0;-webkit-border-radius:4px;-moz-border-radius:4px;border-radius:4px;-webkit-box-shadow:0 1px 2px rgba(0,0,0,0.05);-moz-box-shadow:0 1px 2px rgba(0,0,0,0.05);box-shadow:0 1px 2px rgba(0,0,0,0.05)}.pagination ul>li{display:inline}.pagination ul>li>a,.pagination ul>li>span{float:left;padding:4px 12px;line-height:20px;text-decoration:none;background-color:#ffffff;border:1px solid #dddddd;border-left-width:0}.pagination ul>li>a:hover,.pagination ul>li>a:focus,.pagination ul>.active>a,.pagination ul>.active>span{background-color:#f5f5f5}.pagination ul>.active>a,.pagination ul>.active>span{color:#999999;cursor:default}.pagination ul>.disabled>span,.pagination ul>.disabled>a,.pagination ul>.disabled>a:hover,.pagination ul>.disabled>a:focus{color:#999999;background-color:transparent;cursor:default}.pagination ul>li:first-child>a,.pagination ul>li:first-child>span{border-left-width:1px;-webkit-border-top-left-radius:4px;-moz-border-radius-topleft:4px;border-top-left-radius:4px;-webkit-border-bottom-left-radius:4px;-moz-border-radius-bottomleft:4px;border-bottom-left-radius:4px}.pagination ul>li:last-child>a,.pagination ul>li:last-child>span{-webkit-border-top-right-radius:4px;-moz-border-radius-topright:4px;border-top-right-radius:4px;-webkit-border-bottom-right-radius:4px;-moz-border-radius-bottomright:4px;border-bottom-right-radius:4px}.pagination-centered{text-align:center}.pagination-right{text-align:right}.pagination-large ul>li>a,.pagination-large ul>li>span{padding:11px 19px;font-size:17.5px}.pagination-large ul>li:first-child>a,.pagination-large ul>li:first-child>span{-webkit-border-top-left-radius:6px;-moz-border-radius-topleft:6px;border-top-left-radius:6px;-webkit-border-bottom-left-radius:6px;-moz-border-radius-bottomleft:6px;border-bottom-left-radius:6px}.pagination-large ul>li:last-child>a,.pagination-large ul>li:last-child>span{-webkit-border-top-right-radius:6px;-moz-border-radius-topright:6px;border-top-right-radius:6px;-webkit-border-bottom-right-radius:6px;-moz-border-radius-bottomright:6px;border-bottom-right-radius:6px}.pagination-mini ul>li:first-child>a,.pagination-small ul>li:first-child>a,.pagination-mini ul>li:first-child>span,.pagination-small ul>li:first-child>span{-webkit-border-top-left-radius:3px;-moz-border-radius-topleft:3px;border-top-left-radius:3px;-webkit-border-bottom-left-radius:3px;-moz-border-radius-bottomleft:3px;border-bottom-left-radius:3px}.pagination-mini ul>li:last-child>a,.pagination-small ul>li:last-child>a,.pagination-mini ul>li:last-child>span,.pagination-small ul>li:last-child>span{-webkit-border-top-right-radius:3px;-moz-border-radius-topright:3px;border-top-right-radius:3px;-webkit-border-bottom-right-radius:3px;-moz-border-radius-bottomright:3px;border-bottom-right-radius:3px}.pagination-small ul>li>a,.pagination-small ul>li>span{padding:2px 10px;font-size:11.9px}.pagination-mini ul>li>a,.pagination-mini ul>li>span{padding:0 6px;font-size:10.5px}.pager{margin:20px 0;list-style:none;text-align:center;*zoom:1}.pager:before,.pager:after{display:table;content:"";line-height:0}.pager:after{clear:both}.pager li{display:inline}.pager li>a,.pager li>span{display:inline-block;padding:5px 14px;background-color:#fff;border:1px solid #ddd;-webkit-border-radius:15px;-moz-border-radius:15px;border-radius:15px}.pager li>a:hover,.pager li>a:focus{text-decoration:none;background-color:#f5f5f5}.pager .next>a,.pager .next>span{float:right}.pager .previous>a,.pager .previous>span{float:left}.pager .disabled>a,.pager .disabled>a:hover,.pager .disabled>a:focus,.pager .disabled>span{color:#999999;background-color:#fff;cursor:default}.modal-backdrop{position:fixed;top:0;right:0;bottom:0;left:0;z-index:1040;background-color:#000000}.modal-backdrop.fade{opacity:0}.modal-backdrop,.modal-backdrop.fade.in{opacity:0.8;filter:alpha(opacity=80)}.modal{position:fixed;top:10%;left:50%;z-index:1050;width:560px;margin-left:-280px;background-color:#ffffff;border:1px solid #999;border:1px solid rgba(0,0,0,0.3);*border:1px solid #999;-webkit-border-radius:6px;-moz-border-radius:6px;border-radius:6px;-webkit-box-shadow:0 3px 7px rgba(0,0,0,0.3);-moz-box-shadow:0 3px 7px rgba(0,0,0,0.3);box-shadow:0 3px 7px rgba(0,0,0,0.3);-webkit-background-clip:padding-box;-moz-background-clip:padding-box;background-clip:padding-box;outline:none}.modal.fade{-webkit-transition:opacity .3s linear, top .3s ease-out;-moz-transition:opacity .3s linear, top .3s ease-out;-o-transition:opacity .3s linear, top .3s ease-out;transition:opacity .3s linear, top .3s ease-out;top:-25%}.modal.fade.in{top:10%}.modal-header{padding:9px 15px;border-bottom:1px solid #eee}.modal-header .close{margin-top:2px}.modal-header h3{margin:0;line-height:30px}.modal-body{position:relative;overflow-y:auto;max-height:400px;padding:15px}.modal-form{margin-bottom:0}.modal-footer{padding:14px 15px 15px;margin-bottom:0;text-align:right;background-color:#f5f5f5;border-top:1px solid #ddd;-webkit-border-radius:0 0 6px 6px;-moz-border-radius:0 0 6px 6px;border-radius:0 0 6px 6px;-webkit-box-shadow:inset 0 1px 0 #ffffff;-moz-box-shadow:inset 0 1px 0 #ffffff;box-shadow:inset 0 1px 0 #ffffff;*zoom:1}.modal-footer:before,.modal-footer:after{display:table;content:"";line-height:0}.modal-footer:after{clear:both}.modal-footer .btn+.btn{margin-left:5px;margin-bottom:0}.modal-footer .btn-group .btn+.btn{margin-left:-1px}.modal-footer .btn-block+.btn-block{margin-left:0}.tooltip{position:absolute;z-index:1030;display:block;visibility:visible;font-size:11px;line-height:1.4;opacity:0;filter:alpha(opacity=0)}.tooltip.in{opacity:0.8;filter:alpha(opacity=80)}.tooltip.top{margin-top:-3px;padding:5px 0}.tooltip.right{margin-left:3px;padding:0 5px}.tooltip.bottom{margin-top:3px;padding:5px 0}.tooltip.left{margin-left:-3px;padding:0 5px}.tooltip-inner{max-width:200px;padding:8px;color:#ffffff;text-align:center;text-decoration:none;background-color:#000000;-webkit-border-radius:4px;-moz-border-radius:4px;border-radius:4px}.tooltip-arrow{position:absolute;width:0;height:0;border-color:transparent;border-style:solid}.tooltip.top .tooltip-arrow{bottom:0;left:50%;margin-left:-5px;border-width:5px 5px 0;border-top-color:#000000}.tooltip.right .tooltip-arrow{top:50%;left:0;margin-top:-5px;border-width:5px 5px 5px 0;border-right-color:#000000}.tooltip.left .tooltip-arrow{top:50%;right:0;margin-top:-5px;border-width:5px 0 5px 5px;border-left-color:#000000}.tooltip.bottom .tooltip-arrow{top:0;left:50%;margin-left:-5px;border-width:0 5px 5px;border-bottom-color:#000000}.popover{position:absolute;top:0;left:0;z-index:1010;display:none;max-width:276px;padding:1px;text-align:left;background-color:#ffffff;-webkit-background-clip:padding-box;-moz-background-clip:padding;background-clip:padding-box;border:1px solid #ccc;border:1px solid rgba(0,0,0,0.2);-webkit-border-radius:6px;-moz-border-radius:6px;border-radius:6px;-webkit-box-shadow:0 5px 10px rgba(0,0,0,0.2);-moz-box-shadow:0 5px 10px rgba(0,0,0,0.2);box-shadow:0 5px 10px rgba(0,0,0,0.2);white-space:normal}.popover.top{margin-top:-10px}.popover.right{margin-left:10px}.popover.bottom{margin-top:10px}.popover.left{margin-left:-10px}.popover-title{margin:0;padding:8px 14px;font-size:14px;font-weight:normal;line-height:18px;background-color:#f7f7f7;border-bottom:1px solid #ebebeb;-webkit-border-radius:5px 5px 0 0;-moz-border-radius:5px 5px 0 0;border-radius:5px 5px 0 0}.popover-title:empty{display:none}.popover-content{padding:9px 14px}.popover .arrow,.popover .arrow:after{position:absolute;display:block;width:0;height:0;border-color:transparent;border-style:solid}.popover .arrow{border-width:11px}.popover .arrow:after{border-width:10px;content:""}.popover.top .arrow{left:50%;margin-left:-11px;border-bottom-width:0;border-top-color:#999;border-top-color:rgba(0,0,0,0.25);bottom:-11px}.popover.top .arrow:after{bottom:1px;margin-left:-10px;border-bottom-width:0;border-top-color:#ffffff}.popover.right .arrow{top:50%;left:-11px;margin-top:-11px;border-left-width:0;border-right-color:#999;border-right-color:rgba(0,0,0,0.25)}.popover.right .arrow:after{left:1px;bottom:-10px;border-left-width:0;border-right-color:#ffffff}.popover.bottom .arrow{left:50%;margin-left:-11px;border-top-width:0;border-bottom-color:#999;border-bottom-color:rgba(0,0,0,0.25);top:-11px}.popover.bottom .arrow:after{top:1px;margin-left:-10px;border-top-width:0;border-bottom-color:#ffffff}.popover.left .arrow{top:50%;right:-11px;margin-top:-11px;border-right-width:0;border-left-color:#999;border-left-color:rgba(0,0,0,0.25)}.popover.left .arrow:after{right:1px;border-right-width:0;border-left-color:#ffffff;bottom:-10px}.thumbnails{margin-left:-20px;list-style:none;*zoom:1}.thumbnails:before,.thumbnails:after{display:table;content:"";line-height:0}.thumbnails:after{clear:both}.row-fluid .thumbnails{margin-left:0}.thumbnails>li{float:left;margin-bottom:20px;margin-left:20px}.thumbnail{display:block;padding:4px;line-height:20px;border:1px solid #ddd;-webkit-border-radius:4px;-moz-border-radius:4px;border-radius:4px;-webkit-box-shadow:0 1px 3px rgba(0,0,0,0.055);-moz-box-shadow:0 1px 3px rgba(0,0,0,0.055);box-shadow:0 1px 3px rgba(0,0,0,0.055);-webkit-transition:all 0.2s ease-in-out;-moz-transition:all 0.2s ease-in-out;-o-transition:all 0.2s ease-in-out;transition:all 0.2s ease-in-out}a.thumbnail:hover,a.thumbnail:focus{border-color:#0a5796;-webkit-box-shadow:0 1px 4px rgba(0,105,214,0.25);-moz-box-shadow:0 1px 4px rgba(0,105,214,0.25);box-shadow:0 1px 4px rgba(0,105,214,0.25)}.thumbnail>img{display:block;max-width:100%;margin-left:auto;margin-right:auto}.thumbnail .caption{padding:9px;color:#555555}.label,.badge{display:inline-block;padding:2px 4px;font-size:11.844px;font-weight:bold;line-height:14px;color:#ffffff;vertical-align:baseline;white-space:nowrap;text-shadow:0 -1px 0 rgba(0,0,0,0.25);background-color:#999999}.label{-webkit-border-radius:3px;-moz-border-radius:3px;border-radius:3px}.badge{padding-left:9px;padding-right:9px;-webkit-border-radius:9px;-moz-border-radius:9px;border-radius:9px}.label:empty,.badge:empty{display:none}a.label:hover,a.label:focus,a.badge:hover,a.badge:focus{color:#ffffff;text-decoration:none;cursor:pointer}.label-important,.badge-important{background-color:#b94a48}.label-important[href],.badge-important[href]{background-color:#953b39}.label-warning,.badge-warning{background-color:#f89406}.label-warning[href],.badge-warning[href]{background-color:#c67605}.label-success,.badge-success{background-color:#468847}.label-success[href],.badge-success[href]{background-color:#356635}.label-info,.badge-info{background-color:#3a87ad}.label-info[href],.badge-info[href]{background-color:#2d6987}.label-inverse,.badge-inverse{background-color:#333333}.label-inverse[href],.badge-inverse[href]{background-color:#1a1a1a}.btn .label,.btn .badge{position:relative;top:-1px}.btn-mini .label,.btn-mini .badge{top:0}@-webkit-keyframes progress-bar-stripes{from{background-position:40px 0}to{background-position:0 0}}@-moz-keyframes progress-bar-stripes{from{background-position:40px 0}to{background-position:0 0}}@-ms-keyframes progress-bar-stripes{from{background-position:40px 0}to{background-position:0 0}}@-o-keyframes progress-bar-stripes{from{background-position:0 0}to{background-position:40px 0}}@keyframes progress-bar-stripes{from{background-position:40px 0}to{background-position:0 0}}.progress{overflow:hidden;height:20px;margin-bottom:20px;background-color:#f7f7f7;background-image:-moz-linear-gradient(top, #f5f5f5, #f9f9f9);background-image:-webkit-gradient(linear, 0 0, 0 100%, from(#f5f5f5), to(#f9f9f9));background-image:-webkit-linear-gradient(top, #f5f5f5, #f9f9f9);background-image:-o-linear-gradient(top, #f5f5f5, #f9f9f9);background-image:linear-gradient(to bottom, #f5f5f5,#f9f9f9);background-repeat:repeat-x;filter:progid:DXImageTransform.Microsoft.gradient(startColorstr='#fff5f5f5', endColorstr='#fff9f9f9', GradientType=0);-webkit-box-shadow:inset 0 1px 2px rgba(0,0,0,0.1);-moz-box-shadow:inset 0 1px 2px rgba(0,0,0,0.1);box-shadow:inset 0 1px 2px rgba(0,0,0,0.1);-webkit-border-radius:4px;-moz-border-radius:4px;border-radius:4px}.progress .bar{width:0%;height:100%;color:#ffffff;float:left;font-size:12px;text-align:center;text-shadow:0 -1px 0 rgba(0,0,0,0.25);background-color:#0e90d2;background-image:-moz-linear-gradient(top, #149bdf, #0480be);background-image:-webkit-gradient(linear, 0 0, 0 100%, from(#149bdf), to(#0480be));background-image:-webkit-linear-gradient(top, #149bdf, #0480be);background-image:-o-linear-gradient(top, #149bdf, #0480be);background-image:linear-gradient(to bottom, #149bdf,#0480be);background-repeat:repeat-x;filter:progid:DXImageTransform.Microsoft.gradient(startColorstr='#ff149bdf', endColorstr='#ff0480be', GradientType=0);-webkit-box-shadow:inset 0 -1px 0 rgba(0,0,0,0.15);-moz-box-shadow:inset 0 -1px 0 rgba(0,0,0,0.15);box-shadow:inset 0 -1px 0 rgba(0,0,0,0.15);-webkit-box-sizing:border-box;-moz-box-sizing:border-box;box-sizing:border-box;-webkit-transition:width 0.6s ease;-moz-transition:width 0.6s ease;-o-transition:width 0.6s ease;transition:width 0.6s ease}.progress .bar+.bar{-webkit-box-shadow:inset 1px 0 0 rgba(0,0,0,0.15),inset 0 -1px 0 rgba(0,0,0,0.15);-moz-box-shadow:inset 1px 0 0 rgba(0,0,0,0.15),inset 0 -1px 0 rgba(0,0,0,0.15);box-shadow:inset 1px 0 0 rgba(0,0,0,0.15),inset 0 -1px 0 rgba(0,0,0,0.15)}.progress-striped .bar{background-color:#149bdf;background-image:-webkit-gradient(linear, 0 100%, 100% 0, color-stop(0.25, rgba(255,255,255,0.15)), color-stop(0.25, transparent), color-stop(0.5, transparent), color-stop(0.5, rgba(255,255,255,0.15)), color-stop(0.75, rgba(255,255,255,0.15)), color-stop(0.75, transparent), to(transparent));background-image:-webkit-linear-gradient(45deg, rgba(255,255,255,0.15) 25%, transparent 25%, transparent 50%, rgba(255,255,255,0.15) 50%, rgba(255,255,255,0.15) 75%, transparent 75%, transparent);background-image:-moz-linear-gradient(45deg, rgba(255,255,255,0.15) 25%, transparent 25%, transparent 50%, rgba(255,255,255,0.15) 50%, rgba(255,255,255,0.15) 75%, transparent 75%, transparent);background-image:-o-linear-gradient(45deg, rgba(255,255,255,0.15) 25%, transparent 25%, transparent 50%, rgba(255,255,255,0.15) 50%, rgba(255,255,255,0.15) 75%, transparent 75%, transparent);background-image:linear-gradient(45deg, rgba(255,255,255,0.15) 25%,rgba(0,0,0,0) 25%,rgba(0,0,0,0) 50%,rgba(255,255,255,0.15) 50%,rgba(255,255,255,0.15) 75%,rgba(0,0,0,0) 75%,rgba(0,0,0,0));-webkit-background-size:40px 40px;-moz-background-size:40px 40px;-o-background-size:40px 40px;background-size:40px 40px}.progress.active .bar{-webkit-animation:progress-bar-stripes 2s linear infinite;-moz-animation:progress-bar-stripes 2s linear infinite;-ms-animation:progress-bar-stripes 2s linear infinite;-o-animation:progress-bar-stripes 2s linear infinite;animation:progress-bar-stripes 2s linear infinite}.progress-danger .bar,.progress .bar-danger{background-color:#dd514c;background-image:-moz-linear-gradient(top, #ee5f5b, #c43c35);background-image:-webkit-gradient(linear, 0 0, 0 100%, from(#ee5f5b), to(#c43c35));background-image:-webkit-linear-gradient(top, #ee5f5b, #c43c35);background-image:-o-linear-gradient(top, #ee5f5b, #c43c35);background-image:linear-gradient(to bottom, #ee5f5b,#c43c35);background-repeat:repeat-x;filter:progid:DXImageTransform.Microsoft.gradient(startColorstr='#ffee5f5b', endColorstr='#ffc43c35', GradientType=0)}.progress-danger.progress-striped .bar,.progress-striped .bar-danger{background-color:#ee5f5b;background-image:-webkit-gradient(linear, 0 100%, 100% 0, color-stop(0.25, rgba(255,255,255,0.15)), color-stop(0.25, transparent), color-stop(0.5, transparent), color-stop(0.5, rgba(255,255,255,0.15)), color-stop(0.75, rgba(255,255,255,0.15)), color-stop(0.75, transparent), to(transparent));background-image:-webkit-linear-gradient(45deg, rgba(255,255,255,0.15) 25%, transparent 25%, transparent 50%, rgba(255,255,255,0.15) 50%, rgba(255,255,255,0.15) 75%, transparent 75%, transparent);background-image:-moz-linear-gradient(45deg, rgba(255,255,255,0.15) 25%, transparent 25%, transparent 50%, rgba(255,255,255,0.15) 50%, rgba(255,255,255,0.15) 75%, transparent 75%, transparent);background-image:-o-linear-gradient(45deg, rgba(255,255,255,0.15) 25%, transparent 25%, transparent 50%, rgba(255,255,255,0.15) 50%, rgba(255,255,255,0.15) 75%, transparent 75%, transparent);background-image:linear-gradient(45deg, rgba(255,255,255,0.15) 25%,rgba(0,0,0,0) 25%,rgba(0,0,0,0) 50%,rgba(255,255,255,0.15) 50%,rgba(255,255,255,0.15) 75%,rgba(0,0,0,0) 75%,rgba(0,0,0,0))}.progress-success .bar,.progress .bar-success{background-color:#5eb95e;background-image:-moz-linear-gradient(top, #62c462, #57a957);background-image:-webkit-gradient(linear, 0 0, 0 100%, from(#62c462), to(#57a957));background-image:-webkit-linear-gradient(top, #62c462, #57a957);background-image:-o-linear-gradient(top, #62c462, #57a957);background-image:linear-gradient(to bottom, #62c462,#57a957);background-repeat:repeat-x;filter:progid:DXImageTransform.Microsoft.gradient(startColorstr='#ff62c462', endColorstr='#ff57a957', GradientType=0)}.progress-success.progress-striped .bar,.progress-striped .bar-success{background-color:#62c462;background-image:-webkit-gradient(linear, 0 100%, 100% 0, color-stop(0.25, rgba(255,255,255,0.15)), color-stop(0.25, transparent), color-stop(0.5, transparent), color-stop(0.5, rgba(255,255,255,0.15)), color-stop(0.75, rgba(255,255,255,0.15)), color-stop(0.75, transparent), to(transparent));background-image:-webkit-linear-gradient(45deg, rgba(255,255,255,0.15) 25%, transparent 25%, transparent 50%, rgba(255,255,255,0.15) 50%, rgba(255,255,255,0.15) 75%, transparent 75%, transparent);background-image:-moz-linear-gradient(45deg, rgba(255,255,255,0.15) 25%, transparent 25%, transparent 50%, rgba(255,255,255,0.15) 50%, rgba(255,255,255,0.15) 75%, transparent 75%, transparent);background-image:-o-linear-gradient(45deg, rgba(255,255,255,0.15) 25%, transparent 25%, transparent 50%, rgba(255,255,255,0.15) 50%, rgba(255,255,255,0.15) 75%, transparent 75%, transparent);background-image:linear-gradient(45deg, rgba(255,255,255,0.15) 25%,rgba(0,0,0,0) 25%,rgba(0,0,0,0) 50%,rgba(255,255,255,0.15) 50%,rgba(255,255,255,0.15) 75%,rgba(0,0,0,0) 75%,rgba(0,0,0,0))}.progress-info .bar,.progress .bar-info{background-color:#4bb1cf;background-image:-moz-linear-gradient(top, #5bc0de, #339bb9);background-image:-webkit-gradient(linear, 0 0, 0 100%, from(#5bc0de), to(#339bb9));background-image:-webkit-linear-gradient(top, #5bc0de, #339bb9);background-image:-o-linear-gradient(top, #5bc0de, #339bb9);background-image:linear-gradient(to bottom, #5bc0de,#339bb9);background-repeat:repeat-x;filter:progid:DXImageTransform.Microsoft.gradient(startColorstr='#ff5bc0de', endColorstr='#ff339bb9', GradientType=0)}.progress-info.progress-striped .bar,.progress-striped .bar-info{background-color:#5bc0de;background-image:-webkit-gradient(linear, 0 100%, 100% 0, color-stop(0.25, rgba(255,255,255,0.15)), color-stop(0.25, transparent), color-stop(0.5, transparent), color-stop(0.5, rgba(255,255,255,0.15)), color-stop(0.75, rgba(255,255,255,0.15)), color-stop(0.75, transparent), to(transparent));background-image:-webkit-linear-gradient(45deg, rgba(255,255,255,0.15) 25%, transparent 25%, transparent 50%, rgba(255,255,255,0.15) 50%, rgba(255,255,255,0.15) 75%, transparent 75%, transparent);background-image:-moz-linear-gradient(45deg, rgba(255,255,255,0.15) 25%, transparent 25%, transparent 50%, rgba(255,255,255,0.15) 50%, rgba(255,255,255,0.15) 75%, transparent 75%, transparent);background-image:-o-linear-gradient(45deg, rgba(255,255,255,0.15) 25%, transparent 25%, transparent 50%, rgba(255,255,255,0.15) 50%, rgba(255,255,255,0.15) 75%, transparent 75%, transparent);background-image:linear-gradient(45deg, rgba(255,255,255,0.15) 25%,rgba(0,0,0,0) 25%,rgba(0,0,0,0) 50%,rgba(255,255,255,0.15) 50%,rgba(255,255,255,0.15) 75%,rgba(0,0,0,0) 75%,rgba(0,0,0,0))}.progress-warning .bar,.progress .bar-warning{background-color:#faa732;background-image:-moz-linear-gradient(top, #fbb450, #f89406);background-image:-webkit-gradient(linear, 0 0, 0 100%, from(#fbb450), to(#f89406));background-image:-webkit-linear-gradient(top, #fbb450, #f89406);background-image:-o-linear-gradient(top, #fbb450, #f89406);background-image:linear-gradient(to bottom, #fbb450,#f89406);background-repeat:repeat-x;filter:progid:DXImageTransform.Microsoft.gradient(startColorstr='#fffbb450', endColorstr='#fff89406', GradientType=0)}.progress-warning.progress-striped .bar,.progress-striped .bar-warning{background-color:#fbb450;background-image:-webkit-gradient(linear, 0 100%, 100% 0, color-stop(0.25, rgba(255,255,255,0.15)), color-stop(0.25, transparent), color-stop(0.5, transparent), color-stop(0.5, rgba(255,255,255,0.15)), color-stop(0.75, rgba(255,255,255,0.15)), color-stop(0.75, transparent), to(transparent));background-image:-webkit-linear-gradient(45deg, rgba(255,255,255,0.15) 25%, transparent 25%, transparent 50%, rgba(255,255,255,0.15) 50%, rgba(255,255,255,0.15) 75%, transparent 75%, transparent);background-image:-moz-linear-gradient(45deg, rgba(255,255,255,0.15) 25%, transparent 25%, transparent 50%, rgba(255,255,255,0.15) 50%, rgba(255,255,255,0.15) 75%, transparent 75%, transparent);background-image:-o-linear-gradient(45deg, rgba(255,255,255,0.15) 25%, transparent 25%, transparent 50%, rgba(255,255,255,0.15) 50%, rgba(255,255,255,0.15) 75%, transparent 75%, transparent);background-image:linear-gradient(45deg, rgba(255,255,255,0.15) 25%,rgba(0,0,0,0) 25%,rgba(0,0,0,0) 50%,rgba(255,255,255,0.15) 50%,rgba(255,255,255,0.15) 75%,rgba(0,0,0,0) 75%,rgba(0,0,0,0))}.accordion{margin-bottom:20px}.accordion-group{margin-bottom:2px;border:1px solid #e5e5e5;-webkit-border-radius:4px;-moz-border-radius:4px;border-radius:4px}.accordion-heading{border-bottom:0}.accordion-heading .accordion-toggle{display:block;padding:8px 15px}.accordion-toggle{cursor:pointer}.accordion-inner{padding:9px 15px;border-top:1px solid #e5e5e5}.carousel{position:relative;margin-bottom:20px;line-height:1}.carousel-inner{overflow:hidden;width:100%;position:relative}.carousel-inner>.item{display:none;position:relative;-webkit-transition:0.6s ease-in-out left;-moz-transition:0.6s ease-in-out left;-o-transition:0.6s ease-in-out left;transition:0.6s ease-in-out left}.carousel-inner>.item>img,.carousel-inner>.item>a>img{display:block;line-height:1}.carousel-inner>.active,.carousel-inner>.next,.carousel-inner>.prev{display:block}.carousel-inner>.active{left:0}.carousel-inner>.next,.carousel-inner>.prev{position:absolute;top:0;width:100%}.carousel-inner>.next{left:100%}.carousel-inner>.prev{left:-100%}.carousel-inner>.next.left,.carousel-inner>.prev.right{left:0}.carousel-inner>.active.left{left:-100%}.carousel-inner>.active.right{left:100%}.carousel-control{position:absolute;top:40%;left:15px;width:40px;height:40px;margin-top:-20px;font-size:60px;font-weight:100;line-height:30px;color:#ffffff;text-align:center;background:#222222;border:3px solid #ffffff;-webkit-border-radius:23px;-moz-border-radius:23px;border-radius:23px;opacity:0.5;filter:alpha(opacity=50)}.carousel-control.right{left:auto;right:15px}.carousel-control:hover,.carousel-control:focus{color:#ffffff;text-decoration:none;opacity:0.9;filter:alpha(opacity=90)}.carousel-indicators{position:absolute;top:15px;right:15px;z-index:5;margin:0;list-style:none}.carousel-indicators li{display:block;float:left;width:10px;height:10px;margin-left:5px;text-indent:-999px;background-color:#ccc;background-color:rgba(255,255,255,0.25);border-radius:5px}.carousel-indicators .active{background-color:#fff}.carousel-caption{position:absolute;left:0;right:0;bottom:0;padding:15px;background:#333333;background:rgba(0,0,0,0.75)}.carousel-caption h4,.carousel-caption p{color:#ffffff;line-height:20px}.carousel-caption h4{margin:0 0 5px}.carousel-caption p{margin-bottom:0}.hero-unit{padding:60px;margin-bottom:30px;font-size:18px;font-weight:200;line-height:30px;color:inherit;background-color:#eeeeee;-webkit-border-radius:6px;-moz-border-radius:6px;border-radius:6px}.hero-unit h1{margin-bottom:0;font-size:60px;line-height:1;color:inherit;letter-spacing:-1px}.hero-unit li{line-height:30px}/*!
- * Bootstrap Responsive v2.3.0
- *
- * Copyright 2012 Twitter, Inc
- * Licensed under the Apache License v2.0
- * http://www.apache.org/licenses/LICENSE-2.0
- *
- * Designed and built with all the love in the world @twitter by @mdo and @fat.
-<<<<<<< HEAD
- */@-ms-viewport{width:device-width}.hidden{display:none;visibility:hidden}.visible-phone{display:none !important}.visible-tablet{display:none !important}.hidden-desktop{display:none !important}.visible-desktop{display:inherit !important}@media (min-width: 768px) and (max-width: 979px){.hidden-desktop{display:inherit !important}.visible-desktop{display:none !important}.visible-tablet{display:inherit !important}.hidden-tablet{display:none !important}}@media (max-width: 767px){.hidden-desktop{display:inherit !important}.visible-desktop{display:none !important}.visible-phone{display:inherit !important}.hidden-phone{display:none !important}}.visible-print{display:none !important}@media print{.visible-print{display:inherit !important}.hidden-print{display:none !important}}@media (min-width: 1200px){.row{margin-left:-30px;*zoom:1}.row:before,.row:after{display:table;content:"";line-height:0}.row:after{clear:both}[class*="span"]{float:left;min-height:1px;margin-left:30px}.container,.navbar-static-top .container,.navbar-fixed-top .container,.navbar-fixed-bottom .container{width:1170px}.span12{width:1170px}.span11{width:1070px}.span10{width:970px}.span9{width:870px}.span8{width:770px}.span7{width:670px}.span6{width:570px}.span5{width:470px}.span4{width:370px}.span3{width:270px}.span2{width:170px}.span1{width:70px}.offset12{margin-left:1230px}.offset11{margin-left:1130px}.offset10{margin-left:1030px}.offset9{margin-left:930px}.offset8{margin-left:830px}.offset7{margin-left:730px}.offset6{margin-left:630px}.offset5{margin-left:530px}.offset4{margin-left:430px}.offset3{margin-left:330px}.offset2{margin-left:230px}.offset1{margin-left:130px}.row-fluid{width:100%;*zoom:1}.row-fluid:before,.row-fluid:after{display:table;content:"";line-height:0}.row-fluid:after{clear:both}.row-fluid [class*="span"]{display:block;width:100%;min-height:30px;-webkit-box-sizing:border-box;-moz-box-sizing:border-box;box-sizing:border-box;float:left;margin-left:2.564102564102564%;*margin-left:2.5109110747408616%}.row-fluid [class*="span"]:first-child{margin-left:0}.row-fluid .controls-row [class*="span"]+[class*="span"]{margin-left:2.564102564102564%}.row-fluid .span12{width:100%;*width:99.94680851063829%}.row-fluid .span11{width:91.45299145299145%;*width:91.39979996362975%}.row-fluid .span10{width:82.90598290598291%;*width:82.8527914166212%}.row-fluid .span9{width:74.35897435897436%;*width:74.30578286961266%}.row-fluid .span8{width:65.81196581196582%;*width:65.75877432260411%}.row-fluid .span7{width:57.26495726495726%;*width:57.21176577559556%}.row-fluid .span6{width:48.717948717948715%;*width:48.664757228587014%}.row-fluid .span5{width:40.17094017094017%;*width:40.11774868157847%}.row-fluid .span4{width:31.623931623931625%;*width:31.570740134569924%}.row-fluid .span3{width:23.076923076923077%;*width:23.023731587561375%}.row-fluid .span2{width:14.52991452991453%;*width:14.476723040552828%}.row-fluid .span1{width:5.982905982905983%;*width:5.929714493544281%}.row-fluid .offset12{margin-left:105.12820512820512%;*margin-left:105.02182214948171%}.row-fluid .offset12:first-child{margin-left:102.56410256410257%;*margin-left:102.45771958537915%}.row-fluid .offset11{margin-left:96.58119658119658%;*margin-left:96.47481360247316%}.row-fluid .offset11:first-child{margin-left:94.01709401709402%;*margin-left:93.91071103837061%}.row-fluid .offset10{margin-left:88.03418803418803%;*margin-left:87.92780505546462%}.row-fluid .offset10:first-child{margin-left:85.47008547008548%;*margin-left:85.36370249136206%}.row-fluid .offset9{margin-left:79.48717948717949%;*margin-left:79.38079650845607%}.row-fluid .offset9:first-child{margin-left:76.92307692307693%;*margin-left:76.81669394435352%}.row-fluid .offset8{margin-left:70.94017094017094%;*margin-left:70.83378796144753%}.row-fluid .offset8:first-child{margin-left:68.37606837606839%;*margin-left:68.26968539734497%}.row-fluid .offset7{margin-left:62.393162393162385%;*margin-left:62.28677941443899%}.row-fluid .offset7:first-child{margin-left:59.82905982905982%;*margin-left:59.72267685033642%}.row-fluid .offset6{margin-left:53.84615384615384%;*margin-left:53.739770867430444%}.row-fluid .offset6:first-child{margin-left:51.28205128205128%;*margin-left:51.175668303327875%}.row-fluid .offset5{margin-left:45.299145299145295%;*margin-left:45.1927623204219%}.row-fluid .offset5:first-child{margin-left:42.73504273504273%;*margin-left:42.62865975631933%}.row-fluid .offset4{margin-left:36.75213675213675%;*margin-left:36.645753773413354%}.row-fluid .offset4:first-child{margin-left:34.18803418803419%;*margin-left:34.081651209310785%}.row-fluid .offset3{margin-left:28.205128205128204%;*margin-left:28.0987452264048%}.row-fluid .offset3:first-child{margin-left:25.641025641025642%;*margin-left:25.53464266230224%}.row-fluid .offset2{margin-left:19.65811965811966%;*margin-left:19.551736679396257%}.row-fluid .offset2:first-child{margin-left:17.094017094017094%;*margin-left:16.98763411529369%}.row-fluid .offset1{margin-left:11.11111111111111%;*margin-left:11.004728132387708%}.row-fluid .offset1:first-child{margin-left:8.547008547008547%;*margin-left:8.440625568285142%}input,textarea,.uneditable-input{margin-left:0}.controls-row [class*="span"]+[class*="span"]{margin-left:30px}input.span12,textarea.span12,.uneditable-input.span12{width:1156px}input.span11,textarea.span11,.uneditable-input.span11{width:1056px}input.span10,textarea.span10,.uneditable-input.span10{width:956px}input.span9,textarea.span9,.uneditable-input.span9{width:856px}input.span8,textarea.span8,.uneditable-input.span8{width:756px}input.span7,textarea.span7,.uneditable-input.span7{width:656px}input.span6,textarea.span6,.uneditable-input.span6{width:556px}input.span5,textarea.span5,.uneditable-input.span5{width:456px}input.span4,textarea.span4,.uneditable-input.span4{width:356px}input.span3,textarea.span3,.uneditable-input.span3{width:256px}input.span2,textarea.span2,.uneditable-input.span2{width:156px}input.span1,textarea.span1,.uneditable-input.span1{width:56px}.thumbnails{margin-left:-30px}.thumbnails>li{margin-left:30px}.row-fluid .thumbnails{margin-left:0}}@media (min-width: 768px) and (max-width: 979px){.row{margin-left:-20px;*zoom:1}.row:before,.row:after{display:table;content:"";line-height:0}.row:after{clear:both}[class*="span"]{float:left;min-height:1px;margin-left:20px}.container,.navbar-static-top .container,.navbar-fixed-top .container,.navbar-fixed-bottom .container{width:724px}.span12{width:724px}.span11{width:662px}.span10{width:600px}.span9{width:538px}.span8{width:476px}.span7{width:414px}.span6{width:352px}.span5{width:290px}.span4{width:228px}.span3{width:166px}.span2{width:104px}.span1{width:42px}.offset12{margin-left:764px}.offset11{margin-left:702px}.offset10{margin-left:640px}.offset9{margin-left:578px}.offset8{margin-left:516px}.offset7{margin-left:454px}.offset6{margin-left:392px}.offset5{margin-left:330px}.offset4{margin-left:268px}.offset3{margin-left:206px}.offset2{margin-left:144px}.offset1{margin-left:82px}.row-fluid{width:100%;*zoom:1}.row-fluid:before,.row-fluid:after{display:table;content:"";line-height:0}.row-fluid:after{clear:both}.row-fluid [class*="span"]{display:block;width:100%;min-height:30px;-webkit-box-sizing:border-box;-moz-box-sizing:border-box;box-sizing:border-box;float:left;margin-left:2.7624309392265194%;*margin-left:2.709239449864817%}.row-fluid [class*="span"]:first-child{margin-left:0}.row-fluid .controls-row [class*="span"]+[class*="span"]{margin-left:2.7624309392265194%}.row-fluid .span12{width:100%;*width:99.94680851063829%}.row-fluid .span11{width:91.43646408839778%;*width:91.38327259903608%}.row-fluid .span10{width:82.87292817679558%;*width:82.81973668743387%}.row-fluid .span9{width:74.30939226519337%;*width:74.25620077583166%}.row-fluid .span8{width:65.74585635359117%;*width:65.69266486422946%}.row-fluid .span7{width:57.18232044198895%;*width:57.12912895262725%}.row-fluid .span6{width:48.61878453038674%;*width:48.56559304102504%}.row-fluid .span5{width:40.05524861878453%;*width:40.00205712942283%}.row-fluid .span4{width:31.491712707182323%;*width:31.43852121782062%}.row-fluid .span3{width:22.92817679558011%;*width:22.87498530621841%}.row-fluid .span2{width:14.3646408839779%;*width:14.311449394616199%}.row-fluid .span1{width:5.801104972375691%;*width:5.747913483013988%}.row-fluid .offset12{margin-left:105.52486187845304%;*margin-left:105.41847889972962%}.row-fluid .offset12:first-child{margin-left:102.76243093922652%;*margin-left:102.6560479605031%}.row-fluid .offset11{margin-left:96.96132596685082%;*margin-left:96.8549429881274%}.row-fluid .offset11:first-child{margin-left:94.1988950276243%;*margin-left:94.09251204890089%}.row-fluid .offset10{margin-left:88.39779005524862%;*margin-left:88.2914070765252%}.row-fluid .offset10:first-child{margin-left:85.6353591160221%;*margin-left:85.52897613729868%}.row-fluid .offset9{margin-left:79.8342541436464%;*margin-left:79.72787116492299%}.row-fluid .offset9:first-child{margin-left:77.07182320441989%;*margin-left:76.96544022569647%}.row-fluid .offset8{margin-left:71.2707182320442%;*margin-left:71.16433525332079%}.row-fluid .offset8:first-child{margin-left:68.50828729281768%;*margin-left:68.40190431409427%}.row-fluid .offset7{margin-left:62.70718232044199%;*margin-left:62.600799341718584%}.row-fluid .offset7:first-child{margin-left:59.94475138121547%;*margin-left:59.838368402492065%}.row-fluid .offset6{margin-left:54.14364640883978%;*margin-left:54.037263430116376%}.row-fluid .offset6:first-child{margin-left:51.38121546961326%;*margin-left:51.27483249088986%}.row-fluid .offset5{margin-left:45.58011049723757%;*margin-left:45.47372751851417%}.row-fluid .offset5:first-child{margin-left:42.81767955801105%;*margin-left:42.71129657928765%}.row-fluid .offset4{margin-left:37.01657458563536%;*margin-left:36.91019160691196%}.row-fluid .offset4:first-child{margin-left:34.25414364640884%;*margin-left:34.14776066768544%}.row-fluid .offset3{margin-left:28.45303867403315%;*margin-left:28.346655695309746%}.row-fluid .offset3:first-child{margin-left:25.69060773480663%;*margin-left:25.584224756083227%}.row-fluid .offset2{margin-left:19.88950276243094%;*margin-left:19.783119783707537%}.row-fluid .offset2:first-child{margin-left:17.12707182320442%;*margin-left:17.02068884448102%}.row-fluid .offset1{margin-left:11.32596685082873%;*margin-left:11.219583872105325%}.row-fluid .offset1:first-child{margin-left:8.56353591160221%;*margin-left:8.457152932878806%}input,textarea,.uneditable-input{margin-left:0}.controls-row [class*="span"]+[class*="span"]{margin-left:20px}input.span12,textarea.span12,.uneditable-input.span12{width:710px}input.span11,textarea.span11,.uneditable-input.span11{width:648px}input.span10,textarea.span10,.uneditable-input.span10{width:586px}input.span9,textarea.span9,.uneditable-input.span9{width:524px}input.span8,textarea.span8,.uneditable-input.span8{width:462px}input.span7,textarea.span7,.uneditable-input.span7{width:400px}input.span6,textarea.span6,.uneditable-input.span6{width:338px}input.span5,textarea.span5,.uneditable-input.span5{width:276px}input.span4,textarea.span4,.uneditable-input.span4{width:214px}input.span3,textarea.span3,.uneditable-input.span3{width:152px}input.span2,textarea.span2,.uneditable-input.span2{width:90px}input.span1,textarea.span1,.uneditable-input.span1{width:28px}}@media (max-width: 767px){body{padding:0}#container{padding-left:20px;padding-right:20px}.navbar-fixed-top,.navbar-fixed-bottom,.navbar-static-top{margin-left:-20px;margin-right:-20px}.container-fluid{padding:0}.dl-horizontal dt{float:none;clear:none;width:auto;text-align:left}.dl-horizontal dd{margin-left:0}.container{width:auto}.row-fluid{width:100%}.row,.thumbnails{margin-left:0}.thumbnails>li{float:none;margin-left:0}[class*="span"],.uneditable-input[class*="span"],.row-fluid [class*="span"]{float:none;display:block;width:100%;margin-left:0;-webkit-box-sizing:border-box;-moz-box-sizing:border-box;box-sizing:border-box}.span12,.row-fluid .span12{width:100%;-webkit-box-sizing:border-box;-moz-box-sizing:border-box;box-sizing:border-box}.row-fluid [class*="offset"]:first-child{margin-left:0}.input-large,.input-xlarge,.input-xxlarge,input[class*="span"],select[class*="span"],textarea[class*="span"],.uneditable-input{display:block;width:100%;min-height:30px;-webkit-box-sizing:border-box;-moz-box-sizing:border-box;box-sizing:border-box}.input-prepend input,.input-append input,.input-prepend input[class*="span"],.input-append input[class*="span"]{display:inline-block;width:auto}.controls-row [class*="span"]+[class*="span"]{margin-left:0}.modal{position:fixed;top:20px;left:20px;right:20px;width:auto;margin:0}.modal.fade{top:-100px}.modal.fade.in{top:20px}}@media (max-width: 480px){.nav-collapse{-webkit-transform:translate3d(0, 0, 0)}.page-header h1 small{display:block;line-height:20px}input[type="checkbox"],input[type="radio"]{border:1px solid #ccc}.form-horizontal .control-label{float:none;width:auto;padding-top:0;text-align:left}.form-horizontal .controls{margin-left:0}.form-horizontal .control-list{padding-top:0}.form-horizontal .form-actions{padding-left:10px;padding-right:10px}.media .pull-left,.media .pull-right{float:none;display:block;margin-bottom:10px}.media-object{margin-right:0;margin-left:0}.modal{top:10px;left:10px;right:10px}.modal-header .close{padding:10px;margin:-10px}.carousel-caption{position:static}}@media (max-width: 979px){body{padding-top:0}.navbar-fixed-top,.navbar-fixed-bottom{position:static}.navbar-fixed-top{margin-bottom:20px}.navbar-fixed-bottom{margin-top:20px}.navbar-fixed-top .navbar-inner,.navbar-fixed-bottom .navbar-inner{padding:5px}.navbar .container{width:auto;padding:0}.navbar .brand{padding-left:10px;padding-right:10px;margin:0 0 0 -5px}.nav-collapse{clear:both}.nav-collapse .nav{float:none;margin:0 0 10px}.nav-collapse .nav>li{float:none}.nav-collapse .nav>li>a{margin-bottom:2px}.nav-collapse .nav>.divider-vertical{display:none}.nav-collapse .nav .nav-header{color:#777777;text-shadow:none}.nav-collapse .nav>li>a,.nav-collapse .dropdown-menu a{padding:9px 15px;font-weight:bold;color:#777777;-webkit-border-radius:3px;-moz-border-radius:3px;border-radius:3px}.nav-collapse .btn{padding:4px 10px 4px;font-weight:normal;-webkit-border-radius:4px;-moz-border-radius:4px;border-radius:4px}.nav-collapse .dropdown-menu li+li a{margin-bottom:2px}.nav-collapse .nav>li>a:hover,.nav-collapse .nav>li>a:focus,.nav-collapse .dropdown-menu a:hover,.nav-collapse .dropdown-menu a:focus{background-color:#f2f2f2}.navbar-inverse .nav-collapse .nav>li>a,.navbar-inverse .nav-collapse .dropdown-menu a{color:#999999}.navbar-inverse .nav-collapse .nav>li>a:hover,.navbar-inverse .nav-collapse .nav>li>a:focus,.navbar-inverse .nav-collapse .dropdown-menu a:hover,.navbar-inverse .nav-collapse .dropdown-menu a:focus{background-color:#2a2b2b}.nav-collapse.in .btn-group{margin-top:5px;padding:0}.nav-collapse .dropdown-menu{position:static;top:auto;left:auto;float:none;display:none;max-width:none;margin:0 15px;padding:0;background-color:transparent;border:none;-webkit-border-radius:0;-moz-border-radius:0;border-radius:0;-webkit-box-shadow:none;-moz-box-shadow:none;box-shadow:none}.nav-collapse .open>.dropdown-menu{display:block}.nav-collapse .dropdown-menu:before,.nav-collapse .dropdown-menu:after{display:none}.nav-collapse .dropdown-menu .divider{display:none}.nav-collapse .nav>li>.dropdown-menu:before,.nav-collapse .nav>li>.dropdown-menu:after{display:none}.nav-collapse .navbar-form,.nav-collapse .navbar-search{float:none;padding:10px 15px;margin:10px 0;border-top:1px solid #f2f2f2;border-bottom:1px solid #f2f2f2;-webkit-box-shadow:inset 0 1px 0 rgba(255,255,255,0.1),0 1px 0 rgba(255,255,255,0.1);-moz-box-shadow:inset 0 1px 0 rgba(255,255,255,0.1),0 1px 0 rgba(255,255,255,0.1);box-shadow:inset 0 1px 0 rgba(255,255,255,0.1),0 1px 0 rgba(255,255,255,0.1)}.navbar-inverse .nav-collapse .navbar-form,.navbar-inverse .nav-collapse .navbar-search{border-top-color:#2a2b2b;border-bottom-color:#2a2b2b}.navbar .nav-collapse .nav.pull-right{float:none;margin-left:0}.nav-collapse,.nav-collapse.collapse{overflow:hidden;height:0}.navbar .btn-navbar{display:block}.navbar-static .navbar-inner{padding-left:10px;padding-right:10px}}@media (min-width: 980px){.nav-collapse.collapse{height:auto !important;overflow:visible !important}}.pull-right{float:right}.pull-left{float:left}.hide{display:none}.show{display:block}.invisible{visibility:hidden}.affix{position:fixed}.combobox-container{margin-bottom:5px;*zoom:1}.combobox-container:before,.combobox-container:after{display:table;content:""}.combobox-container:after{clear:both}.combobox-container input,.combobox-container .uneditable-input{-moz-border-radius:0 3px 3px 0;-webkit-border-radius:0;border-radius:0 3px 3px 0}.combobox-container input:focus,.combobox-container .uneditable-input:focus{position:relative;z-index:10}.combobox-container .uneditable-input{border-left-color:#ccc}.combobox-container .add-on{float:left;display:ings
-line-block;width:auto;min-width:16px;height:inherit !important;margin-right:-1px;padding:1rem;font-weight:normal;color:#999999;text-align:center;text-shadow:0 1px 0 #ffffff;background-color:#f5f5f5;border:1px solid #ccc;margin-left:-1px;-moz-border-radius:0px;-webkit-border-radius:0px;border-radius:0px}.combobox-container .active{background-color:#a9dba9;border-color:#46a546}.combobox-container input,.combobox-container .uneditable-input{float:left;-moz-border-radius:3px 0 0 3px;-webkit-border-radius:3px;border-radius:3px 0 0 3px}.combobox-container .uneditable-input{border-left-color:#eee;border-right-color:#ccc}.combobox-container input:first-child{*margin-left:-160px}.combobox-container input:first-child+.add-on{*margin-left:-21px}.combobox-container select{display:inline-block;width:0;height:0;border:0;padding:0;margin:0;text-indent:-99999px;*text-indent:0}.form-search .combobox-container,.form-inline .combobox-container{display:inline-block;margin-bottom:0;vertical-align:top}.form-search .combobox-container .add-on,.form-inline .combobox-container .add-on{vertical-align:middle}.combobox-selected .combobox-clear{display:inline-block}.combobox-selected .caret{display:none}.combobox-clear{display:none;width:14px;height:14px;line-height:14px;vertical-align:top;opacity:0.3;filter:alpha(opacity=30)}.dropdown:hover .combobox-clear,.open.dropdown .combobox-clear{opacity:1;filter:alpha(opacity=100)}.btn .combobox-clear{margin-top:1px;margin-left:1px}.btn:hover .combobox-clear,.open.btn-group .combobox-clear{opacity:1;filter:alpha(opacity=100)}.typeahead-long{max-height:300px;overflow-y:auto}.control-group.error .combobox-container .add-on{color:#B94A48;border-color:#B94A48}.control-group.error .combobox-container .caret{border-top-color:#B94A48}.control-group.warning .combobox-container .add-on{color:#C09853;border-color:#C09853}.control-group.warning .combobox-container .caret{border-top-color:#C09853}.control-group.success .combobox-container .add-on{color:#468847;border-color:#468847}.control-group.success .combobox-container .caret{border-top-color:#468847}.btn .combobox-clear [class^="icon-"]{line-height:1.4em}.agency-header .upper-header-left{width:25%}.agency-header .small-nyc-logo{height:15px;width:40px;margin:0 10px 0 -1px}.agency-header .upper-header-black-title{color:#fff;font-size:12px;font-weight:bold;padding:0 0 0 10px}@media only screen and (max-width: 767px){.agency-header .upper-header-black-title{display:none}}.agency-header .upper-header-padding{width:50%}.agency-header .upper-header-right{position:absolute;right:23px;padding-left:4%}@media only screen and (max-width: 767px){.agency-header .upper-header-right{display:none}}.agency-header .upper-header-search{font-size:12px;font-weight:bold;color:#fff;margin-left:5px}.agency-header .upper-header-search a{color:#fff}.agency-header .upper-header-three-one-one{color:#fff;font-size:12px;font-weight:bold;margin:0 5px}.agency-header .upper-header-three-one-one a{color:#fff}.lt-ie8 header .logo{position:relative}.agency-header .upper-header-black{background:#000;height:25px}footer{background-color:#000;padding:35px 0 30px 0;clear:both}footer .span3{width:220px;margin-top:10px}@media only screen and (max-width: 485px){footer .span3{float:left !important;margin-top:20px;padding:0 10px 0 10px}}@media only screen and (max-width: 767px){footer .span3,footer .span9{display:static;width:220px !important}}@media only screen and (max-width: 479px){footer .span3,footer .span9{width:100% !important}}@media only screen and (max-width: 485px){footer .span3:last-child{float:left}}@media only screen and (min-width: 486px){footer .span3:last-child{position:absolute;right:20px;margin-top:8px}}footer .footer-links{width:76%;margin-right:0}@media only screen and (min-width: 480px) and (max-width: 767px){footer .footer-links{width:50%}}@media only screen and (min-width: 768px) and (max-width: 959px){footer .footer-links{width:67%}}footer .footer-links a{color:#fff;text-decoration:none;display:block;font-weight:bold;float:left;margin-right:2.12766%;padding:5px 0}@media only screen and (max-width: 479px){footer .footer-links a{width:100%;margin:0 0 0 10px}}@media only screen and (min-width: 480px) and (max-width: 767px){footer .footer-links a{width:100%;margin:0 0 0 10px}}@media only screen and (min-width: 768px) and (max-width: 959px){footer .footer-links a{width:45%}}@media only screen and (min-width: 960px){footer .footer-links a{width:30%}}.ie7 footer .footer-links a{width:28%}@media only screen and (min-width: 768px) and (max-width: 959px){footer .footer-links a:nth-child(2n+0){margin-right:0}}@media only screen and (min-width: 960px){footer .footer-links a:nth-child(3n+0){margin-right:0}}footer .footer-links a:hover{color:#999}footer .form-search{margin-top:0;margin-bottom:5px}footer .form-search .input-search{width:79px;height:20px;padding:4px 6px;outline:none;font-size:14px;border-radius:4px 0 0 4px;float:left;border-left:2px solid #727272;border-top:2px solid #727272;border-right:none;border-bottom:2px solid #727272;color:#fff;background-color:#616161}footer .form-search .input-search:-moz-placeholder{color:#ffffff !important}footer .form-search .input-search:-ms-input-placeholder{color:#ffffff !important}footer .form-search .input-search::-webkit-input-placeholder{color:#ffffff !important}footer form input:focus,footer form input:active{background-color:#616161;color:#fff;border-color:none}footer .form-search .ico-search{text-indent:100%;white-space:nowrap;overflow:hidden;background:url("../../images/sprite-ico-search.png") no-repeat #616161 left -8px;padding:0;display:block;width:24px;height:32px;border-radius:0 4px 4px 0;border-right:2px solid #727272;border-top:2px solid #727272;border-bottom:2px solid #727272;border-left:none;cursor:pointer}.ie7 footer .form-search .ico-search{border:none}footer .logo-nyc{text-indent:100%;white-space:nowrap;overflow:hidden;width:93px;height:31px;display:block;background-image:url("../../images/nyc_white.png");background-size:93px 31px;float:left;margin-right:10px}@media (-webkit-min-device-pixel-ratio: 2){footer .logo-nyc{background-image:url("../../images/nyc_white@x2.png");background-size:93px 31px;background-repeat:no-repeat}}footer .copyright{color:#fff;font-size:10px}footer .copyright a{color:#fff}footer .copyright p{margin:0;line-height:14px;float:left}.subscription-container{position:relative;bottom:0px;left:0px;width:100%}.footer-bar h2{font-size:22px;font-weight:normal;text-align:center;line-height:24px;color:#000;margin:23px 0;padding:0 !important}.footer-bar h2 .agencies-count{font-weight:bold}@media only screen and (min-device-width: 768px) and (max-device-width: 1024px){.footer-bar h2{text-align:left;font-size:16px;line-height:22px}}@media (min-width: 768px) and (max-width: 979px){.footer-bar h2{text-align:left;font-size:16px;line-height:22px}}@media only screen and (max-width: 767px){.footer-bar h2{text-align:left;font-size:16px;line-height:22px}}.container{*zoom:1;max-width:940px;_width:940px;padding-left:20px;padding-right:20px;margin:0 auto;position:relative}.container:after{content:"";display:table;clear:both}.container:before,.container:after{display:table;line-height:0;content:""}.container:after{clear:both}html,body{min-height:100%;height:100%}h1,h2,h3,h4,h5,h6{letter-spacing:-.04rem;line-height:1.15}@media (max-width: 767px){h1{font-size:2.2rem}}.wrapper{margin-bottom:calc(-8rem - 2rem);min-height:100%;max-width:calc(940px + 20px);margin-left:auto;margin-right:auto;padding-left:20px;padding-right:20px}@media (max-width: 979px) and (min-width: 768px){.wrapper{max-width:724px}}@media (max-width: 767px){.wrapper{padding-left:20px;padding-right:20px;margin-bottom:-27rem}}.wrapper input,.wrapper select,.wrapper textarea{font-size:1.2rem;line-height:1.4;padding:.7rem;width:calc(100% - 1.4rem);display:block;-moz-box-sizing:content-box;-webkit-box-sizing:content-box;box-sizing:content-box}.wrapper input[type=text],.wrapper select[type=text],.wrapper textarea[type=text]{padding:1rem .7rem}.wrapper input.placeholder,.wrapper select.placeholder,.wrapper textarea.placeholder{color:#999}.wrapper .combobox-container input{width:calc(100% - 4.7rem);display:inline-block}.navbar{padding:2rem 0}.navbar .nav{float:right;clear:right}.navbar .nav>li>a{padding:10px 0px 10px 30px}@media (max-width: 767px){.navbar .nav>li>a{padding:10px 0px 10px 0px}}.navbar .brand{padding:0;margin:0}.navbar-inner{background:none;border:0;border-bottom:1px solid black;box-shadow:none;padding:0 0 1rem;-moz-border-radius:0;-webkit-border-radius:0;border-radius:0}.navbar-inner .google_translate{color:white;float:right;margin:0;background:#333}@media (max-width: 767px){.navbar-inner .google_translate{width:100%;padding:.7rem 0;margin:1rem 0;-moz-border-radius:10px;-webkit-border-radius:10px;border-radius:10px;font-size:1.1rem}}.navbar-inner .google_translate p{margin:0}.navbar-inner .google_translate p a{color:#fff;text-shadow:none}#logo_nav{padding:0;width:13rem}ul.nav.tabs{font-size:16px}@media (max-width: 767px){ul.nav.tabs{font-size:1.2rem;width:100%;text-align:center}}ul.nav.tabs li.active{border-bottom:2px solid #0a5796}ul.nav.tabs li.active a{padding-bottom:4px}.wrapper{margin-bottom:calc(-8rem - 2rem);min-height:100%;max-width:calc(940px + 20px);margin-left:auto;margin-right:auto;padding-left:20px;padding-right:20px}@media (max-width: 979px) and (min-width: 768px){.wrapper{max-width:724px}}@media (max-width: 767px){.wrapper{padding-left:20px;padding-right:20px;margin-bottom:-27rem}}.wrapper input,.wrapper select,.wrapper textarea{font-size:1.2rem;line-height:1.4;padding:.7rem;width:calc(100% - 1.4rem)}.wrapper input[type=text],.wrapper select[type=text],.wrapper textarea[type=text]{padding-top:1.2rem;padding-bottom:1.2rem}.wrapper input.placeholder,.wrapper select.placeholder,.wrapper textarea.placeholder{color:#999}footer{background:#000;color:#fff;padding:2rem 0 0;-moz-border-radius:0;-webkit-border-radius:0;border-radius:0;width:100%;height:8rem}@media (max-width: 767px){footer{height:27rem}}footer li{font-size:1.3rem;line-height:1.3;border-bottom:1px solid #fff;list-style-type:none;padding:1rem 0}footer li a:link,footer li a:active,footer li a:visited{color:#fff}footer li a:hover{text-decoration:none;color:#999}.push{height:calc(8rem + 2rem);margin-bottom:0px}@media (max-width: 767px){.push{height:27rem}}.intro p{font-size:1.2rem;line-height:1.4;margin:0 0 1rem}.step{display:none}.no-js .step{display:block}.form-nav{background:#efefef;width:100%;float:left;display:block;margin:1.2rem auto 4rem;border:2px solid #999;overflow:hidden;-moz-border-radius:20px;-webkit-border-radius:20px;border-radius:20px;-moz-transition:all 0.5s ease;-o-transition:all 0.5s ease;-webkit-transition:all 0.5s ease;transition:all 0.5s ease}.form-nav>div{width:50%;float:left;text-align:center;color:#333}.form-nav>div a{cursor:pointer}.form-nav>div a:hover{text-decoration:none}.form-nav .active{background:#0a5796;color:#fff}.form-nav .active a:hover{color:#efefef}#back{float:left;padding-right:1rem;margin:0;color:#999}#back .fa,#back p{display:inline;font-size:1.2rem;cursor:pointer;text-decoration:none}.no-js #button1{display:none}.no-js .form-nav{display:none}.no-js #back{display:none}.btn-primary{background:#0a5796;margin:1rem 0 2rem;max-width:25rem;padding:1rem 1.5rem;font-size:1.2rem;-moz-transition:all 0.3s ease;-o-transition:all 0.3s ease;-webkit-transition:all 0.3s ease;transition:all 0.3s ease}.btn-primary:hover{background:#1771b7}.sideblock{background:#efefef;padding:1rem 1.5rem;margin:0 auto 2rem}.clearfix{clear:both}
-=======
- */@-ms-viewport{width:device-width}.hidden{display:none;visibility:hidden}.visible-phone{display:none !important}.visible-tablet{display:none !important}.hidden-desktop{display:none !important}.visible-desktop{display:inherit !important}@media (min-width: 768px) and (max-width: 979px){.hidden-desktop{display:inherit !important}.visible-desktop{display:none !important}.visible-tablet{display:inherit !important}.hidden-tablet{display:none !important}}@media (max-width: 767px){.hidden-desktop{display:inherit !important}.visible-desktop{display:none !important}.visible-phone{display:inherit !important}.hidden-phone{display:none !important}}.visible-print{display:none !important}@media print{.visible-print{display:inherit !important}.hidden-print{display:none !important}}@media (min-width: 1200px){.row{margin-left:-30px;*zoom:1}.row:before,.row:after{display:table;content:"";line-height:0}.row:after{clear:both}[class*="span"]{float:left;min-height:1px;margin-left:30px}.container,.navbar-static-top .container,.navbar-fixed-top .container,.navbar-fixed-bottom .container{width:1170px}.span12{width:1170px}.span11{width:1070px}.span10{width:970px}.span9{width:870px}.span8{width:770px}.span7{width:670px}.span6{width:570px}.span5{width:470px}.span4{width:370px}.span3{width:270px}.span2{width:170px}.span1{width:70px}.offset12{margin-left:1230px}.offset11{margin-left:1130px}.offset10{margin-left:1030px}.offset9{margin-left:930px}.offset8{margin-left:830px}.offset7{margin-left:730px}.offset6{margin-left:630px}.offset5{margin-left:530px}.offset4{margin-left:430px}.offset3{margin-left:330px}.offset2{margin-left:230px}.offset1{margin-left:130px}.row-fluid{width:100%;*zoom:1}.row-fluid:before,.row-fluid:after{display:table;content:"";line-height:0}.row-fluid:after{clear:both}.row-fluid [class*="span"]{display:block;width:100%;min-height:30px;-webkit-box-sizing:border-box;-moz-box-sizing:border-box;box-sizing:border-box;float:left;margin-left:2.564102564102564%;*margin-left:2.5109110747408616%}.row-fluid [class*="span"]:first-child{margin-left:0}.row-fluid .controls-row [class*="span"]+[class*="span"]{margin-left:2.564102564102564%}.row-fluid .span12{width:100%;*width:99.94680851063829%}.row-fluid .span11{width:91.45299145299145%;*width:91.39979996362975%}.row-fluid .span10{width:82.90598290598291%;*width:82.8527914166212%}.row-fluid .span9{width:74.35897435897436%;*width:74.30578286961266%}.row-fluid .span8{width:65.81196581196582%;*width:65.75877432260411%}.row-fluid .span7{width:57.26495726495726%;*width:57.21176577559556%}.row-fluid .span6{width:48.717948717948715%;*width:48.664757228587014%}.row-fluid .span5{width:40.17094017094017%;*width:40.11774868157847%}.row-fluid .span4{width:31.623931623931625%;*width:31.570740134569924%}.row-fluid .span3{width:23.076923076923077%;*width:23.023731587561375%}.row-fluid .span2{width:14.52991452991453%;*width:14.476723040552828%}.row-fluid .span1{width:5.982905982905983%;*width:5.929714493544281%}.row-fluid .offset12{margin-left:105.12820512820512%;*margin-left:105.02182214948171%}.row-fluid .offset12:first-child{margin-left:102.56410256410257%;*margin-left:102.45771958537915%}.row-fluid .offset11{margin-left:96.58119658119658%;*margin-left:96.47481360247316%}.row-fluid .offset11:first-child{margin-left:94.01709401709402%;*margin-left:93.91071103837061%}.row-fluid .offset10{margin-left:88.03418803418803%;*margin-left:87.92780505546462%}.row-fluid .offset10:first-child{margin-left:85.47008547008548%;*margin-left:85.36370249136206%}.row-fluid .offset9{margin-left:79.48717948717949%;*margin-left:79.38079650845607%}.row-fluid .offset9:first-child{margin-left:76.92307692307693%;*margin-left:76.81669394435352%}.row-fluid .offset8{margin-left:70.94017094017094%;*margin-left:70.83378796144753%}.row-fluid .offset8:first-child{margin-left:68.37606837606839%;*margin-left:68.26968539734497%}.row-fluid .offset7{margin-left:62.393162393162385%;*margin-left:62.28677941443899%}.row-fluid .offset7:first-child{margin-left:59.82905982905982%;*margin-left:59.72267685033642%}.row-fluid .offset6{margin-left:53.84615384615384%;*margin-left:53.739770867430444%}.row-fluid .offset6:first-child{margin-left:51.28205128205128%;*margin-left:51.175668303327875%}.row-fluid .offset5{margin-left:45.299145299145295%;*margin-left:45.1927623204219%}.row-fluid .offset5:first-child{margin-left:42.73504273504273%;*margin-left:42.62865975631933%}.row-fluid .offset4{margin-left:36.75213675213675%;*margin-left:36.645753773413354%}.row-fluid .offset4:first-child{margin-left:34.18803418803419%;*margin-left:34.081651209310785%}.row-fluid .offset3{margin-left:28.205128205128204%;*margin-left:28.0987452264048%}.row-fluid .offset3:first-child{margin-left:25.641025641025642%;*margin-left:25.53464266230224%}.row-fluid .offset2{margin-left:19.65811965811966%;*margin-left:19.551736679396257%}.row-fluid .offset2:first-child{margin-left:17.094017094017094%;*margin-left:16.98763411529369%}.row-fluid .offset1{margin-left:11.11111111111111%;*margin-left:11.004728132387708%}.row-fluid .offset1:first-child{margin-left:8.547008547008547%;*margin-left:8.440625568285142%}input,textarea,.uneditable-input{margin-left:0}.controls-row [class*="span"]+[class*="span"]{margin-left:30px}input.span12,textarea.span12,.uneditable-input.span12{width:1156px}input.span11,textarea.span11,.uneditable-input.span11{width:1056px}input.span10,textarea.span10,.uneditable-input.span10{width:956px}input.span9,textarea.span9,.uneditable-input.span9{width:856px}input.span8,textarea.span8,.uneditable-input.span8{width:756px}input.span7,textarea.span7,.uneditable-input.span7{width:656px}input.span6,textarea.span6,.uneditable-input.span6{width:556px}input.span5,textarea.span5,.uneditable-input.span5{width:456px}input.span4,textarea.span4,.uneditable-input.span4{width:356px}input.span3,textarea.span3,.uneditable-input.span3{width:256px}input.span2,textarea.span2,.uneditable-input.span2{width:156px}input.span1,textarea.span1,.uneditable-input.span1{width:56px}.thumbnails{margin-left:-30px}.thumbnails>li{margin-left:30px}.row-fluid .thumbnails{margin-left:0}}@media (min-width: 768px) and (max-width: 979px){.row{margin-left:-20px;*zoom:1}.row:before,.row:after{display:table;content:"";line-height:0}.row:after{clear:both}[class*="span"]{float:left;min-height:1px;margin-left:20px}.container,.navbar-static-top .container,.navbar-fixed-top .container,.navbar-fixed-bottom .container{width:724px}.span12{width:724px}.span11{width:662px}.span10{width:600px}.span9{width:538px}.span8{width:476px}.span7{width:414px}.span6{width:352px}.span5{width:290px}.span4{width:228px}.span3{width:166px}.span2{width:104px}.span1{width:42px}.offset12{margin-left:764px}.offset11{margin-left:702px}.offset10{margin-left:640px}.offset9{margin-left:578px}.offset8{margin-left:516px}.offset7{margin-left:454px}.offset6{margin-left:392px}.offset5{margin-left:330px}.offset4{margin-left:268px}.offset3{margin-left:206px}.offset2{margin-left:144px}.offset1{margin-left:82px}.row-fluid{width:100%;*zoom:1}.row-fluid:before,.row-fluid:after{display:table;content:"";line-height:0}.row-fluid:after{clear:both}.row-fluid [class*="span"]{display:block;width:100%;min-height:30px;-webkit-box-sizing:border-box;-moz-box-sizing:border-box;box-sizing:border-box;float:left;margin-left:2.7624309392265194%;*margin-left:2.709239449864817%}.row-fluid [class*="span"]:first-child{margin-left:0}.row-fluid .controls-row [class*="span"]+[class*="span"]{margin-left:2.7624309392265194%}.row-fluid .span12{width:100%;*width:99.94680851063829%}.row-fluid .span11{width:91.43646408839778%;*width:91.38327259903608%}.row-fluid .span10{width:82.87292817679558%;*width:82.81973668743387%}.row-fluid .span9{width:74.30939226519337%;*width:74.25620077583166%}.row-fluid .span8{width:65.74585635359117%;*width:65.69266486422946%}.row-fluid .span7{width:57.18232044198895%;*width:57.12912895262725%}.row-fluid .span6{width:48.61878453038674%;*width:48.56559304102504%}.row-fluid .span5{width:40.05524861878453%;*width:40.00205712942283%}.row-fluid .span4{width:31.491712707182323%;*width:31.43852121782062%}.row-fluid .span3{width:22.92817679558011%;*width:22.87498530621841%}.row-fluid .span2{width:14.3646408839779%;*width:14.311449394616199%}.row-fluid .span1{width:5.801104972375691%;*width:5.747913483013988%}.row-fluid .offset12{margin-left:105.52486187845304%;*margin-left:105.41847889972962%}.row-fluid .offset12:first-child{margin-left:102.76243093922652%;*margin-left:102.6560479605031%}.row-fluid .offset11{margin-left:96.96132596685082%;*margin-left:96.8549429881274%}.row-fluid .offset11:first-child{margin-left:94.1988950276243%;*margin-left:94.09251204890089%}.row-fluid .offset10{margin-left:88.39779005524862%;*margin-left:88.2914070765252%}.row-fluid .offset10:first-child{margin-left:85.6353591160221%;*margin-left:85.52897613729868%}.row-fluid .offset9{margin-left:79.8342541436464%;*margin-left:79.72787116492299%}.row-fluid .offset9:first-child{margin-left:77.07182320441989%;*margin-left:76.96544022569647%}.row-fluid .offset8{margin-left:71.2707182320442%;*margin-left:71.16433525332079%}.row-fluid .offset8:first-child{margin-left:68.50828729281768%;*margin-left:68.40190431409427%}.row-fluid .offset7{margin-left:62.70718232044199%;*margin-left:62.600799341718584%}.row-fluid .offset7:first-child{margin-left:59.94475138121547%;*margin-left:59.838368402492065%}.row-fluid .offset6{margin-left:54.14364640883978%;*margin-left:54.037263430116376%}.row-fluid .offset6:first-child{margin-left:51.38121546961326%;*margin-left:51.27483249088986%}.row-fluid .offset5{margin-left:45.58011049723757%;*margin-left:45.47372751851417%}.row-fluid .offset5:first-child{margin-left:42.81767955801105%;*margin-left:42.71129657928765%}.row-fluid .offset4{margin-left:37.01657458563536%;*margin-left:36.91019160691196%}.row-fluid .offset4:first-child{margin-left:34.25414364640884%;*margin-left:34.14776066768544%}.row-fluid .offset3{margin-left:28.45303867403315%;*margin-left:28.346655695309746%}.row-fluid .offset3:first-child{margin-left:25.69060773480663%;*margin-left:25.584224756083227%}.row-fluid .offset2{margin-left:19.88950276243094%;*margin-left:19.783119783707537%}.row-fluid .offset2:first-child{margin-left:17.12707182320442%;*margin-left:17.02068884448102%}.row-fluid .offset1{margin-left:11.32596685082873%;*margin-left:11.219583872105325%}.row-fluid .offset1:first-child{margin-left:8.56353591160221%;*margin-left:8.457152932878806%}input,textarea,.uneditable-input{margin-left:0}.controls-row [class*="span"]+[class*="span"]{margin-left:20px}input.span12,textarea.span12,.uneditable-input.span12{width:710px}input.span11,textarea.span11,.uneditable-input.span11{width:648px}input.span10,textarea.span10,.uneditable-input.span10{width:586px}input.span9,textarea.span9,.uneditable-input.span9{width:524px}input.span8,textarea.span8,.uneditable-input.span8{width:462px}input.span7,textarea.span7,.uneditable-input.span7{width:400px}input.span6,textarea.span6,.uneditable-input.span6{width:338px}input.span5,textarea.span5,.uneditable-input.span5{width:276px}input.span4,textarea.span4,.uneditable-input.span4{width:214px}input.span3,textarea.span3,.uneditable-input.span3{width:152px}input.span2,textarea.span2,.uneditable-input.span2{width:90px}input.span1,textarea.span1,.uneditable-input.span1{width:28px}}@media (max-width: 767px){body{padding:0}#container{padding-left:20px;padding-right:20px}.navbar-fixed-top,.navbar-fixed-bottom,.navbar-static-top{margin-left:-20px;margin-right:-20px}.container-fluid{padding:0}.dl-horizontal dt{float:none;clear:none;width:auto;text-align:left}.dl-horizontal dd{margin-left:0}.container{width:auto}.row-fluid{width:100%}.row,.thumbnails{margin-left:0}.thumbnails>li{float:none;margin-left:0}[class*="span"],.uneditable-input[class*="span"],.row-fluid [class*="span"]{float:none;display:block;width:100%;margin-left:0;-webkit-box-sizing:border-box;-moz-box-sizing:border-box;box-sizing:border-box}.span12,.row-fluid .span12{width:100%;-webkit-box-sizing:border-box;-moz-box-sizing:border-box;box-sizing:border-box}.row-fluid [class*="offset"]:first-child{margin-left:0}.input-large,.input-xlarge,.input-xxlarge,input[class*="span"],select[class*="span"],textarea[class*="span"],.uneditable-input{display:block;width:100%;min-height:30px;-webkit-box-sizing:border-box;-moz-box-sizing:border-box;box-sizing:border-box}.input-prepend input,.input-append input,.input-prepend input[class*="span"],.input-append input[class*="span"]{display:inline-block;width:auto}.controls-row [class*="span"]+[class*="span"]{margin-left:0}.modal{position:fixed;top:20px;left:20px;right:20px;width:auto;margin:0}.modal.fade{top:-100px}.modal.fade.in{top:20px}}@media (max-width: 480px){.nav-collapse{-webkit-transform:translate3d(0, 0, 0)}.page-header h1 small{display:block;line-height:20px}input[type="checkbox"],input[type="radio"]{border:1px solid #ccc}.form-horizontal .control-label{float:none;width:auto;padding-top:0;text-align:left}.form-horizontal .controls{margin-left:0}.form-horizontal .control-list{padding-top:0}.form-horizontal .form-actions{padding-left:10px;padding-right:10px}.media .pull-left,.media .pull-right{float:none;display:block;margin-bottom:10px}.media-object{margin-right:0;margin-left:0}.modal{top:10px;left:10px;right:10px}.modal-header .close{padding:10px;margin:-10px}.carousel-caption{position:static}}@media (max-width: 979px){body{padding-top:0}.navbar-fixed-top,.navbar-fixed-bottom{position:static}.navbar-fixed-top{margin-bottom:20px}.navbar-fixed-bottom{margin-top:20px}.navbar-fixed-top .navbar-inner,.navbar-fixed-bottom .navbar-inner{padding:5px}.navbar .container{width:auto;padding:0}.navbar .brand{padding-left:10px;padding-right:10px;margin:0 0 0 -5px}.nav-collapse{clear:both}.nav-collapse .nav{float:none;margin:0 0 10px}.nav-collapse .nav>li{float:none}.nav-collapse .nav>li>a{margin-bottom:2px}.nav-collapse .nav>.divider-vertical{display:none}.nav-collapse .nav .nav-header{color:#777777;text-shadow:none}.nav-collapse .nav>li>a,.nav-collapse .dropdown-menu a{padding:9px 15px;font-weight:bold;color:#777777;-webkit-border-radius:3px;-moz-border-radius:3px;border-radius:3px}.nav-collapse .btn{padding:4px 10px 4px;font-weight:normal;-webkit-border-radius:4px;-moz-border-radius:4px;border-radius:4px}.nav-collapse .dropdown-menu li+li a{margin-bottom:2px}.nav-collapse .nav>li>a:hover,.nav-collapse .nav>li>a:focus,.nav-collapse .dropdown-menu a:hover,.nav-collapse .dropdown-menu a:focus{background-color:#f2f2f2}.navbar-inverse .nav-collapse .nav>li>a,.navbar-inverse .nav-collapse .dropdown-menu a{color:#999999}.navbar-inverse .nav-collapse .nav>li>a:hover,.navbar-inverse .nav-collapse .nav>li>a:focus,.navbar-inverse .nav-collapse .dropdown-menu a:hover,.navbar-inverse .nav-collapse .dropdown-menu a:focus{background-color:#2a2b2b}.nav-collapse.in .btn-group{margin-top:5px;padding:0}.nav-collapse .dropdown-menu{position:static;top:auto;left:auto;float:none;display:none;max-width:none;margin:0 15px;padding:0;background-color:transparent;border:none;-webkit-border-radius:0;-moz-border-radius:0;border-radius:0;-webkit-box-shadow:none;-moz-box-shadow:none;box-shadow:none}.nav-collapse .open>.dropdown-menu{display:block}.nav-collapse .dropdown-menu:before,.nav-collapse .dropdown-menu:after{display:none}.nav-collapse .dropdown-menu .divider{display:none}.nav-collapse .nav>li>.dropdown-menu:before,.nav-collapse .nav>li>.dropdown-menu:after{display:none}.nav-collapse .navbar-form,.nav-collapse .navbar-search{float:none;padding:10px 15px;margin:10px 0;border-top:1px solid #f2f2f2;border-bottom:1px solid #f2f2f2;-webkit-box-shadow:inset 0 1px 0 rgba(255,255,255,0.1),0 1px 0 rgba(255,255,255,0.1);-moz-box-shadow:inset 0 1px 0 rgba(255,255,255,0.1),0 1px 0 rgba(255,255,255,0.1);box-shadow:inset 0 1px 0 rgba(255,255,255,0.1),0 1px 0 rgba(255,255,255,0.1)}.navbar-inverse .nav-collapse .navbar-form,.navbar-inverse .nav-collapse .navbar-search{border-top-color:#2a2b2b;border-bottom-color:#2a2b2b}.navbar .nav-collapse .nav.pull-right{float:none;margin-left:0}.nav-collapse,.nav-collapse.collapse{overflow:hidden;height:0}.navbar .btn-navbar{display:block}.navbar-static .navbar-inner{padding-left:10px;padding-right:10px}}@media (min-width: 980px){.nav-collapse.collapse{height:auto !important;overflow:visible !important}}.pull-right{float:right}.pull-left{float:left}.hide{display:none}.show{display:block}.invisible{visibility:hidden}.affix{position:fixed}.combobox-container{margin-bottom:5px;*zoom:1}.combobox-container:before,.combobox-container:after{display:table;content:""}.combobox-container:after{clear:both}.combobox-container input,.combobox-container .uneditable-input{-moz-border-radius:0 3px 3px 0;-webkit-border-radius:0;border-radius:0 3px 3px 0}.combobox-container input:focus,.combobox-container .uneditable-input:focus{position:relative;z-index:10}.combobox-container .uneditable-input{border-left-color:#ccc}.combobox-container .add-on{float:left;display:inline-block;width:auto;min-width:16px;height:inherit !important;margin-right:-1px;padding:1rem;font-weight:normal;color:#999999;text-align:center;text-shadow:0 1px 0 #ffffff;background-color:#f5f5f5;border:1px solid #ccc;margin-left:-1px;-moz-border-radius:0px;-webkit-border-radius:0px;border-radius:0px}.combobox-container .active{background-color:#a9dba9;border-color:#46a546}.combobox-container input,.combobox-container .uneditable-input{float:left;-moz-border-radius:3px 0 0 3px;-webkit-border-radius:3px;border-radius:3px 0 0 3px}.combobox-container .uneditable-input{border-left-color:#eee;border-right-color:#ccc}.combobox-container input:first-child{*margin-left:-160px}.combobox-container input:first-child+.add-on{*margin-left:-21px}.combobox-container select{display:inline-block;width:0;height:0;border:0;padding:0;margin:0;text-indent:-99999px;*text-indent:0}.form-search .combobox-container,.form-inline .combobox-container{display:inline-block;margin-bottom:0;vertical-align:top}.form-search .combobox-container .add-on,.form-inline .combobox-container .add-on{vertical-align:middle}.combobox-selected .combobox-clear{display:inline-block}.combobox-selected .caret{display:none}.combobox-clear{display:none;width:14px;height:14px;line-height:14px;vertical-align:top;opacity:0.3;filter:alpha(opacity=30)}.dropdown:hover .combobox-clear,.open.dropdown .combobox-clear{opacity:1;filter:alpha(opacity=100)}.btn .combobox-clear{margin-top:1px;margin-left:1px}.btn:hover .combobox-clear,.open.btn-group .combobox-clear{opacity:1;filter:alpha(opacity=100)}.typeahead-long{max-height:300px;overflow-y:auto}.control-group.error .combobox-container .add-on{color:#B94A48;border-color:#B94A48}.control-group.error .combobox-container .caret{border-top-color:#B94A48}.control-group.warning .combobox-container .add-on{color:#C09853;border-color:#C09853}.control-group.warning .combobox-container .caret{border-top-color:#C09853}.control-group.success .combobox-container .add-on{color:#468847;border-color:#468847}.control-group.success .combobox-container .caret{border-top-color:#468847}.btn .combobox-clear [class^="icon-"]{line-height:1.4em}.agency-header .upper-header-left{width:25%}.agency-header .small-nyc-logo{height:15px;width:40px;margin:0 10px 0 -1px}.agency-header .upper-header-black-title{color:#fff;font-size:12px;font-weight:bold;padding:0 0 0 10px}@media only screen and (max-width: 767px){.agency-header .upper-header-black-title{display:none}}.agency-header .upper-header-padding{width:50%}.agency-header .upper-header-right{position:absolute;right:23px;padding-left:4%}@media only screen and (max-width: 767px){.agency-header .upper-header-right{display:none}}.agency-header .upper-header-search{font-size:12px;font-weight:bold;color:#fff;margin-left:5px}.agency-header .upper-header-search a{color:#fff}.agency-header .upper-header-three-one-one{color:#fff;font-size:12px;font-weight:bold;margin:0 5px}.agency-header .upper-header-three-one-one a{color:#fff}.lt-ie8 header .logo{position:relative}.agency-header .upper-header-black{background:#000;height:25px}footer{background-color:#000;padding:35px 0 30px 0;clear:both}footer .span3{width:220px;margin-top:10px}@media only screen and (max-width: 485px){footer .span3{float:left !important;margin-top:20px;padding:0 10px 0 10px}}@media only screen and (max-width: 767px){footer .span3,footer .span9{display:static;width:220px !important}}@media only screen and (max-width: 479px){footer .span3,footer .span9{width:100% !important}}@media only screen and (max-width: 485px){footer .span3:last-child{float:left}}@media only screen and (min-width: 486px){footer .span3:last-child{position:absolute;right:20px;margin-top:8px}}footer .footer-links{width:76%;margin-right:0}@media only screen and (min-width: 480px) and (max-width: 767px){footer .footer-links{width:50%}}@media only screen and (min-width: 768px) and (max-width: 959px){footer .footer-links{width:67%}}footer .footer-links a{color:#fff;text-decoration:none;display:block;font-weight:bold;float:left;margin-right:2.12766%;padding:5px 0}@media only screen and (max-width: 479px){footer .footer-links a{width:100%;margin:0 0 0 10px}}@media only screen and (min-width: 480px) and (max-width: 767px){footer .footer-links a{width:100%;margin:0 0 0 10px}}@media only screen and (min-width: 768px) and (max-width: 959px){footer .footer-links a{width:45%}}@media only screen and (min-width: 960px){footer .footer-links a{width:30%}}.ie7 footer .footer-links a{width:28%}@media only screen and (min-width: 768px) and (max-width: 959px){footer .footer-links a:nth-child(2n+0){margin-right:0}}@media only screen and (min-width: 960px){footer .footer-links a:nth-child(3n+0){margin-right:0}}footer .footer-links a:hover{color:#999}footer .form-search{margin-top:0;margin-bottom:5px}footer .form-search .input-search{width:79px;height:20px;padding:4px 6px;outline:none;font-size:14px;border-radius:4px 0 0 4px;float:left;border-left:2px solid #727272;border-top:2px solid #727272;border-right:none;border-bottom:2px solid #727272;color:#fff;background-color:#616161}footer .form-search .input-search:-moz-placeholder{color:#ffffff !important}footer .form-search .input-search:-ms-input-placeholder{color:#ffffff !important}footer .form-search .input-search::-webkit-input-placeholder{color:#ffffff !important}footer form input:focus,footer form input:active{background-color:#616161;color:#fff;border-color:none}footer .form-search .ico-search{text-indent:100%;white-space:nowrap;overflow:hidden;background:url("../../images/sprite-ico-search.png") no-repeat #616161 left -8px;padding:0;display:block;width:24px;height:32px;border-radius:0 4px 4px 0;border-right:2px solid #727272;border-top:2px solid #727272;border-bottom:2px solid #727272;border-left:none;cursor:pointer}.ie7 footer .form-search .ico-search{border:none}footer .logo-nyc{text-indent:100%;white-space:nowrap;overflow:hidden;width:93px;height:31px;display:block;background-image:url("../../images/nyc_white.png");background-size:93px 31px;float:left;margin-right:10px}@media (-webkit-min-device-pixel-ratio: 2){footer .logo-nyc{background-image:url("../../images/nyc_white@x2.png");background-size:93px 31px;background-repeat:no-repeat}}footer .copyright{cooginor:#fff;font-size:10px}footer .copyright a{color:#fff}footer .copyright p{margin:0;line-height:14px;float:left}.subscription-container{position:relative;bottom:0px;left:0px;width:100%}.footer-bar h2{font-size:22px;font-weight:normal;text-align:center;line-height:24px;color:#000;margin:23px 0;padding:0 !important}.footer-bar h2 .agencies-count{font-weight:bold}@media only screen and (min-device-width: 768px) and (max-device-width: 1024px){.footer-bar h2{text-align:left;font-size:16px;line-height:22px}}@media (min-width: 768px) and (max-width: 979px){.footer-bar h2{text-align:left;font-size:16px;line-height:22px}}@media only screen and (max-width: 767px){.footer-bar h2{text-align:left;font-size:16px;line-height:22px}}.container{*zoom:1;max-width:940px;_width:940px;padding-left:20px;padding-right:20px;margin:0 auto;position:relative}.container:after{content:"";display:table;clear:both}.container:before,.container:after{display:table;line-height:0;content:""}.container:after{clear:both}html,body{min-height:100%;height:100%}h1,h2,h3,h4,h5,h6{letter-spacing:-.04rem;line-height:1.15}@media (max-width: 767px){h1{font-size:2.2rem}}.wrapper{margin-bottom:calc(-8rem - 2rem);min-height:100%;max-width:calc(940px + 20px);margin-left:auto;margin-right:auto;padding-left:20px;padding-right:20px}@media (max-width: 979px) and (min-width: 768px){.wrapper{max-width:724px}}@media (max-width: 767px){.wrapper{padding-left:20px;padding-right:20px;margin-bottom:-27rem}}.wrapper input,.wrapper select,.wrapper textarea{font-size:1.2rem;line-height:1.4;padding:.7rem;width:calc(100% - 1.4rem);display:block;-moz-box-sizing:content-box;-webkit-box-sizing:content-box;box-sizing:content-box}.wrapper input[type=text],.wrapper select[type=text],.wrapper textarea[type=text]{padding:1rem .7rem}.wrapper input.placeholder,.wrapper select.placeholder,.wrapper textarea.placeholder{color:#999}.wrapper .combobox-container input{width:calc(100% - 4.7rem);display:inline-block}.navbar{padding:2rem 0}.navbar .nav{float:right;clear:right}.navbar .nav>li>a{padding:10px 0px 10px 30px}@media (max-width: 767px){.navbar .nav>li>a{padding:10px 0px 10px 0px}}.navbar .brand{padding:0;margin:0}.navbar-inner{background:none;border:0;border-bottom:1px solid black;box-shadow:none;padding:0 0 1rem;-moz-border-radius:0;-webkit-border-radius:0;border-radius:0}.navbar-inner .google_translate{color:white;float:right;margin:0;background:#333}@media (max-width: 767px){.navbar-inner .google_translate{width:100%;padding:.7rem 0;margin:1rem 0;-moz-border-radius:10px;-webkit-border-radius:10px;border-radius:10px;font-size:1.1rem}}.navbar-inner .google_translate p{margin:0}.navbar-inner .google_translate p a{color:#fff;text-shadow:none}#logo_nav{padding:0;width:13rem}ul.nav.tabs{font-size:16px}@media (max-width: 767px){ul.nav.tabs{font-size:1.2rem;width:100%;text-align:center}}ul.nav.tabs li.active{border-bottom:2px solid #0a5796}ul.nav.tabs li.active a{padding-bottom:4px}.wrapper{margin-bottom:calc(-8rem - 2rem);min-height:100%;max-width:calc(940px + 20px);margin-left:auto;margin-right:auto;padding-left:20px;padding-right:20px}@media (max-width: 979px) and (min-width: 768px){.wrapper{max-width:724px}}@media (max-width: 767px){.wrapper{padding-left:20px;padding-right:20px;margin-bottom:-27rem}}.wrapper input,.wrapper select,.wrapper textarea{font-size:1.2rem;line-height:1.4;padding:.7rem;width:calc(100% - 1.4rem)}.wrapper input[type=text],.wrapper select[type=text],.wrapper textarea[type=text]{padding-top:1.2rem;padding-bottom:1.2rem}.wrapper input.placeholder,.wrapper select.placeholder,.wrapper textarea.placeholder{color:#999}footer{background:#000;color:#fff;padding:2rem 0 0;-moz-border-radius:0;-webkit-border-radius:0;border-radius:0;width:100%;height:8rem}@media (max-width: 767px){footer{height:27rem}}footer li{font-size:1.3rem;line-height:1.3;border-bottom:1px solid #fff;list-style-type:none;padding:1rem 0}footer li a:link,footer li a:active,footer li a:visited{color:#fff}footer li a:hover{text-decoration:none;color:#999}.push{height:calc(8rem + 2rem);margin-bottom:0px}@media (max-width: 767px){.push{height:27rem}}.intro p{font-size:1.2rem;line-height:1.4;margin:0 0 1rem}.step{display:none}.no-js .step{display:block}.form-nav{background:#efefef;width:100%;float:left;display:block;margin:1.2rem auto 4rem;border:2px solid #999;overflow:hidden;-moz-border-radius:20px;-webkit-border-radius:20px;border-radius:20px;-moz-transition:all 0.5s ease;-o-transition:all 0.5s ease;-webkit-transition:all 0.5s ease;transition:all 0.5s ease}.form-nav>div{width:50%;float:left;text-align:center;color:#333}.form-nav>div a{cursor:pointer}.form-nav>div a:hover{text-decoration:none}.form-nav .active{background:#0a5796;color:#fff}.form-nav .active a:hover{color:#efefef}#back{float:left;padding-right:1rem;margin:0;color:#999}#back .fa,#back p{display:inline;font-size:1.2rem;cursor:pointer;text-decoration:none}.no-js #button1{display:none}.no-js .form-nav{display:none}.no-js #back{display:none}.btn-primary{background:#0a5796;margin:1rem 0 2rem;max-width:25rem;padding:1rem 1.5rem;font-size:1.2rem;-moz-transition:all 0.3s ease;-o-transition:all 0.3s ease;-webkit-transition:all 0.3s ease;transition:all 0.3s ease}.btn-primary:hover{background:#1771b7}.sideblock{background:#efefef;padding:1rem 1.5rem;margin:0 auto 2rem}.clearfix{clear:both}
->>>>>>> b8e4058c
+ */
+article, aside, details, figcaption, figure, footer, header, hgroup, nav, section {
+    display: block
+}
+
+audio, canvas, video {
+    display: inline-block;
+    *display: inline;
+    *zoom: 1
+}
+
+audio:not([controls]) {
+    display: none
+}
+
+html {
+    font-size: 100%;
+    -webkit-text-size-adjust: 100%;
+    -ms-text-size-adjust: 100%
+}
+
+a:focus {
+    outline: thin dotted #333;
+    outline: 5px auto -webkit-focus-ring-color;
+    outline-offset: -2px
+}
+
+a:hover, a:active {
+    outline: 0
+}
+
+sub, sup {
+    position: relative;
+    font-size: 75%;
+    line-height: 0;
+    vertical-align: baseline
+}
+
+sup {
+    top: -0.5em
+}
+
+sub {
+    bottom: -0.25em
+}
+
+img {
+    max-width: 100%;
+    width: auto \9;
+    height: auto;
+    vertical-align: middle;
+    border: 0;
+    -ms-interpolation-mode: bicubic
+}
+
+#map_canvas img, .google-maps img {
+    max-width: none
+}
+
+button, input, select, textarea {
+    margin: 0;
+    font-size: 100%;
+    vertical-align: middle
+}
+
+button, input {
+    *overflow: visible;
+    line-height: normal
+}
+
+button::-moz-focus-inner, input::-moz-focus-inner {
+    padding: 0;
+    border: 0
+}
+
+button, html input[type="button"], input[type="reset"], input[type="submit"] {
+    -webkit-appearance: button;
+    cursor: pointer
+}
+
+label, select, button, input[type="button"], input[type="reset"], input[type="submit"], input[type="radio"], input[type="checkbox"] {
+    cursor: pointer
+}
+
+input[type="search"] {
+    -webkit-box-sizing: content-box;
+    -moz-box-sizing: content-box;
+    box-sizing: content-box;
+    -webkit-appearance: textfield
+}
+
+input[type="search"]::-webkit-search-decoration, input[type="search"]::-webkit-search-cancel-button {
+    -webkit-appearance: none
+}
+
+textarea {
+    overflow: auto;
+    vertical-align: top
+}
+
+@media print {
+    * {
+        text-shadow: none !important;
+        color: #000 !important;
+        background: transparent !important;
+        box-shadow: none !important
+    }
+
+    a, a:visited {
+        text-decoration: underline
+    }
+
+    a[href]:after {
+        content: " (" attr(href) ")"
+    }
+
+    abbr[title]:after {
+        content: " (" attr(title) ")"
+    }
+
+    .ir a:after, a[href^="javascript:"]:after, a[href^="#"]:after {
+        content: ""
+    }
+
+    pre, blockquote {
+        border: 1px solid #999;
+        page-break-inside: avoid
+    }
+
+    thead {
+        display: table-header-group
+    }
+
+    tr, img {
+        page-break-inside: avoid
+    }
+
+    img {
+        max-width: 100% !important
+    }
+
+    @page {
+        margin: 0.5cm
+    }
+
+    p, h2, h3 {
+        orphans: 3;
+        widows: 3
+    }
+
+    h2, h3 {
+        page-break-after: avoid
+    }
+}
+
+.clearfix {
+    *zoom: 1
+}
+
+.clearfix:before, .clearfix:after {
+    display: table;
+    content: "";
+    line-height: 0
+}
+
+.clearfix:after {
+    clear: both
+}
+
+.hide-text {
+    font: 0/0 a;
+    color: transparent;
+    text-shadow: none;
+    background-color: transparent;
+    border: 0
+}
+
+.input-block-level {
+    display: block;
+    width: 100%;
+    min-height: 30px;
+    -webkit-box-sizing: border-box;
+    -moz-box-sizing: border-box;
+    box-sizing: border-box
+}
+
+body {
+    margin: 0;
+    font-family: Lato, "Helvetica Neue", Helvetica, Arial, sans-serif;
+    font-size: 14px;
+    line-height: 20px;
+    color: #333333;
+    background-color: #ffffff
+}
+
+a {
+    text-decoration: none
+}
+
+a:hover, a:focus {
+    color: #0a5796;
+    text-decoration: underline
+}
+
+.img-rounded {
+    -webkit-border-radius: 6px;
+    -moz-border-radius: 6px;
+    border-radius: 6px
+}
+
+.img-polaroid {
+    padding: 4px;
+    background-color: #fff;
+    border: 1px solid #ccc;
+    border: 1px solid rgba(0, 0, 0, 0.2);
+    -webkit-box-shadow: 0 1px 3px rgba(0, 0, 0, 0.1);
+    -moz-box-shadow: 0 1px 3px rgba(0, 0, 0, 0.1);
+    box-shadow: 0 1px 3px rgba(0, 0, 0, 0.1)
+}
+
+.img-circle {
+    -webkit-border-radius: 500px;
+    -moz-border-radius: 500px;
+    border-radius: 500px
+}
+
+.row {
+    margin-left: -20px;
+    *zoom: 1
+}
+
+.row:before, .row:after {
+    display: table;
+    content: "";
+    line-height: 0
+}
+
+.row:after {
+    clear: both
+}
+
+[class*="span"] {
+    float: left;
+    min-height: 1px;
+    margin-left: 20px
+}
+
+.container, .navbar-static-top .container, .navbar-fixed-top .container, .navbar-fixed-bottom .container {
+    width: 940px
+}
+
+.span12 {
+    width: 940px
+}
+
+.span11 {
+    width: 860px
+}
+
+.span10 {
+    width: 780px
+}
+
+.span9 {
+    width: 700px
+}
+
+.span8 {
+    width: 620px
+}
+
+.span7 {
+    width: 540px
+}
+
+.span6 {
+    width: 460px
+}
+
+.span5 {
+    width: 380px
+}
+
+.span4 {
+    width: 300px
+}
+
+.span3 {
+    width: 220px
+}
+
+.span2 {
+    width: 140px
+}
+
+.span1 {
+    width: 60px
+}
+
+.offset12 {
+    margin-left: 980px
+}
+
+.offset11 {
+    margin-left: 900px
+}
+
+.offset10 {
+    margin-left: 820px
+}
+
+.offset9 {
+    margin-left: 740px
+}
+
+.offset8 {
+    margin-left: 660px
+}
+
+.offset7 {
+    margin-left: 580px
+}
+
+.offset6 {
+    margin-left: 500px
+}
+
+.offset5 {
+    margin-left: 420px
+}
+
+.offset4 {
+    margin-left: 340px
+}
+
+.offset3 {
+    margin-left: 260px
+}
+
+.offset2 {
+    margin-left: 180px
+}
+
+.offset1 {
+    margin-left: 100px
+}
+
+.row-fluid {
+    width: 100%;
+    *zoom: 1
+}
+
+.row-fluid:before, .row-fluid:after {
+    display: table;
+    content: "";
+    line-height: 0
+}
+
+.row-fluid:after {
+    clear: both
+}
+
+.row-fluid [class*="span"] {
+    display: block;
+    width: 100%;
+    min-height: 30px;
+    -webkit-box-sizing: border-box;
+    -moz-box-sizing: border-box;
+    box-sizing: border-box;
+    float: left;
+    margin-left: 2.127659574468085%;
+    *margin-left: 2.074468085106383%
+}
+
+.row-fluid [class*="span"]:first-child {
+    margin-left: 0
+}
+
+.row-fluid .controls-row [class*="span"] + [class*="span"] {
+    margin-left: 2.127659574468085%
+}
+
+.row-fluid .span12 {
+    width: 100%;
+    *width: 99.94680851063829%
+}
+
+.row-fluid .span11 {
+    width: 91.48936170212765%;
+    *width: 91.43617021276594%
+}
+
+.row-fluid .span10 {
+    width: 82.97872340425532%;
+    *width: 82.92553191489361%
+}
+
+.row-fluid .span9 {
+    width: 74.46808510638297%;
+    *width: 74.41489361702126%
+}
+
+.row-fluid .span8 {
+    width: 65.95744680851064%;
+    *width: 65.90425531914893%
+}
+
+.row-fluid .span7 {
+    width: 57.44680851063829%;
+    *width: 57.39361702127659%
+}
+
+.row-fluid .span6 {
+    width: 48.93617021276595%;
+    *width: 48.88297872340425%
+}
+
+.row-fluid .span5 {
+    width: 40.42553191489362%;
+    *width: 40.37234042553192%
+}
+
+.row-fluid .span4 {
+    width: 31.914893617021278%;
+    *width: 31.861702127659576%
+}
+
+.row-fluid .span3 {
+    width: 23.404255319148934%;
+    *width: 23.351063829787233%
+}
+
+.row-fluid .span2 {
+    width: 14.893617021276595%;
+    *width: 14.840425531914894%
+}
+
+.row-fluid .span1 {
+    width: 6.382978723404255%;
+    *width: 6.329787234042553%
+}
+
+.row-fluid .offset12 {
+    margin-left: 104.25531914893617%;
+    *margin-left: 104.14893617021275%
+}
+
+.row-fluid .offset12:first-child {
+    margin-left: 102.12765957446808%;
+    *margin-left: 102.02127659574467%
+}
+
+.row-fluid .offset11 {
+    margin-left: 95.74468085106382%;
+    *margin-left: 95.6382978723404%
+}
+
+.row-fluid .offset11:first-child {
+    margin-left: 93.61702127659574%;
+    *margin-left: 93.51063829787232%
+}
+
+.row-fluid .offset10 {
+    margin-left: 87.23404255319149%;
+    *margin-left: 87.12765957446807%
+}
+
+.row-fluid .offset10:first-child {
+    margin-left: 85.1063829787234%;
+    *margin-left: 84.99999999999999%
+}
+
+.row-fluid .offset9 {
+    margin-left: 78.72340425531914%;
+    *margin-left: 78.61702127659572%
+}
+
+.row-fluid .offset9:first-child {
+    margin-left: 76.59574468085106%;
+    *margin-left: 76.48936170212764%
+}
+
+.row-fluid .offset8 {
+    margin-left: 70.2127659574468%;
+    *margin-left: 70.10638297872339%
+}
+
+.row-fluid .offset8:first-child {
+    margin-left: 68.08510638297872%;
+    *margin-left: 67.9787234042553%
+}
+
+.row-fluid .offset7 {
+    margin-left: 61.70212765957446%;
+    *margin-left: 61.59574468085106%
+}
+
+.row-fluid .offset7:first-child {
+    margin-left: 59.574468085106375%;
+    *margin-left: 59.46808510638297%
+}
+
+.row-fluid .offset6 {
+    margin-left: 53.191489361702125%;
+    *margin-left: 53.085106382978715%
+}
+
+.row-fluid .offset6:first-child {
+    margin-left: 51.063829787234035%;
+    *margin-left: 50.95744680851063%
+}
+
+.row-fluid .offset5 {
+    margin-left: 44.68085106382979%;
+    *margin-left: 44.57446808510638%
+}
+
+.row-fluid .offset5:first-child {
+    margin-left: 42.5531914893617%;
+    *margin-left: 42.4468085106383%
+}
+
+.row-fluid .offset4 {
+    margin-left: 36.170212765957444%;
+    *margin-left: 36.06382978723405%
+}
+
+.row-fluid .offset4:first-child {
+    margin-left: 34.04255319148936%;
+    *margin-left: 33.93617021276596%
+}
+
+.row-fluid .offset3 {
+    margin-left: 27.659574468085104%;
+    *margin-left: 27.5531914893617%
+}
+
+.row-fluid .offset3:first-child {
+    margin-left: 25.53191489361702%;
+    *margin-left: 25.425531914893618%
+}
+
+.row-fluid .offset2 {
+    margin-left: 19.148936170212764%;
+    *margin-left: 19.04255319148936%
+}
+
+.row-fluid .offset2:first-child {
+    margin-left: 17.02127659574468%;
+    *margin-left: 16.914893617021278%
+}
+
+.row-fluid .offset1 {
+    margin-left: 10.638297872340425%;
+    *margin-left: 10.53191489361702%
+}
+
+.row-fluid .offset1:first-child {
+    margin-left: 8.51063829787234%;
+    *margin-left: 8.404255319148938%
+}
+
+[class*="span"].hide, .row-fluid [class*="span"].hide {
+    display: none
+}
+
+[class*="span"].pull-right, .row-fluid [class*="span"].pull-right {
+    float: right
+}
+
+.container {
+    margin-right: auto;
+    margin-left: auto;
+    *zoom: 1
+}
+
+.container:before, .container:after {
+    display: table;
+    content: "";
+    line-height: 0
+}
+
+.container:after {
+    clear: both
+}
+
+.container-fluid {
+    padding-right: 20px;
+    padding-left: 20px;
+    *zoom: 1
+}
+
+.container-fluid:before, .container-fluid:after {
+    display: table;
+    content: "";
+    line-height: 0
+}
+
+.container-fluid:after {
+    clear: both
+}
+
+p {
+    margin: 0 0 10px
+}
+
+.lead {
+    margin-bottom: 20px;
+    font-size: 21px;
+    font-weight: 200;
+    line-height: 30px
+}
+
+small {
+    font-size: 85%
+}
+
+strong {
+    font-weight: bold
+}
+
+em {
+    font-style: italic
+}
+
+cite {
+    font-style: normal
+}
+
+.muted {
+    color: #999999
+}
+
+a.muted:hover, a.muted:focus {
+    color: #808080
+}
+
+.text-warning {
+    color: #c09853
+}
+
+a.text-warning:hover, a.text-warning:focus {
+    color: #a47e3c
+}
+
+.text-error {
+    color: #b94a48
+}
+
+a.text-error:hover, a.text-error:focus {
+    color: #953b39
+}
+
+.text-info {
+    color: #3a87ad
+}
+
+a.text-info:hover, a.text-info:focus {
+    color: #2d6987
+}
+
+.text-success {
+    color: #468847
+}
+
+a.text-success:hover, a.text-success:focus {
+    color: #356635
+}
+
+.text-left {
+    text-align: left
+}
+
+.text-right {
+    text-align: right
+}
+
+.text-center {
+    text-align: center
+}
+
+h1, h2, h3, h4, h5, h6 {
+    margin: 10px 0;
+    font-family: inherit;
+    font-weight: bold;
+    line-height: 20px;
+    color: inherit;
+    text-rendering: optimizelegibility
+}
+
+h1 small, h2 small, h3 small, h4 small, h5 small, h6 small {
+    font-weight: normal;
+    line-height: 1;
+    color: #999999
+}
+
+h1, h2, h3 {
+    line-height: 40px
+}
+
+h1 {
+    font-size: 38.5px
+}
+
+h2 {
+    font-size: 31.5px
+}
+
+h3 {
+    font-size: 24.5px
+}
+
+h4 {
+    font-size: 17.5px
+}
+
+h5 {
+    font-size: 14px
+}
+
+h6 {
+    font-size: 11.9px
+}
+
+h1 small {
+    font-size: 24.5px
+}
+
+h2 small {
+    font-size: 17.5px
+}
+
+h3 small {
+    font-size: 14px
+}
+
+h4 small {
+    font-size: 14px
+}
+
+.page-header {
+    padding-bottom: 9px;
+    margin: 20px 0 30px;
+    border-bottom: 1px solid #eeeeee
+}
+
+ul, ol {
+    padding: 0;
+    margin: 0 0 10px 25px
+}
+
+ul ul, ul ol, ol ol, ol ul {
+    margin-bottom: 0
+}
+
+li {
+    line-height: 20px
+}
+
+ul.unstyled, ol.unstyled {
+    margin-left: 0;
+    list-style: none
+}
+
+ul.inline, ol.inline {
+    margin-left: 0;
+    list-style: none
+}
+
+ul.inline > li, ol.inline > li {
+    display: inline-block;
+    *display: inline;
+    *zoom: 1;
+    padding-left: 5px;
+    padding-right: 5px
+}
+
+dl {
+    margin-bottom: 20px
+}
+
+dt, dd {
+    line-height: 20px
+}
+
+dt {
+    font-weight: bold
+}
+
+dd {
+    margin-left: 10px
+}
+
+.dl-horizontal {
+    *zoom: 1
+}
+
+.dl-horizontal:before, .dl-horizontal:after {
+    display: table;
+    content: "";
+    line-height: 0
+}
+
+.dl-horizontal:after {
+    clear: both
+}
+
+.dl-horizontal dt {
+    float: left;
+    width: 160px;
+    clear: left;
+    text-align: right;
+    overflow: hidden;
+    text-overflow: ellipsis;
+    white-space: nowrap
+}
+
+.dl-horizontal dd {
+    margin-left: 180px
+}
+
+hr {
+    margin: 20px 0;
+    border: 0;
+    border-top: 1px solid #eeeeee;
+    border-bottom: 1px solid #ffffff
+}
+
+abbr[title], abbr[data-original-title] {
+    cursor: help;
+    border-bottom: 1px dotted #999999
+}
+
+abbr.initialism {
+    font-size: 90%;
+    text-transform: uppercase
+}
+
+blockquote {
+    padding: 0 0 0 15px;
+    margin: 0 0 20px;
+    border-left: 5px solid #eeeeee
+}
+
+blockquote p {
+    margin-bottom: 0;
+    font-size: 17.5px;
+    font-weight: 300;
+    line-height: 1.25
+}
+
+blockquote small {
+    display: block;
+    line-height: 20px;
+    color: #999999
+}
+
+blockquote small:before {
+    content: '\2014 \00A0'
+}
+
+blockquote.pull-right {
+    float: right;
+    padding-right: 15px;
+    padding-left: 0;
+    border-right: 5px solid #eeeeee;
+    border-left: 0
+}
+
+blockquote.pull-right p, blockquote.pull-right small {
+    text-align: right
+}
+
+blockquote.pull-right small:before {
+    content: ''
+}
+
+blockquote.pull-right small:after {
+    content: '\00A0 \2014'
+}
+
+q:before, q:after, blockquote:before, blockquote:after {
+    content: ""
+}
+
+address {
+    display: block;
+    margin-bottom: 20px;
+    font-style: normal;
+    line-height: 20px
+}
+
+code, pre {
+    padding: 0 3px 2px;
+    font-family: Monaco, Menlo, Consolas, "Courier New", monospace;
+    font-size: 12px;
+    color: #333333;
+    -webkit-border-radius: 3px;
+    -moz-border-radius: 3px;
+    border-radius: 3px
+}
+
+code {
+    padding: 2px 4px;
+    color: #d14;
+    background-color: #f7f7f9;
+    border: 1px solid #e1e1e8;
+    white-space: nowrap
+}
+
+pre {
+    display: block;
+    padding: 9.5px;
+    margin: 0 0 10px;
+    font-size: 13px;
+    line-height: 20px;
+    word-break: break-all;
+    word-wrap: break-word;
+    white-space: pre;
+    white-space: pre-wrap;
+    background-color: #f5f5f5;
+    border: 1px solid #ccc;
+    border: 1px solid rgba(0, 0, 0, 0.15);
+    -webkit-border-radius: 4px;
+    -moz-border-radius: 4px;
+    border-radius: 4px
+}
+
+pre.prettyprint {
+    margin-bottom: 20px
+}
+
+pre code {
+    padding: 0;
+    color: inherit;
+    white-space: pre;
+    white-space: pre-wrap;
+    background-color: transparent;
+    border: 0
+}
+
+.pre-scrollable {
+    max-height: 340px;
+    overflow-y: scroll
+}
+
+form {
+    margin: 0 0 20px
+}
+
+fieldset {
+    padding: 0;
+    margin: 0;
+    border: 0
+}
+
+legend {
+    display: block;
+    width: 100%;
+    padding: 0;
+    margin-bottom: 20px;
+    font-size: 21px;
+    line-height: 40px;
+    color: #333333;
+    border: 0;
+    border-bottom: 1px solid #e5e5e5
+}
+
+legend small {
+    font-size: 15px;
+    color: #999999
+}
+
+label, input, button, select, textarea {
+    font-size: 14px;
+    font-weight: normal;
+    line-height: 20px
+}
+
+input, button, select, textarea {
+    font-family: Lato, "Helvetica Neue", Helvetica, Arial, sans-serif
+}
+
+label {
+    display: block;
+    margin-bottom: 5px
+}
+
+select, textarea, input[type="text"], input[type="password"], input[type="datetime"], input[type="datetime-local"], input[type="date"], input[type="month"], input[type="time"], input[type="week"], input[type="number"], input[type="email"], input[type="url"], input[type="search"], input[type="tel"], input[type="color"], .uneditable-input {
+    display: inline-block;
+    height: 20px;
+    padding: 4px 6px;
+    margin-bottom: 10px;
+    font-size: 14px;
+    line-height: 20px;
+    color: #555555;
+    -webkit-border-radius: 4px;
+    -moz-border-radius: 4px;
+    border-radius: 4px;
+    vertical-align: middle
+}
+
+input, textarea, .uneditable-input {
+    width: 206px
+}
+
+textarea {
+    height: auto
+}
+
+textarea, input[type="text"], input[type="password"], input[type="datetime"], input[type="datetime-local"], input[type="date"], input[type="month"], input[type="time"], input[type="week"], input[type="number"], input[type="email"], input[type="url"], input[type="search"], input[type="tel"], input[type="color"], .uneditable-input {
+    background-color: #ffffff;
+    border: 1px solid #cccccc;
+    -webkit-box-shadow: inset 0 1px 1px rgba(0, 0, 0, 0.075);
+    -moz-box-shadow: inset 0 1px 1px rgba(0, 0, 0, 0.075);
+    box-shadow: inset 0 1px 1px rgba(0, 0, 0, 0.075);
+    -webkit-transition: border linear .2s, box-shadow linear .2s;
+    -moz-transition: border linear .2s, box-shadow linear .2s;
+    -o-transition: border linear .2s, box-shadow linear .2s;
+    transition: border linear .2s, box-shadow linear .2s
+}
+
+textarea:focus, input[type="text"]:focus, input[type="password"]:focus, input[type="datetime"]:focus, input[type="datetime-local"]:focus, input[type="date"]:focus, input[type="month"]:focus, input[type="time"]:focus, input[type="week"]:focus, input[type="number"]:focus, input[type="email"]:focus, input[type="url"]:focus, input[type="search"]:focus, input[type="tel"]:focus, input[type="color"]:focus, .uneditable-input:focus {
+    border-color: rgba(82, 168, 236, 0.8);
+    outline: 0;
+    outline: thin dotted \9;
+    -webkit-box-shadow: inset 0 1px 1px rgba(0, 0, 0, 0.075), 0 0 8px rgba(82, 168, 236, 0.6);
+    -moz-box-shadow: inset 0 1px 1px rgba(0, 0, 0, 0.075), 0 0 8px rgba(82, 168, 236, 0.6);
+    box-shadow: inset 0 1px 1px rgba(0, 0, 0, 0.075), 0 0 8px rgba(82, 168, 236, 0.6)
+}
+
+input[type="radio"], input[type="checkbox"] {
+    margin: 4px 0 0;
+    *margin-top: 0;
+    margin-top: 1px \9;
+    line-height: normal
+}
+
+input[type="file"], input[type="image"], input[type="submit"], input[type="reset"], input[type="button"], input[type="radio"], input[type="checkbox"] {
+    width: auto
+}
+
+select, input[type="file"] {
+    height: 30px;
+    *margin-top: 4px;
+    line-height: 30px
+}
+
+select {
+    width: 220px;
+    border: 1px solid #cccccc;
+    background-color: #ffffff
+}
+
+select[multiple], select[size] {
+    height: auto
+}
+
+select:focus, input[type="file"]:focus, input[type="radio"]:focus, input[type="checkbox"]:focus {
+    outline: thin dotted #333;
+    outline: 5px auto -webkit-focus-ring-color;
+    outline-offset: -2px
+}
+
+.uneditable-input, .uneditable-textarea {
+    color: #999999;
+    background-color: #fcfcfc;
+    border-color: #cccccc;
+    -webkit-box-shadow: inset 0 1px 2px rgba(0, 0, 0, 0.025);
+    -moz-box-shadow: inset 0 1px 2px rgba(0, 0, 0, 0.025);
+    box-shadow: inset 0 1px 2px rgba(0, 0, 0, 0.025);
+    cursor: not-allowed
+}
+
+.uneditable-input {
+    overflow: hidden;
+    white-space: nowrap
+}
+
+.uneditable-textarea {
+    width: auto;
+    height: auto
+}
+
+input:-moz-placeholder, textarea:-moz-placeholder {
+    color: #999999
+}
+
+input:-ms-input-placeholder, textarea:-ms-input-placeholder {
+    color: #999999
+}
+
+input::-webkit-input-placeholder, textarea::-webkit-input-placeholder {
+    color: #999999
+}
+
+.radio, .checkbox {
+    min-height: 20px;
+    padding-left: 20px
+}
+
+.radio input[type="radio"], .checkbox input[type="checkbox"] {
+    margin-left: -20px
+}
+
+.controls > .radio:first-child, .controls > .checkbox:first-child {
+    padding-top: 5px
+}
+
+.radio.inline, .checkbox.inline {
+    display: inline-block;
+    padding-top: 5px;
+    margin-bottom: 0;
+    vertical-align: middle
+}
+
+.radio.inline + .radio.inline, .checkbox.inline + .checkbox.inline {
+    margin-left: 10px
+}
+
+.input-mini {
+    width: 60px
+}
+
+.input-small {
+    width: 90px
+}
+
+.input-medium {
+    width: 150px
+}
+
+.input-large {
+    width: 210px
+}
+
+.input-xlarge {
+    width: 270px
+}
+
+.input-xxlarge {
+    width: 530px
+}
+
+input[class*="span"], select[class*="span"], textarea[class*="span"], .uneditable-input[class*="span"], .row-fluid input[class*="span"], .row-fluid select[class*="span"], .row-fluid textarea[class*="span"], .row-fluid .uneditable-input[class*="span"] {
+    float: none;
+    margin-left: 0
+}
+
+.input-append input[class*="span"], .input-append .uneditable-input[class*="span"], .input-prepend input[class*="span"], .input-prepend .uneditable-input[class*="span"], .row-fluid input[class*="span"], .row-fluid select[class*="span"], .row-fluid textarea[class*="span"], .row-fluid .uneditable-input[class*="span"], .row-fluid .input-prepend [class*="span"], .row-fluid .input-append [class*="span"] {
+    display: inline-block
+}
+
+input, textarea, .uneditable-input {
+    margin-left: 0
+}
+
+.controls-row [class*="span"] + [class*="span"] {
+    margin-left: 20px
+}
+
+input.span12, textarea.span12, .uneditable-input.span12 {
+    width: 926px
+}
+
+input.span11, textarea.span11, .uneditable-input.span11 {
+    width: 846px
+}
+
+input.span10, textarea.span10, .uneditable-input.span10 {
+    width: 766px
+}
+
+input.span9, textarea.span9, .uneditable-input.span9 {
+    width: 686px
+}
+
+input.span8, textarea.span8, .uneditable-input.span8 {
+    width: 606px
+}
+
+input.span7, textarea.span7, .uneditable-input.span7 {
+    width: 526px
+}
+
+input.span6, textarea.span6, .uneditable-input.span6 {
+    width: 446px
+}
+
+input.span5, textarea.span5, .uneditable-input.span5 {
+    width: 366px
+}
+
+input.span4, textarea.span4, .uneditable-input.span4 {
+    width: 286px
+}
+
+input.span3, textarea.span3, .uneditable-input.span3 {
+    width: 206px
+}
+
+input.span2, textarea.span2, .uneditable-input.span2 {
+    width: 126px
+}
+
+input.span1, textarea.span1, .uneditable-input.span1 {
+    width: 46px
+}
+
+.controls-row {
+    *zoom: 1
+}
+
+.controls-row:before, .controls-row:after {
+    display: table;
+    content: "";
+    line-height: 0
+}
+
+.controls-row:after {
+    clear: both
+}
+
+.controls-row [class*="span"], .row-fluid .controls-row [class*="span"] {
+    float: left
+}
+
+.controls-row .checkbox[class*="span"], .controls-row .radio[class*="span"] {
+    padding-top: 5px
+}
+
+input[disabled], select[disabled], textarea[disabled], input[readonly], select[readonly], textarea[readonly] {
+    cursor: not-allowed;
+    background-color: #eeeeee
+}
+
+input[type="radio"][disabled], input[type="checkbox"][disabled], input[type="radio"][readonly], input[type="checkbox"][readonly] {
+    background-color: transparent
+}
+
+.control-group.warning .control-label, .control-group.warning .help-block, .control-group.warning .help-inline {
+    color: #c09853
+}
+
+.control-group.warning .checkbox, .control-group.warning .radio, .control-group.warning input, .control-group.warning select, .control-group.warning textarea {
+    color: #c09853
+}
+
+.control-group.warning input, .control-group.warning select, .control-group.warning textarea {
+    border-color: #c09853;
+    -webkit-box-shadow: inset 0 1px 1px rgba(0, 0, 0, 0.075);
+    -moz-box-shadow: inset 0 1px 1px rgba(0, 0, 0, 0.075);
+    box-shadow: inset 0 1px 1px rgba(0, 0, 0, 0.075)
+}
+
+.control-group.warning input:focus, .control-group.warning select:focus, .control-group.warning textarea:focus {
+    border-color: #a47e3c;
+    -webkit-box-shadow: inset 0 1px 1px rgba(0, 0, 0, 0.075), 0 0 6px #dbc59e;
+    -moz-box-shadow: inset 0 1px 1px rgba(0, 0, 0, 0.075), 0 0 6px #dbc59e;
+    box-shadow: inset 0 1px 1px rgba(0, 0, 0, 0.075), 0 0 6px #dbc59e
+}
+
+.control-group.warning .input-prepend .add-on, .control-group.warning .input-append .add-on {
+    color: #c09853;
+    background-color: #fcf8e3;
+    border-color: #c09853
+}
+
+.control-group.error .control-label, .control-group.error .help-block, .control-group.error .help-inline {
+    color: #b94a48
+}
+
+.control-group.error .checkbox, .control-group.error .radio, .control-group.error input, .control-group.error select, .control-group.error textarea {
+    color: #b94a48
+}
+
+.control-group.error input, .control-group.error select, .control-group.error textarea {
+    border-color: #b94a48;
+    -webkit-box-shadow: inset 0 1px 1px rgba(0, 0, 0, 0.075);
+    -moz-box-shadow: inset 0 1px 1px rgba(0, 0, 0, 0.075);
+    box-shadow: inset 0 1px 1px rgba(0, 0, 0, 0.075)
+}
+
+.control-group.error input:focus, .control-group.error select:focus, .control-group.error textarea:focus {
+    border-color: #953b39;
+    -webkit-box-shadow: inset 0 1px 1px rgba(0, 0, 0, 0.075), 0 0 6px #d59392;
+    -moz-box-shadow: inset 0 1px 1px rgba(0, 0, 0, 0.075), 0 0 6px #d59392;
+    box-shadow: inset 0 1px 1px rgba(0, 0, 0, 0.075), 0 0 6px #d59392
+}
+
+.control-group.error .input-prepend .add-on, .control-group.error .input-append .add-on {
+    color: #b94a48;
+    background-color: #f2dede;
+    border-color: #b94a48
+}
+
+.control-group.success .control-label, .control-group.success .help-block, .control-group.success .help-inline {
+    color: #468847
+}
+
+.control-group.success .checkbox, .control-group.success .radio, .control-group.success input, .control-group.success select, .control-group.success textarea {
+    color: #468847
+}
+
+.control-group.success input, .control-group.success select, .control-group.success textarea {
+    border-color: #468847;
+    -webkit-box-shadow: inset 0 1px 1px rgba(0, 0, 0, 0.075);
+    -moz-box-shadow: inset 0 1px 1px rgba(0, 0, 0, 0.075);
+    box-shadow: inset 0 1px 1px rgba(0, 0, 0, 0.075)
+}
+
+.control-group.success input:focus, .control-group.success select:focus, .control-group.success textarea:focus {
+    border-color: #356635;
+    -webkit-box-shadow: inset 0 1px 1px rgba(0, 0, 0, 0.075), 0 0 6px #7aba7b;
+    -moz-box-shadow: inset 0 1px 1px rgba(0, 0, 0, 0.075), 0 0 6px #7aba7b;
+    box-shadow: inset 0 1px 1px rgba(0, 0, 0, 0.075), 0 0 6px #7aba7b
+}
+
+.control-group.success .input-prepend .add-on, .control-group.success .input-append .add-on {
+    color: #468847;
+    background-color: #dff0d8;
+    border-color: #468847
+}
+
+.control-group.info .control-label, .control-group.info .help-block, .control-group.info .help-inline {
+    color: #3a87ad
+}
+
+.control-group.info .checkbox, .control-group.info .radio, .control-group.info input, .control-group.info select, .control-group.info textarea {
+    color: #3a87ad
+}
+
+.control-group.info input, .control-group.info select, .control-group.info textarea {
+    border-color: #3a87ad;
+    -webkit-box-shadow: inset 0 1px 1px rgba(0, 0, 0, 0.075);
+    -moz-box-shadow: inset 0 1px 1px rgba(0, 0, 0, 0.075);
+    box-shadow: inset 0 1px 1px rgba(0, 0, 0, 0.075)
+}
+
+.control-group.info input:focus, .control-group.info select:focus, .control-group.info textarea:focus {
+    border-color: #2d6987;
+    -webkit-box-shadow: inset 0 1px 1px rgba(0, 0, 0, 0.075), 0 0 6px #7ab5d3;
+    -moz-box-shadow: inset 0 1px 1px rgba(0, 0, 0, 0.075), 0 0 6px #7ab5d3;
+    box-shadow: inset 0 1px 1px rgba(0, 0, 0, 0.075), 0 0 6px #7ab5d3
+}
+
+.control-group.info .input-prepend .add-on, .control-group.info .input-append .add-on {
+    color: #3a87ad;
+    background-color: #d9edf7;
+    border-color: #3a87ad
+}
+
+input:focus:invalid, textarea:focus:invalid, select:focus:invalid {
+    color: #b94a48;
+    border-color: #ee5f5b
+}
+
+input:focus:invalid:focus, textarea:focus:invalid:focus, select:focus:invalid:focus {
+    border-color: #e9322d;
+    -webkit-box-shadow: 0 0 6px #f8b9b7;
+    -moz-box-shadow: 0 0 6px #f8b9b7;
+    box-shadow: 0 0 6px #f8b9b7
+}
+
+.form-actions {
+    padding: 19px 20px 20px;
+    margin-top: 20px;
+    margin-bottom: 20px;
+    background-color: #f5f5f5;
+    border-top: 1px solid #e5e5e5;
+    *zoom: 1
+}
+
+.form-actions:before, .form-actions:after {
+    display: table;
+    content: "";
+    line-height: 0
+}
+
+.form-actions:after {
+    clear: both
+}
+
+.help-block, .help-inline {
+    color: #595959
+}
+
+.help-block {
+    display: block;
+    margin-bottom: 10px
+}
+
+.help-inline {
+    display: inline-block;
+    *display: inline;
+    *zoom: 1;
+    vertical-align: middle;
+    padding-left: 5px
+}
+
+.input-append, .input-prepend {
+    display: inline-block;
+    margin-bottom: 10px;
+    vertical-align: middle;
+    font-size: 0;
+    white-space: nowrap
+}
+
+.input-append input, .input-prepend input, .input-append select, .input-prepend select, .input-append .uneditable-input, .input-prepend .uneditable-input, .input-append .dropdown-menu, .input-prepend .dropdown-menu, .input-append .popover, .input-prepend .popover {
+    font-size: 14px
+}
+
+.input-append input, .input-prepend input, .input-append select, .input-prepend select, .input-append .uneditable-input, .input-prepend .uneditable-input {
+    position: relative;
+    margin-bottom: 0;
+    *margin-left: 0;
+    vertical-align: top;
+    -webkit-border-radius: 0 4px 4px 0;
+    -moz-border-radius: 0 4px 4px 0;
+    border-radius: 0 4px 4px 0
+}
+
+.input-append input:focus, .input-prepend input:focus, .input-append select:focus, .input-prepend select:focus, .input-append .uneditable-input:focus, .input-prepend .uneditable-input:focus {
+    z-index: 2
+}
+
+.input-append .add-on, .input-prepend .add-on {
+    display: inline-block;
+    width: auto;
+    height: 20px;
+    min-width: 16px;
+    padding: 4px 5px;
+    font-size: 14px;
+    font-weight: normal;
+    line-height: 20px;
+    text-align: center;
+    text-shadow: 0 1px 0 #ffffff;
+    background-color: #eeeeee;
+    border: 1px solid #ccc
+}
+
+.input-append .add-on, .input-prepend .add-on, .input-append .btn, .input-prepend .btn, .input-append .btn-group > .dropdown-toggle, .input-prepend .btn-group > .dropdown-toggle {
+    vertical-align: top;
+    -webkit-border-radius: 0;
+    -moz-border-radius: 0;
+    border-radius: 0
+}
+
+.input-append .active, .input-prepend .active {
+    background-color: #a9dba9;
+    border-color: #46a546
+}
+
+.input-prepend .add-on, .input-prepend .btn {
+    margin-right: -1px
+}
+
+.input-prepend .add-on:first-child, .input-prepend .btn:first-child {
+    -webkit-border-radius: 4px 0 0 4px;
+    -moz-border-radius: 4px 0 0 4px;
+    border-radius: 4px 0 0 4px
+}
+
+.input-append input, .input-append select, .input-append .uneditable-input {
+    -webkit-border-radius: 4px 0 0 4px;
+    -moz-border-radius: 4px 0 0 4px;
+    border-radius: 4px 0 0 4px
+}
+
+.input-append input + .btn-group .btn:last-child, .input-append select + .btn-group .btn:last-child, .input-append .uneditable-input + .btn-group .btn:last-child {
+    -webkit-border-radius: 0 4px 4px 0;
+    -moz-border-radius: 0 4px 4px 0;
+    border-radius: 0 4px 4px 0
+}
+
+.input-append .add-on, .input-append .btn, .input-append .btn-group {
+    margin-left: -1px
+}
+
+.input-append .add-on:last-child, .input-append .btn:last-child, .input-append .btn-group:last-child > .dropdown-toggle {
+    -webkit-border-radius: 0 4px 4px 0;
+    -moz-border-radius: 0 4px 4px 0;
+    border-radius: 0 4px 4px 0
+}
+
+.input-prepend.input-append input, .input-prepend.input-append select, .input-prepend.input-append .uneditable-input {
+    -webkit-border-radius: 0;
+    -moz-border-radius: 0;
+    border-radius: 0
+}
+
+.input-prepend.input-append input + .btn-group .btn, .input-prepend.input-append select + .btn-group .btn, .input-prepend.input-append .uneditable-input + .btn-group .btn {
+    -webkit-border-radius: 0 4px 4px 0;
+    -moz-border-radius: 0 4px 4px 0;
+    border-radius: 0 4px 4px 0
+}
+
+.input-prepend.input-append .add-on:first-child, .input-prepend.input-append .btn:first-child {
+    margin-right: -1px;
+    -webkit-border-radius: 4px 0 0 4px;
+    -moz-border-radius: 4px 0 0 4px;
+    border-radius: 4px 0 0 4px
+}
+
+.input-prepend.input-append .add-on:last-child, .input-prepend.input-append .btn:last-child {
+    margin-left: -1px;
+    -webkit-border-radius: 0 4px 4px 0;
+    -moz-border-radius: 0 4px 4px 0;
+    border-radius: 0 4px 4px 0
+}
+
+.input-prepend.input-append .btn-group:first-child {
+    margin-left: 0
+}
+
+input.search-query {
+    padding-right: 14px;
+    padding-right: 4px \9;
+    padding-left: 14px;
+    padding-left: 4px \9;
+    margin-bottom: 0;
+    -webkit-border-radius: 15px;
+    -moz-border-radius: 15px;
+    border-radius: 15px
+}
+
+.form-search .input-append .search-query, .form-search .input-prepend .search-query {
+    -webkit-border-radius: 0;
+    -moz-border-radius: 0;
+    border-radius: 0
+}
+
+.form-search .input-append .search-query {
+    -webkit-border-radius: 14px 0 0 14px;
+    -moz-border-radius: 14px 0 0 14px;
+    border-radius: 14px 0 0 14px
+}
+
+.form-search .input-append .btn {
+    -webkit-border-radius: 0 14px 14px 0;
+    -moz-border-radius: 0 14px 14px 0;
+    border-radius: 0 14px 14px 0
+}
+
+.form-search .input-prepend .search-query {
+    -webkit-border-radius: 0 14px 14px 0;
+    -moz-border-radius: 0 14px 14px 0;
+    border-radius: 0 14px 14px 0
+}
+
+.form-search .input-prepend .btn {
+    -webkit-border-radius: 14px 0 0 14px;
+    -moz-border-radius: 14px 0 0 14px;
+    border-radius: 14px 0 0 14px
+}
+
+.form-search input, .form-inline input, .form-horizontal input, .form-search textarea, .form-inline textarea, .form-horizontal textarea, .form-search select, .form-inline select, .form-horizontal select, .form-search .help-inline, .form-inline .help-inline, .form-horizontal .help-inline, .form-search .uneditable-input, .form-inline .uneditable-input, .form-horizontal .uneditable-input, .form-search .input-prepend, .form-inline .input-prepend, .form-horizontal .input-prepend, .form-search .input-append, .form-inline .input-append, .form-horizontal .input-append {
+    display: inline-block;
+    *display: inline;
+    *zoom: 1;
+    margin-bottom: 0;
+    vertical-align: middle
+}
+
+.form-search .hide, .form-inline .hide, .form-horizontal .hide {
+    display: none
+}
+
+.form-search label, .form-inline label, .form-search .btn-group, .form-inline .btn-group {
+    display: inline-block
+}
+
+.form-search .input-append, .form-inline .input-append, .form-search .input-prepend, .form-inline .input-prepend {
+    margin-bottom: 0
+}
+
+.form-search .radio, .form-search .checkbox, .form-inline .radio, .form-inline .checkbox {
+    padding-left: 0;
+    margin-bottom: 0;
+    vertical-align: middle
+}
+
+.form-search .radio input[type="radio"], .form-search .checkbox input[type="checkbox"], .form-inline .radio input[type="radio"], .form-inline .checkbox input[type="checkbox"] {
+    float: left;
+    margin-right: 3px;
+    margin-left: 0
+}
+
+.control-group {
+    margin-bottom: 10px
+}
+
+legend + .control-group {
+    margin-top: 20px;
+    -webkit-margin-top-collapse: separate
+}
+
+.form-horizontal .control-group {
+    margin-bottom: 20px;
+    *zoom: 1
+}
+
+.form-horizontal .control-group:before, .form-horizontal .control-group:after {
+    display: table;
+    content: "";
+    line-height: 0
+}
+
+.form-horizontal .control-group:after {
+    clear: both
+}
+
+.form-horizontal .control-label {
+    float: left;
+    width: 160px;
+    padding-top: 5px;
+    text-align: right
+}
+
+.form-horizontal .controls {
+    *display: inline-block;
+    *padding-left: 20px;
+    margin-left: 180px;
+    *margin-left: 0
+}
+
+.form-horizontal .controls:first-child {
+    *padding-left: 180px
+}
+
+.form-horizontal .help-block {
+    margin-bottom: 0
+}
+
+.form-horizontal input + .help-block, .form-horizontal select + .help-block, .form-horizontal textarea + .help-block, .form-horizontal .uneditable-input + .help-block, .form-horizontal .input-prepend + .help-block, .form-horizontal .input-append + .help-block {
+    margin-top: 10px
+}
+
+.form-horizontal .form-actions {
+    padding-left: 180px
+}
+
+table {
+    max-width: 100%;
+    background-color: transparent;
+    border-collapse: collapse;
+    border-spacing: 0
+}
+
+.table {
+    width: 100%;
+    margin-bottom: 20px
+}
+
+.table th, .table td {
+    padding: 8px;
+    line-height: 20px;
+    text-align: left;
+    vertical-align: top;
+    border-top: 1px solid #dddddd
+}
+
+.table th {
+    font-weight: bold
+}
+
+.table thead th {
+    vertical-align: bottom
+}
+
+.table caption + thead tr:first-child th, .table caption + thead tr:first-child td, .table colgroup + thead tr:first-child th, .table colgroup + thead tr:first-child td, .table thead:first-child tr:first-child th, .table thead:first-child tr:first-child td {
+    border-top: 0
+}
+
+.table tbody + tbody {
+    border-top: 2px solid #dddddd
+}
+
+.table .table {
+    background-color: #ffffff
+}
+
+.table-condensed th, .table-condensed td {
+    padding: 4px 5px
+}
+
+.table-bordered {
+    border: 1px solid #dddddd;
+    border-collapse: separate;
+    *border-collapse: collapse;
+    border-left: 0;
+    -webkit-border-radius: 4px;
+    -moz-border-radius: 4px;
+    border-radius: 4px
+}
+
+.table-bordered th, .table-bordered td {
+    border-left: 1px solid #dddddd
+}
+
+.table-bordered caption + thead tr:first-child th, .table-bordered caption + tbody tr:first-child th, .table-bordered caption + tbody tr:first-child td, .table-bordered colgroup + thead tr:first-child th, .table-bordered colgroup + tbody tr:first-child th, .table-bordered colgroup + tbody tr:first-child td, .table-bordered thead:first-child tr:first-child th, .table-bordered tbody:first-child tr:first-child th, .table-bordered tbody:first-child tr:first-child td {
+    border-top: 0
+}
+
+.table-bordered thead:first-child tr:first-child > th:first-child, .table-bordered tbody:first-child tr:first-child > td:first-child, .table-bordered tbody:first-child tr:first-child > th:first-child {
+    -webkit-border-top-left-radius: 4px;
+    -moz-border-radius-topleft: 4px;
+    border-top-left-radius: 4px
+}
+
+.table-bordered thead:first-child tr:first-child > th:last-child, .table-bordered tbody:first-child tr:first-child > td:last-child, .table-bordered tbody:first-child tr:first-child > th:last-child {
+    -webkit-border-top-right-radius: 4px;
+    -moz-border-radius-topright: 4px;
+    border-top-right-radius: 4px
+}
+
+.table-bordered thead:last-child tr:last-child > th:first-child, .table-bordered tbody:last-child tr:last-child > td:first-child, .table-bordered tbody:last-child tr:last-child > th:first-child, .table-bordered tfoot:last-child tr:last-child > td:first-child, .table-bordered tfoot:last-child tr:last-child > th:first-child {
+    -webkit-border-bottom-left-radius: 4px;
+    -moz-border-radius-bottomleft: 4px;
+    border-bottom-left-radius: 4px
+}
+
+.table-bordered thead:last-child tr:last-child > th:last-child, .table-bordered tbody:last-child tr:last-child > td:last-child, .table-bordered tbody:last-child tr:last-child > th:last-child, .table-bordered tfoot:last-child tr:last-child > td:last-child, .table-bordered tfoot:last-child tr:last-child > th:last-child {
+    -webkit-border-bottom-right-radius: 4px;
+    -moz-border-radius-bottomright: 4px;
+    border-bottom-right-radius: 4px
+}
+
+.table-bordered tfoot + tbody:last-child tr:last-child td:first-child {
+    -webkit-border-bottom-left-radius: 0;
+    -moz-border-radius-bottomleft: 0;
+    border-bottom-left-radius: 0
+}
+
+.table-bordered tfoot + tbody:last-child tr:last-child td:last-child {
+    -webkit-border-bottom-right-radius: 0;
+    -moz-border-radius-bottomright: 0;
+    border-bottom-right-radius: 0
+}
+
+.table-bordered caption + thead tr:first-child th:first-child, .table-bordered caption + tbody tr:first-child td:first-child, .table-bordered colgroup + thead tr:first-child th:first-child, .table-bordered colgroup + tbody tr:first-child td:first-child {
+    -webkit-border-top-left-radius: 4px;
+    -moz-border-radius-topleft: 4px;
+    border-top-left-radius: 4px
+}
+
+.table-bordered caption + thead tr:first-child th:last-child, .table-bordered caption + tbody tr:first-child td:last-child, .table-bordered colgroup + thead tr:first-child th:last-child, .table-bordered colgroup + tbody tr:first-child td:last-child {
+    -webkit-border-top-right-radius: 4px;
+    -moz-border-radius-topright: 4px;
+    border-top-right-radius: 4px
+}
+
+.table-striped tbody > tr:nth-child(odd) > td, .table-striped tbody > tr:nth-child(odd) > th {
+    background-color: #f9f9f9
+}
+
+.table-hover tbody tr:hover > td, .table-hover tbody tr:hover > th {
+    background-color: #f5f5f5
+}
+
+table td[class*="span"], table th[class*="span"], .row-fluid table td[class*="span"], .row-fluid table th[class*="span"] {
+    display: table-cell;
+    float: none;
+    margin-left: 0
+}
+
+.table td.span1, .table th.span1 {
+    float: none;
+    width: 44px;
+    margin-left: 0
+}
+
+.table td.span2, .table th.span2 {
+    float: none;
+    width: 124px;
+    margin-left: 0
+}
+
+.table td.span3, .table th.span3 {
+    float: none;
+    width: 204px;
+    margin-left: 0
+}
+
+.table td.span4, .table th.span4 {
+    float: none;
+    width: 284px;
+    margin-left: 0
+}
+
+.table td.span5, .table th.span5 {
+    float: none;
+    width: 364px;
+    margin-left: 0
+}
+
+.table td.span6, .table th.span6 {
+    float: none;
+    width: 444px;
+    margin-left: 0
+}
+
+.table td.span7, .table th.span7 {
+    float: none;
+    width: 524px;
+    margin-left: 0
+}
+
+.table td.span8, .table th.span8 {
+    float: none;
+    width: 604px;
+    margin-left: 0
+}
+
+.table td.span9, .table th.span9 {
+    float: none;
+    width: 684px;
+    margin-left: 0
+}
+
+.table td.span10, .table th.span10 {
+    float: none;
+    width: 764px;
+    margin-left: 0
+}
+
+.table td.span11, .table th.span11 {
+    float: none;
+    width: 844px;
+    margin-left: 0
+}
+
+.table td.span12, .table th.span12 {
+    float: none;
+    width: 924px;
+    margin-left: 0
+}
+
+.table tbody tr.success > td {
+    background-color: #dff0d8
+}
+
+.table tbody tr.error > td {
+    background-color: #f2dede
+}
+
+.table tbody tr.warning > td {
+    background-color: #fcf8e3
+}
+
+.table tbody tr.info > td {
+    background-color: #d9edf7
+}
+
+.table-hover tbody tr.success:hover > td {
+    background-color: #d0e9c6
+}
+
+.table-hover tbody tr.error:hover > td {
+    background-color: #ebcccc
+}
+
+.table-hover tbody tr.warning:hover > td {
+    background-color: #faf2cc
+}
+
+.table-hover tbody tr.info:hover > td {
+    background-color: #c4e3f3
+}
+
+[class^="icon-"], [class*=" icon-"] {
+    display: inline-block;
+    width: 14px;
+    height: 14px;
+    *margin-right: .3em;
+    line-height: 14px;
+    vertical-align: text-top;
+    background-image: url("../img/glyphicons-halflings.png");
+    background-position: 14px 14px;
+    background-repeat: no-repeat;
+    margin-top: 1px
+}
+
+.icon-white, .nav-pills > .active > a > [class^="icon-"], .nav-pills > .active > a > [class*=" icon-"], .nav-list > .active > a > [class^="icon-"], .nav-list > .active > a > [class*=" icon-"], .navbar-inverse .nav > .active > a > [class^="icon-"], .navbar-inverse .nav > .active > a > [class*=" icon-"], .dropdown-menu > li > a:hover > [class^="icon-"], .dropdown-menu > li > a:focus > [class^="icon-"], .dropdown-menu > li > a:hover > [class*=" icon-"], .dropdown-menu > li > a:focus > [class*=" icon-"], .dropdown-menu > .active > a > [class^="icon-"], .dropdown-menu > .active > a > [class*=" icon-"], .dropdown-submenu:hover > a > [class^="icon-"], .dropdown-submenu:focus > a > [class^="icon-"], .dropdown-submenu:hover > a > [class*=" icon-"], .dropdown-submenu:focus > a > [class*=" icon-"] {
+    background-image: url("../img/glyphicons-halflings-white.png")
+}
+
+.icon-glass {
+    background-position: 0 0
+}
+
+.icon-music {
+    background-position: -24px 0
+}
+
+.icon-search {
+    background-position: -48px 0
+}
+
+.icon-envelope {
+    background-position: -72px 0
+}
+
+.icon-heart {
+    background-position: -96px 0
+}
+
+.icon-star {
+    background-position: -120px 0
+}
+
+.icon-star-empty {
+    background-position: -144px 0
+}
+
+.icon-user {
+    background-position: -168px 0
+}
+
+.icon-film {
+    background-position: -192px 0
+}
+
+.icon-th-large {
+    background-position: -216px 0
+}
+
+.icon-th {
+    background-position: -240px 0
+}
+
+.icon-th-list {
+    background-position: -264px 0
+}
+
+.icon-ok {
+    background-position: -288px 0
+}
+
+.icon-remove {
+    background-position: -312px 0
+}
+
+.icon-zoom-in {
+    background-position: -336px 0
+}
+
+.icon-zoom-out {
+    background-position: -360px 0
+}
+
+.icon-off {
+    background-position: -384px 0
+}
+
+.icon-signal {
+    background-position: -408px 0
+}
+
+.icon-cog {
+    background-position: -432px 0
+}
+
+.icon-trash {
+    background-position: -456px 0
+}
+
+.icon-home {
+    background-position: 0 -24px
+}
+
+.icon-file {
+    background-position: -24px -24px
+}
+
+.icon-time {
+    background-position: -48px -24px
+}
+
+.icon-road {
+    background-position: -72px -24px
+}
+
+.icon-download-alt {
+    background-position: -96px -24px
+}
+
+.icon-download {
+    background-position: -120px -24px
+}
+
+.icon-upload {
+    background-position: -144px -24px
+}
+
+.icon-inbox {
+    background-position: -168px -24px
+}
+
+.icon-play-circle {
+    background-position: -192px -24px
+}
+
+.icon-repeat {
+    background-position: -216px -24px
+}
+
+.icon-refresh {
+    background-position: -240px -24px
+}
+
+.icon-list-alt {
+    background-position: -264px -24px
+}
+
+.icon-lock {
+    background-position: -287px -24px
+}
+
+.icon-flag {
+    background-position: -312px -24px
+}
+
+.icon-headphones {
+    background-position: -336px -24px
+}
+
+.icon-volume-off {
+    background-position: -360px -24px
+}
+
+.icon-volume-down {
+    background-position: -384px -24px
+}
+
+.icon-volume-up {
+    background-position: -408px -24px
+}
+
+.icon-qrcode {
+    background-position: -432px -24px
+}
+
+.icon-barcode {
+    background-position: -456px -24px
+}
+
+.icon-tag {
+    background-position: 0 -48px
+}
+
+.icon-tags {
+    background-position: -25px -48px
+}
+
+.icon-book {
+    background-position: -48px -48px
+}
+
+.icon-bookmark {
+    background-position: -72px -48px
+}
+
+.icon-print {
+    background-position: -96px -48px
+}
+
+.icon-camera {
+    background-position: -120px -48px
+}
+
+.icon-font {
+    background-position: -144px -48px
+}
+
+.icon-bold {
+    background-position: -167px -48px
+}
+
+.icon-italic {
+    background-position: -192px -48px
+}
+
+.icon-text-height {
+    background-position: -216px -48px
+}
+
+.icon-text-width {
+    background-position: -240px -48px
+}
+
+.icon-align-left {
+    background-position: -264px -48px
+}
+
+.icon-align-center {
+    background-position: -288px -48px
+}
+
+.icon-align-right {
+    background-position: -312px -48px
+}
+
+.icon-align-justify {
+    background-position: -336px -48px
+}
+
+.icon-list {
+    background-position: -360px -48px
+}
+
+.icon-indent-left {
+    background-position: -384px -48px
+}
+
+.icon-indent-right {
+    background-position: -408px -48px
+}
+
+.icon-facetime-video {
+    background-position: -432px -48px
+}
+
+.icon-picture {
+    background-position: -456px -48px
+}
+
+.icon-pencil {
+    background-position: 0 -72px
+}
+
+.icon-map-marker {
+    background-position: -24px -72px
+}
+
+.icon-adjust {
+    background-position: -48px -72px
+}
+
+.icon-tint {
+    background-position: -72px -72px
+}
+
+.icon-edit {
+    background-position: -96px -72px
+}
+
+.icon-share {
+    background-position: -120px -72px
+}
+
+.icon-check {
+    background-position: -144px -72px
+}
+
+.icon-move {
+    background-position: -168px -72px
+}
+
+.icon-step-backward {
+    background-position: -192px -72px
+}
+
+.icon-fast-backward {
+    background-position: -216px -72px
+}
+
+.icon-backward {
+    background-position: -240px -72px
+}
+
+.icon-play {
+    background-position: -264px -72px
+}
+
+.icon-pause {
+    background-position: -288px -72px
+}
+
+.icon-stop {
+    background-position: -312px -72px
+}
+
+.icon-forward {
+    background-position: -336px -72px
+}
+
+.icon-fast-forward {
+    background-position: -360px -72px
+}
+
+.icon-step-forward {
+    background-position: -384px -72px
+}
+
+.icon-eject {
+    background-position: -408px -72px
+}
+
+.icon-chevron-left {
+    background-position: -432px -72px
+}
+
+.icon-chevron-right {
+    background-position: -456px -72px
+}
+
+.icon-plus-sign {
+    background-position: 0 -96px
+}
+
+.icon-minus-sign {
+    background-position: -24px -96px
+}
+
+.icon-remove-sign {
+    background-position: -48px -96px
+}
+
+.icon-ok-sign {
+    background-position: -72px -96px
+}
+
+.icon-question-sign {
+    background-position: -96px -96px
+}
+
+.icon-info-sign {
+    background-position: -120px -96px
+}
+
+.icon-screenshot {
+    background-position: -144px -96px
+}
+
+.icon-remove-circle {
+    background-position: -168px -96px
+}
+
+.icon-ok-circle {
+    background-position: -192px -96px
+}
+
+.icon-ban-circle {
+    background-position: -216px -96px
+}
+
+.icon-arrow-left {
+    background-position: -240px -96px
+}
+
+.icon-arrow-right {
+    background-position: -264px -96px
+}
+
+.icon-arrow-up {
+    background-position: -289px -96px
+}
+
+.icon-arrow-down {
+    background-position: -312px -96px
+}
+
+.icon-share-alt {
+    background-position: -336px -96px
+}
+
+.icon-resize-full {
+    background-position: -360px -96px
+}
+
+.icon-resize-small {
+    background-position: -384px -96px
+}
+
+.icon-plus {
+    background-position: -408px -96px
+}
+
+.icon-minus {
+    background-position: -433px -96px
+}
+
+.icon-asterisk {
+    background-position: -456px -96px
+}
+
+.icon-exclamation-sign {
+    background-position: 0 -120px
+}
+
+.icon-gift {
+    background-position: -24px -120px
+}
+
+.icon-leaf {
+    background-position: -48px -120px
+}
+
+.icon-fire {
+    background-position: -72px -120px
+}
+
+.icon-eye-open {
+    background-position: -96px -120px
+}
+
+.icon-eye-close {
+    background-position: -120px -120px
+}
+
+.icon-warning-sign {
+    background-position: -144px -120px
+}
+
+.icon-plane {
+    background-position: -168px -120px
+}
+
+.icon-calendar {
+    background-position: -192px -120px
+}
+
+.icon-random {
+    background-position: -216px -120px;
+    width: 16px
+}
+
+.icon-comment {
+    background-position: -240px -120px
+}
+
+.icon-magnet {
+    background-position: -264px -120px
+}
+
+.icon-chevron-up {
+    background-position: -288px -120px
+}
+
+.icon-chevron-down {
+    background-position: -313px -119px
+}
+
+.icon-retweet {
+    background-position: -336px -120px
+}
+
+.icon-shopping-cart {
+    background-position: -360px -120px
+}
+
+.icon-folder-close {
+    background-position: -384px -120px;
+    width: 16px
+}
+
+.icon-folder-open {
+    background-position: -408px -120px;
+    width: 16px
+}
+
+.icon-resize-vertical {
+    background-position: -432px -119px
+}
+
+.icon-resize-horizontal {
+    background-position: -456px -118px
+}
+
+.icon-hdd {
+    background-position: 0 -144px
+}
+
+.icon-bullhorn {
+    background-position: -24px -144px
+}
+
+.icon-bell {
+    background-position: -48px -144px
+}
+
+.icon-certificate {
+    background-position: -72px -144px
+}
+
+.icon-thumbs-up {
+    background-position: -96px -144px
+}
+
+.icon-thumbs-down {
+    background-position: -120px -144px
+}
+
+.icon-hand-right {
+    background-position: -144px -144px
+}
+
+.icon-hand-left {
+    background-position: -168px -144px
+}
+
+.icon-hand-up {
+    background-position: -192px -144px
+}
+
+.icon-hand-down {
+    background-position: -216px -144px
+}
+
+.icon-circle-arrow-right {
+    background-position: -240px -144px
+}
+
+.icon-circle-arrow-left {
+    background-position: -264px -144px
+}
+
+.icon-circle-arrow-up {
+    background-position: -288px -144px
+}
+
+.icon-circle-arrow-down {
+    background-position: -312px -144px
+}
+
+.icon-globe {
+    background-position: -336px -144px
+}
+
+.icon-wrench {
+    background-position: -360px -144px
+}
+
+.icon-tasks {
+    background-position: -384px -144px
+}
+
+.icon-filter {
+    background-position: -408px -144px
+}
+
+.icon-briefcase {
+    background-position: -432px -144px
+}
+
+.icon-fullscreen {
+    background-position: -456px -144px
+}
+
+.dropup, .dropdown {
+    position: relative
+}
+
+.dropdown-toggle {
+    *margin-bottom: -3px
+}
+
+.dropdown-toggle:active, .open .dropdown-toggle {
+    outline: 0
+}
+
+.caret {
+    display: inline-block;
+    width: 0;
+    height: 0;
+    vertical-align: top;
+    border-top: 4px solid #000000;
+    border-right: 4px solid transparent;
+    border-left: 4px solid transparent;
+    content: ""
+}
+
+.dropdown .caret {
+    margin-top: 8px;
+    margin-left: 2px
+}
+
+.dropdown-menu {
+    position: absolute;
+    top: 100%;
+    left: 0;
+    z-index: 1000;
+    display: none;
+    float: left;
+    min-width: 160px;
+    padding: 5px 0;
+    margin: 2px 0 0;
+    list-style: none;
+    background-color: #ffffff;
+    border: 1px solid #ccc;
+    border: 1px solid rgba(0, 0, 0, 0.2);
+    *border-right-width: 2px;
+    *border-bottom-width: 2px;
+    -webkit-border-radius: 6px;
+    -moz-border-radius: 6px;
+    border-radius: 6px;
+    -webkit-box-shadow: 0 5px 10px rgba(0, 0, 0, 0.2);
+    -moz-box-shadow: 0 5px 10px rgba(0, 0, 0, 0.2);
+    box-shadow: 0 5px 10px rgba(0, 0, 0, 0.2);
+    -webkit-background-clip: padding-box;
+    -moz-background-clip: padding;
+    background-clip: padding-box
+}
+
+.dropdown-menu.pull-right {
+    right: 0;
+    left: auto
+}
+
+.dropdown-menu .divider {
+    *width: 100%;
+    height: 1px;
+    margin: 9px 1px;
+    *margin: -5px 0 5px;
+    overflow: hidden;
+    background-color: #e5e5e5;
+    border-bottom: 1px solid #ffffff
+}
+
+.dropdown-menu > li > a {
+    display: block;
+    padding: 3px 20px;
+    clear: both;
+    font-weight: normal;
+    line-height: 20px;
+    color: #333333;
+    white-space: nowrap
+}
+
+.dropdown-menu > .disabled > a, .dropdown-menu > .disabled > a:hover, .dropdown-menu > .disabled > a:focus {
+    color: #999999
+}
+
+.dropdown-menu > .disabled > a:hover, .dropdown-menu > .disabled > a:focus {
+    text-decoration: none;
+    background-color: transparent;
+    background-image: none;
+    filter: progid:DXImageTransform.Microsoft.gradient(enabled=false);
+    cursor: default
+}
+
+.open {
+    *z-index: 1000
+}
+
+.open > .dropdown-menu {
+    display: block
+}
+
+.dropdown-backdrop {
+    position: fixed;
+    left: 0;
+    right: 0;
+    bottom: 0;
+    top: 0;
+    z-index: 990
+}
+
+.pull-right > .dropdown-menu {
+    right: 0;
+    left: auto
+}
+
+.dropup .caret, .navbar-fixed-bottom .dropdown .caret {
+    border-top: 0;
+    border-bottom: 4px solid #000000;
+    content: ""
+}
+
+.dropup .dropdown-menu, .navbar-fixed-bottom .dropdown .dropdown-menu {
+    top: auto;
+    bottom: 100%;
+    margin-bottom: 1px
+}
+
+.dropdown-submenu {
+    position: relative
+}
+
+.dropdown-submenu > .dropdown-menu {
+    top: 0;
+    left: 100%;
+    margin-top: -6px;
+    margin-left: -1px;
+    -webkit-border-radius: 0 6px 6px 6px;
+    -moz-border-radius: 0 6px 6px 6px;
+    border-radius: 0 6px 6px 6px
+}
+
+.dropdown-submenu:hover > .dropdown-menu {
+    display: block
+}
+
+.dropup .dropdown-submenu > .dropdown-menu {
+    top: auto;
+    bottom: 0;
+    margin-top: 0;
+    margin-bottom: -2px;
+    -webkit-border-radius: 5px 5px 5px 0;
+    -moz-border-radius: 5px 5px 5px 0;
+    border-radius: 5px 5px 5px 0
+}
+
+.dropdown-submenu > a:after {
+    display: block;
+    content: " ";
+    float: right;
+    width: 0;
+    height: 0;
+    border-color: transparent;
+    border-style: solid;
+    border-width: 5px 0 5px 5px;
+    border-left-color: #cccccc;
+    margin-top: 5px;
+    margin-right: -10px
+}
+
+.dropdown-submenu:hover > a:after {
+    border-left-color: #ffffff
+}
+
+.dropdown-submenu.pull-left {
+    float: none
+}
+
+.dropdown-submenu.pull-left > .dropdown-menu {
+    left: -100%;
+    margin-left: 10px;
+    -webkit-border-radius: 6px 0 6px 6px;
+    -moz-border-radius: 6px 0 6px 6px;
+    border-radius: 6px 0 6px 6px
+}
+
+.dropdown .dropdown-menu .nav-header {
+    padding-left: 20px;
+    padding-right: 20px
+}
+
+.typeahead {
+    z-index: 1051;
+    margin-top: 2px;
+    -webkit-border-radius: 4px;
+    -moz-border-radius: 4px;
+    border-radius: 4px
+}
+
+.well {
+    min-height: 20px;
+    padding: 19px;
+    margin-bottom: 20px;
+    background-color: #f5f5f5;
+    border: 1px solid #e3e3e3;
+    -webkit-border-radius: 4px;
+    -moz-border-radius: 4px;
+    border-radius: 4px;
+    -webkit-box-shadow: inset 0 1px 1px rgba(0, 0, 0, 0.05);
+    -moz-box-shadow: inset 0 1px 1px rgba(0, 0, 0, 0.05);
+    box-shadow: inset 0 1px 1px rgba(0, 0, 0, 0.05)
+}
+
+.well blockquote {
+    border-color: #ddd;
+    border-color: rgba(0, 0, 0, 0.15)
+}
+
+.well-large {
+    padding: 24px;
+    -webkit-border-radius: 6px;
+    -moz-border-radius: 6px;
+    border-radius: 6px
+}
+
+.well-small {
+    padding: 9px;
+    -webkit-border-radius: 3px;
+    -moz-border-radius: 3px;
+    border-radius: 3px
+}
+
+.fade {
+    opacity: 0;
+    -webkit-transition: opacity 0.15s linear;
+    -moz-transition: opacity 0.15s linear;
+    -o-transition: opacity 0.15s linear;
+    transition: opacity 0.15s linear
+}
+
+.fade.in {
+    opacity: 1
+}
+
+.collapse {
+    position: relative;
+    height: 0;
+    overflow: hidden;
+    -webkit-transition: height 0.35s ease;
+    -moz-transition: height 0.35s ease;
+    -o-transition: height 0.35s ease;
+    transition: height 0.35s ease
+}
+
+.collapse.in {
+    height: auto
+}
+
+.close {
+    float: right;
+    font-size: 20px;
+    font-weight: bold;
+    line-height: 20px;
+    color: #000000;
+    text-shadow: 0 1px 0 #ffffff;
+    opacity: 0.2;
+    filter: alpha(opacity=20)
+}
+
+.close:hover, .close:focus {
+    color: #000000;
+    text-decoration: none;
+    cursor: pointer;
+    opacity: 0.4;
+    filter: alpha(opacity=40)
+}
+
+button.close {
+    padding: 0;
+    cursor: pointer;
+    background: transparent;
+    border: 0;
+    -webkit-appearance: none
+}
+
+.btn {
+    display: inline-block;
+    *display: inline;
+    *zoom: 1;
+    padding: 4px 12px;
+    margin-bottom: 0;
+    font-size: 14px;
+    line-height: 20px;
+    text-align: center;
+    vertical-align: middle;
+    cursor: pointer;
+    color: #333333;
+    text-shadow: 0 1px 1px rgba(255, 255, 255, 0.75);
+    background-color: #f5f5f5;
+    background-image: -moz-linear-gradient(top, #fff, #e6e6e6);
+    background-image: -webkit-gradient(linear, 0 0, 0 100%, from(#fff), to(#e6e6e6));
+    background-image: -webkit-linear-gradient(top, #fff, #e6e6e6);
+    background-image: -o-linear-gradient(top, #fff, #e6e6e6);
+    background-image: linear-gradient(to bottom, #ffffff, #e6e6e6);
+    background-repeat: repeat-x;
+    filter: progid:DXImageTransform.Microsoft.gradient(startColorstr='#ffffffff', endColorstr='#ffe6e6e6', GradientType=0);
+    border-color: #e6e6e6 #e6e6e6 #bfbfbf;
+    border-color: rgba(0, 0, 0, 0.1) rgba(0, 0, 0, 0.1) rgba(0, 0, 0, 0.25);
+    *background-color: #e6e6e6;
+    filter: progid:DXImageTransform.Microsoft.gradient(enabled=false);
+    border: 1px solid #cccccc;
+    *border: 0;
+    border-bottom-color: #b3b3b3;
+    -webkit-border-radius: 4px;
+    -moz-border-radius: 4px;
+    border-radius: 4px;
+    *margin-left: .3em;
+    -webkit-box-shadow: inset 0 1px 0 rgba(255, 255, 255, 0.2), 0 1px 2px rgba(0, 0, 0, 0.05);
+    -moz-box-shadow: inset 0 1px 0 rgba(255, 255, 255, 0.2), 0 1px 2px rgba(0, 0, 0, 0.05);
+    box-shadow: inset 0 1px 0 rgba(255, 255, 255, 0.2), 0 1px 2px rgba(0, 0, 0, 0.05)
+}
+
+.btn:hover, .btn:focus, .btn:active, .btn.active, .btn.disabled, .btn[disabled] {
+    color: #333333;
+    background-color: #e6e6e6;
+    *background-color: #d9d9d9
+}
+
+.btn:active, .btn.active {
+    background-color: #cccccc \9
+}
+
+.btn:first-child {
+    *margin-left: 0
+}
+
+.btn:hover, .btn:focus {
+    color: #333333;
+    text-decoration: none;
+    background-position: 0 -15px;
+    -webkit-transition: background-position 0.1s linear;
+    -moz-transition: background-position 0.1s linear;
+    -o-transition: background-position 0.1s linear;
+    transition: background-position 0.1s linear
+}
+
+.btn:focus {
+    outline: thin dotted #333;
+    outline: 5px auto -webkit-focus-ring-color;
+    outline-offset: -2px
+}
+
+.btn.active, .btn:active {
+    background-image: none;
+    outline: 0;
+    -webkit-box-shadow: inset 0 2px 4px rgba(0, 0, 0, 0.15), 0 1px 2px rgba(0, 0, 0, 0.05);
+    -moz-box-shadow: inset 0 2px 4px rgba(0, 0, 0, 0.15), 0 1px 2px rgba(0, 0, 0, 0.05);
+    box-shadow: inset 0 2px 4px rgba(0, 0, 0, 0.15), 0 1px 2px rgba(0, 0, 0, 0.05)
+}
+
+.btn.disabled, .btn[disabled] {
+    cursor: default;
+    background-image: none;
+    opacity: 0.65;
+    filter: alpha(opacity=65);
+    -webkit-box-shadow: none;
+    -moz-box-shadow: none;
+    box-shadow: none
+}
+
+.btn-large {
+    padding: 11px 19px;
+    font-size: 17.5px;
+    -webkit-border-radius: 6px;
+    -moz-border-radius: 6px;
+    border-radius: 6px
+}
+
+.btn-large [class^="icon-"], .btn-large [class*=" icon-"] {
+    margin-top: 4px
+}
+
+.btn-small {
+    padding: 2px 10px;
+    font-size: 11.9px;
+    -webkit-border-radius: 3px;
+    -moz-border-radius: 3px;
+    border-radius: 3px
+}
+
+.btn-small [class^="icon-"], .btn-small [class*=" icon-"] {
+    margin-top: 0
+}
+
+.btn-mini [class^="icon-"], .btn-mini [class*=" icon-"] {
+    margin-top: -1px
+}
+
+.btn-mini {
+    padding: 0 6px;
+    font-size: 10.5px;
+    -webkit-border-radius: 3px;
+    -moz-border-radius: 3px;
+    border-radius: 3px
+}
+
+.btn-block {
+    display: block;
+    width: 100%;
+    padding-left: 0;
+    padding-right: 0;
+    -webkit-box-sizing: border-box;
+    -moz-box-sizing: border-box;
+    box-sizing: border-box
+}
+
+.btn-block + .btn-block {
+    margin-top: 5px
+}
+
+input[type="submit"].btn-block, input[type="reset"].btn-block, input[type="button"].btn-block {
+    width: 100%
+}
+
+.btn-primary.active, .btn-warning.active, .btn-danger.active, .btn-success.active, .btn-info.active, .btn-inverse.active {
+    color: rgba(255, 255, 255, 0.75)
+}
+
+.btn-primary {
+    color: #ffffff;
+    text-shadow: 0 -1px 0 rgba(0, 0, 0, 0.25);
+    background-image: none;
+    border: none;
+    filter: progid:DXImageTransform.Microsoft.gradient(enabled=false)
+}
+
+.btn-primary:hover, .btn-primary:focus, .btn-primary:active, .btn-primary.active, .btn-primary.disabled, .btn-primary[disabled] {
+    color: #ffffff;
+    background-color: #1771b7;
+    background-color: #1771b7
+}
+
+.btn-primary:active, .btn-primary.active {
+    background-color: #11856d \9
+}
+
+.btn-warning {
+    color: #ffffff;
+    text-shadow: 0 -1px 0 rgba(0, 0, 0, 0.25);
+    background-color: #faa732;
+    background-image: -moz-linear-gradient(top, #fbb450, #f89406);
+    background-image: -webkit-gradient(linear, 0 0, 0 100%, from(#fbb450), to(#f89406));
+    background-image: -webkit-linear-gradient(top, #fbb450, #f89406);
+    background-image: -o-linear-gradient(top, #fbb450, #f89406);
+    background-image: linear-gradient(to bottom, #fbb450, #f89406);
+    background-repeat: repeat-x;
+    filter: progid:DXImageTransform.Microsoft.gradient(startColorstr='#fffbb450', endColorstr='#fff89406', GradientType=0);
+    border-color: #f89406 #f89406 #ad6704;
+    border-color: rgba(0, 0, 0, 0.1) rgba(0, 0, 0, 0.1) rgba(0, 0, 0, 0.25);
+    *background-color: #f89406;
+    filter: progid:DXImageTransform.Microsoft.gradient(enabled=false)
+}
+
+.btn-warning:hover, .btn-warning:focus, .btn-warning:active, .btn-warning.active, .btn-warning.disabled, .btn-warning[disabled] {
+    color: #ffffff;
+    background-color: #f89406;
+    *background-color: #df8505
+}
+
+.btn-warning:active, .btn-warning.active {
+    background-color: #c67605 \9
+}
+
+.btn-danger {
+    color: #ffffff;
+    text-shadow: 0 -1px 0 rgba(0, 0, 0, 0.25);
+    background-color: #da4f49;
+    background-image: -moz-linear-gradient(top, #ee5f5b, #bd362f);
+    background-image: -webkit-gradient(linear, 0 0, 0 100%, from(#ee5f5b), to(#bd362f));
+    background-image: -webkit-linear-gradient(top, #ee5f5b, #bd362f);
+    background-image: -o-linear-gradient(top, #ee5f5b, #bd362f);
+    background-image: linear-gradient(to bottom, #ee5f5b, #bd362f);
+    background-repeat: repeat-x;
+    filter: progid:DXImageTransform.Microsoft.gradient(startColorstr='#ffee5f5b', endColorstr='#ffbd362f', GradientType=0);
+    border-color: #bd362f #bd362f #802420;
+    border-color: rgba(0, 0, 0, 0.1) rgba(0, 0, 0, 0.1) rgba(0, 0, 0, 0.25);
+    *background-color: #bd362f;
+    filter: progid:DXImageTransform.Microsoft.gradient(enabled=false)
+}
+
+.btn-danger:hover, .btn-danger:focus, .btn-danger:active, .btn-danger.active, .btn-danger.disabled, .btn-danger[disabled] {
+    color: #ffffff;
+    background-color: #bd362f;
+    *background-color: #a9302a
+}
+
+.btn-danger:active, .btn-danger.active {
+    background-color: #942a25 \9
+}
+
+.btn-success {
+    color: #ffffff;
+    text-shadow: 0 -1px 0 rgba(0, 0, 0, 0.25);
+    background-color: #5bb75b;
+    background-image: -moz-linear-gradient(top, #62c462, #51a351);
+    background-image: -webkit-gradient(linear, 0 0, 0 100%, from(#62c462), to(#51a351));
+    background-image: -webkit-linear-gradient(top, #62c462, #51a351);
+    background-image: -o-linear-gradient(top, #62c462, #51a351);
+    background-image: linear-gradient(to bottom, #62c462, #51a351);
+    background-repeat: repeat-x;
+    filter: progid:DXImageTransform.Microsoft.gradient(startColorstr='#ff62c462', endColorstr='#ff51a351', GradientType=0);
+    border-color: #51a351 #51a351 #387038;
+    border-color: rgba(0, 0, 0, 0.1) rgba(0, 0, 0, 0.1) rgba(0, 0, 0, 0.25);
+    *background-color: #51a351;
+    filter: progid:DXImageTransform.Microsoft.gradient(enabled=false)
+}
+
+.btn-success:hover, .btn-success:focus, .btn-success:active, .btn-success.active, .btn-success.disabled, .btn-success[disabled] {
+    color: #ffffff;
+    background-color: #51a351;
+    *background-color: #499249
+}
+
+.btn-success:active, .btn-success.active {
+    background-color: #408140 \9
+}
+
+.btn-info {
+    color: #ffffff;
+    text-shadow: 0 -1px 0 rgba(0, 0, 0, 0.25);
+    background-color: #49afcd;
+    background-image: -moz-linear-gradient(top, #5bc0de, #2f96b4);
+    background-image: -webkit-gradient(linear, 0 0, 0 100%, from(#5bc0de), to(#2f96b4));
+    background-image: -webkit-linear-gradient(top, #5bc0de, #2f96b4);
+    background-image: -o-linear-gradient(top, #5bc0de, #2f96b4);
+    background-image: linear-gradient(to bottom, #5bc0de, #2f96b4);
+    background-repeat: repeat-x;
+    filter: progid:DXImageTransform.Microsoft.gradient(startColorstr='#ff5bc0de', endColorstr='#ff2f96b4', GradientType=0);
+    border-color: #2f96b4 #2f96b4 #1f6377;
+    border-color: rgba(0, 0, 0, 0.1) rgba(0, 0, 0, 0.1) rgba(0, 0, 0, 0.25);
+    *background-color: #2f96b4;
+    filter: progid:DXImageTransform.Microsoft.gradient(enabled=false)
+}
+
+.btn-info:hover, .btn-info:focus, .btn-info:active, .btn-info.active, .btn-info.disabled, .btn-info[disabled] {
+    color: #ffffff;
+    background-color: #2f96b4;
+    *background-color: #2a85a0
+}
+
+.btn-info:active, .btn-info.active {
+    background-color: #24748c \9
+}
+
+.btn-inverse {
+    color: #ffffff;
+    text-shadow: 0 -1px 0 rgba(0, 0, 0, 0.25);
+    background-color: #2A2B2B;
+    background-image: none;
+    border: none;
+    border-color: #222222 #222222 #000000;
+    border-color: rgba(0, 0, 0, 0.1) rgba(0, 0, 0, 0.1) rgba(0, 0, 0, 0.25);
+    *background-color: #222222;
+    filter: progid:DXImageTransform.Microsoft.gradient(enabled=false)
+}
+
+.btn-inverse:hover, .btn-inverse:focus, .btn-inverse:active, .btn-inverse.active, .btn-inverse.disabled, .btn-inverse[disabled] {
+    color: #ffffff;
+    background-color: #444444;
+    *background-color: #151515
+}
+
+.btn-inverse:active, .btn-inverse.active {
+    background-color: #080808 \9
+}
+
+button.btn, input[type="submit"].btn {
+    *padding-top: 3px;
+    *padding-bottom: 3px
+}
+
+button.btn::-moz-focus-inner, input[type="submit"].btn::-moz-focus-inner {
+    padding: 0;
+    border: 0
+}
+
+button.btn.btn-large, input[type="submit"].btn.btn-large {
+    *padding-top: 7px;
+    *padding-bottom: 7px
+}
+
+button.btn.btn-small, input[type="submit"].btn.btn-small {
+    *padding-top: 3px;
+    *padding-bottom: 3px
+}
+
+button.btn.btn-mini, input[type="submit"].btn.btn-mini {
+    *padding-top: 1px;
+    *padding-bottom: 1px
+}
+
+.btn-link, .btn-link:active, .btn-link[disabled] {
+    background-color: transparent;
+    background-image: none;
+    -webkit-box-shadow: none;
+    -moz-box-shadow: none;
+    box-shadow: none
+}
+
+.btn-link {
+    border-color: transparent;
+    cursor: pointer;
+    color: #0a5796;
+    -webkit-border-radius: 0;
+    -moz-border-radius: 0;
+    border-radius: 0
+}
+
+.btn-link:hover, .btn-link:focus {
+    color: #0a5796;
+    text-decoration: underline;
+    background-color: transparent
+}
+
+.btn-link[disabled]:hover, .btn-link[disabled]:focus {
+    color: #333333;
+    text-decoration: none
+}
+
+.btn-group {
+    position: relative;
+    display: inline-block;
+    *display: inline;
+    *zoom: 1;
+    font-size: 0;
+    vertical-align: middle;
+    white-space: nowrap;
+    *margin-left: .3em
+}
+
+.btn-group:first-child {
+    *margin-left: 0
+}
+
+.btn-group + .btn-group {
+    margin-left: 5px
+}
+
+.btn-toolbar {
+    font-size: 0;
+    margin-top: 10px;
+    margin-bottom: 10px
+}
+
+.btn-toolbar > .btn + .btn, .btn-toolbar > .btn-group + .btn, .btn-toolbar > .btn + .btn-group {
+    margin-left: 5px
+}
+
+.btn-group > .btn {
+    position: relative;
+    -webkit-border-radius: 0;
+    -moz-border-radius: 0;
+    border-radius: 0
+}
+
+.btn-group > .btn + .btn {
+    margin-left: -1px
+}
+
+.btn-group > .btn, .btn-group > .dropdown-menu, .btn-group > .popover {
+    font-size: 14px
+}
+
+.btn-group > .btn-mini {
+    font-size: 10.5px
+}
+
+.btn-group > .btn-small {
+    font-size: 11.9px
+}
+
+.btn-group > .btn-large {
+    font-size: 17.5px
+}
+
+.btn-group > .btn:first-child {
+    margin-left: 0;
+    -webkit-border-top-left-radius: 4px;
+    -moz-border-radius-topleft: 4px;
+    border-top-left-radius: 4px;
+    -webkit-border-bottom-left-radius: 4px;
+    -moz-border-radius-bottomleft: 4px;
+    border-bottom-left-radius: 4px
+}
+
+.btn-group > .btn:last-child, .btn-group > .dropdown-toggle {
+    -webkit-border-top-right-radius: 4px;
+    -moz-border-radius-topright: 4px;
+    border-top-right-radius: 4px;
+    -webkit-border-bottom-right-radius: 4px;
+    -moz-border-radius-bottomright: 4px;
+    border-bottom-right-radius: 4px
+}
+
+.btn-group > .btn.large:first-child {
+    margin-left: 0;
+    -webkit-border-top-left-radius: 6px;
+    -moz-border-radius-topleft: 6px;
+    border-top-left-radius: 6px;
+    -webkit-border-bottom-left-radius: 6px;
+    -moz-border-radius-bottomleft: 6px;
+    border-bottom-left-radius: 6px
+}
+
+.btn-group > .btn.large:last-child, .btn-group > .large.dropdown-toggle {
+    -webkit-border-top-right-radius: 6px;
+    -moz-border-radius-topright: 6px;
+    border-top-right-radius: 6px;
+    -webkit-border-bottom-right-radius: 6px;
+    -moz-border-radius-bottomright: 6px;
+    border-bottom-right-radius: 6px
+}
+
+.btn-group > .btn:hover, .btn-group > .btn:focus, .btn-group > .btn:active, .btn-group > .btn.active {
+    z-index: 2
+}
+
+.btn-group .dropdown-toggle:active, .btn-group.open .dropdown-toggle {
+    outline: 0
+}
+
+.btn-group > .btn + .dropdown-toggle {
+    padding-left: 8px;
+    padding-right: 8px;
+    -webkit-box-shadow: inset 1px 0 0 rgba(255, 255, 255, 0.125), inset 0 1px 0 rgba(255, 255, 255, 0.2), 0 1px 2px rgba(0, 0, 0, 0.05);
+    -moz-box-shadow: inset 1px 0 0 rgba(255, 255, 255, 0.125), inset 0 1px 0 rgba(255, 255, 255, 0.2), 0 1px 2px rgba(0, 0, 0, 0.05);
+    box-shadow: inset 1px 0 0 rgba(255, 255, 255, 0.125), inset 0 1px 0 rgba(255, 255, 255, 0.2), 0 1px 2px rgba(0, 0, 0, 0.05);
+    *padding-top: 5px;
+    *padding-bottom: 5px
+}
+
+.btn-group > .btn-mini + .dropdown-toggle {
+    padding-left: 5px;
+    padding-right: 5px;
+    *padding-top: 2px;
+    *padding-bottom: 2px
+}
+
+.btn-group > .btn-small + .dropdown-toggle {
+    *padding-top: 5px;
+    *padding-bottom: 4px
+}
+
+.btn-group > .btn-large + .dropdown-toggle {
+    padding-left: 12px;
+    padding-right: 12px;
+    *padding-top: 7px;
+    *padding-bottom: 7px
+}
+
+.btn-group.open .dropdown-toggle {
+    background-image: none;
+    -webkit-box-shadow: inset 0 2px 4px rgba(0, 0, 0, 0.15), 0 1px 2px rgba(0, 0, 0, 0.05);
+    -moz-box-shadow: inset 0 2px 4px rgba(0, 0, 0, 0.15), 0 1px 2px rgba(0, 0, 0, 0.05);
+    box-shadow: inset 0 2px 4px rgba(0, 0, 0, 0.15), 0 1px 2px rgba(0, 0, 0, 0.05)
+}
+
+.btn-group.open .btn.dropdown-toggle {
+    background-color: #e6e6e6
+}
+
+.btn-group.open .btn-primary.dropdown-toggle {
+    background-color: #0a5796
+}
+
+.btn-group.open .btn-warning.dropdown-toggle {
+    background-color: #f89406
+}
+
+.btn-group.open .btn-danger.dropdown-toggle {
+    background-color: #bd362f
+}
+
+.btn-group.open .btn-success.dropdown-toggle {
+    background-color: #51a351
+}
+
+.btn-group.open .btn-info.dropdown-toggle {
+    background-color: #2f96b4
+}
+
+.btn-group.open .btn-inverse.dropdown-toggle {
+    background-color: #222222
+}
+
+.btn .caret {
+    margin-top: 8px;
+    margin-left: 0
+}
+
+.btn-large .caret {
+    margin-top: 6px
+}
+
+.btn-large .caret {
+    border-left-width: 5px;
+    border-right-width: 5px;
+    border-top-width: 5px
+}
+
+.btn-mini .caret, .btn-small .caret {
+    margin-top: 8px
+}
+
+.dropup .btn-large .caret {
+    border-bottom-width: 5px
+}
+
+.btn-primary .caret, .btn-warning .caret, .btn-danger .caret, .btn-info .caret, .btn-success .caret, .btn-inverse .caret {
+    border-top-color: #ffffff;
+    border-bottom-color: #ffffff
+}
+
+.btn-group-vertical {
+    display: inline-block;
+    *display: inline;
+    *zoom: 1
+}
+
+.btn-group-vertical > .btn {
+    display: block;
+    float: none;
+    max-width: 100%;
+    -webkit-border-radius: 0;
+    -moz-border-radius: 0;
+    border-radius: 0
+}
+
+.btn-group-vertical > .btn + .btn {
+    margin-left: 0;
+    margin-top: -1px
+}
+
+.btn-group-vertical > .btn:first-child {
+    -webkit-border-radius: 4px 4px 0 0;
+    -moz-border-radius: 4px 4px 0 0;
+    border-radius: 4px 4px 0 0
+}
+
+.btn-group-vertical > .btn:last-child {
+    -webkit-border-radius: 0 0 4px 4px;
+    -moz-border-radius: 0 0 4px 4px;
+    border-radius: 0 0 4px 4px
+}
+
+.btn-group-vertical > .btn-large:first-child {
+    -webkit-border-radius: 6px 6px 0 0;
+    -moz-border-radius: 6px 6px 0 0;
+    border-radius: 6px 6px 0 0
+}
+
+.btn-group-vertical > .btn-large:last-child {
+    -webkit-border-radius: 0 0 6px 6px;
+    -moz-border-radius: 0 0 6px 6px;
+    border-radius: 0 0 6px 6px
+}
+
+.alert {
+    padding: 8px 35px 8px 14px;
+    margin-bottom: 20px;
+    text-shadow: 0 1px 0 rgba(255, 255, 255, 0.5);
+    background-color: #fcf8e3;
+    border: 1px solid #fbeed5;
+    -webkit-border-radius: 4px;
+    -moz-border-radius: 4px;
+    border-radius: 4px
+}
+
+.alert, .alert h4 {
+    color: #c09853
+}
+
+.alert h4 {
+    margin: 0
+}
+
+.alert .close {
+    position: relative;
+    top: -2px;
+    right: -21px;
+    line-height: 20px
+}
+
+.alert-success {
+    background-color: #dff0d8;
+    border-color: #d6e9c6;
+    color: #468847
+}
+
+.alert-success h4 {
+    color: #468847
+}
+
+.alert-danger, .alert-error {
+    background-color: #f2dede;
+    border-color: #eed3d7;
+    color: #b94a48
+}
+
+.alert-danger h4, .alert-error h4 {
+    color: #b94a48
+}
+
+.alert-info {
+    background-color: #d9edf7;
+    border-color: #bce8f1;
+    color: #3a87ad
+}
+
+.alert-info h4 {
+    color: #3a87ad
+}
+
+.alert-block {
+    padding-top: 14px;
+    padding-bottom: 14px
+}
+
+.alert-block > p, .alert-block > ul {
+    margin-bottom: 0
+}
+
+.alert-block p + p {
+    margin-top: 5px
+}
+
+.nav {
+    margin-left: 0;
+    margin-bottom: 20px;
+    list-style: none
+}
+
+.nav > li > a {
+    display: block
+}
+
+.nav > li > a:hover, .nav > li > a:focus {
+    text-decoration: none;
+    background-color: #eeeeee
+}
+
+.nav > li > a > img {
+    max-width: none
+}
+
+.nav > .pull-right {
+    float: right
+}
+
+.nav-header {
+    display: block;
+    padding: 3px 15px;
+    font-size: 11px;
+    font-weight: bold;
+    line-height: 20px;
+    color: #999999;
+    text-shadow: 0 1px 0 rgba(255, 255, 255, 0.5);
+    text-transform: uppercase
+}
+
+.nav li + .nav-header {
+    margin-top: 9px
+}
+
+.nav-list {
+    padding-left: 15px;
+    padding-right: 15px;
+    margin-bottom: 0
+}
+
+.nav-list > li > a, .nav-list .nav-header {
+    margin-left: -15px;
+    margin-right: -15px;
+    text-shadow: 0 1px 0 rgba(255, 255, 255, 0.5)
+}
+
+.nav-list > li > a {
+    padding: 3px 15px
+}
+
+.nav-list > .active > a, .nav-list > .active > a:hover, .nav-list > .active > a:focus {
+    color: #ffffff;
+    text-shadow: 0 -1px 0 rgba(0, 0, 0, 0.2);
+    background-color: #0a5796
+}
+
+.nav-list [class^="icon-"], .nav-list [class*=" icon-"] {
+    margin-right: 2px
+}
+
+.nav-list .divider {
+    *width: 100%;
+    height: 1px;
+    margin: 9px 1px;
+    *margin: -5px 0 5px;
+    overflow: hidden;
+    background-color: #e5e5e5;
+    border-bottom: 1px solid #ffffff
+}
+
+.nav-tabs, .nav-pills {
+    *zoom: 1
+}
+
+.nav-tabs:before, .nav-pills:before, .nav-tabs:after, .nav-pills:after {
+    display: table;
+    content: "";
+    line-height: 0
+}
+
+.nav-tabs:after, .nav-pills:after {
+    clear: both
+}
+
+.nav-tabs > li, .nav-pills > li {
+    float: left
+}
+
+.nav-tabs > li > a, .nav-pills > li > a {
+    padding-right: 12px;
+    padding-left: 12px;
+    margin-right: 2px;
+    line-height: 14px
+}
+
+.nav-tabs {
+    border-bottom: 1px solid #ddd
+}
+
+.nav-tabs > li {
+    margin-bottom: -1px
+}
+
+.nav-tabs > li > a {
+    padding-top: 8px;
+    padding-bottom: 8px;
+    line-height: 20px;
+    border: 1px solid transparent;
+    -webkit-border-radius: 4px 4px 0 0;
+    -moz-border-radius: 4px 4px 0 0;
+    border-radius: 4px 4px 0 0
+}
+
+.nav-tabs > li > a:hover, .nav-tabs > li > a:focus {
+    border-color: #eeeeee #eeeeee #dddddd
+}
+
+.nav-tabs > .active > a, .nav-tabs > .active > a:hover, .nav-tabs > .active > a:focus {
+    color: #555555;
+    background-color: #ffffff;
+    border: 1px solid #ddd;
+    border-bottom-color: transparent;
+    cursor: default
+}
+
+.nav-pills > li > a {
+    padding-top: 8px;
+    padding-bottom: 8px;
+    margin-top: 2px;
+    margin-bottom: 2px;
+    -webkit-border-radius: 5px;
+    -moz-border-radius: 5px;
+    border-radius: 5px
+}
+
+.nav-pills > .active > a, .nav-pills > .active > a:hover, .nav-pills > .active > a:focus {
+    color: #ffffff;
+    background-color: #0a5796
+}
+
+.nav-stacked > li {
+    float: none
+}
+
+.nav-stacked > li > a {
+    margin-right: 0
+}
+
+.nav-tabs.nav-stacked {
+    border-bottom: 0
+}
+
+.nav-tabs.nav-stacked > li > a {
+    border: 1px solid #ddd;
+    -webkit-border-radius: 0;
+    -moz-border-radius: 0;
+    border-radius: 0
+}
+
+.nav-tabs.nav-stacked > li:first-child > a {
+    -webkit-border-top-right-radius: 4px;
+    -moz-border-radius-topright: 4px;
+    border-top-right-radius: 4px;
+    -webkit-border-top-left-radius: 4px;
+    -moz-border-radius-topleft: 4px;
+    border-top-left-radius: 4px
+}
+
+.nav-tabs.nav-stacked > li:last-child > a {
+    -webkit-border-bottom-right-radius: 4px;
+    -moz-border-radius-bottomright: 4px;
+    border-bottom-right-radius: 4px;
+    -webkit-border-bottom-left-radius: 4px;
+    -moz-border-radius-bottomleft: 4px;
+    border-bottom-left-radius: 4px
+}
+
+.nav-tabs.nav-stacked > li > a:hover, .nav-tabs.nav-stacked > li > a:focus {
+    border-color: #ddd;
+    z-index: 2
+}
+
+.nav-pills.nav-stacked > li > a {
+    margin-bottom: 3px
+}
+
+.nav-pills.nav-stacked > li:last-child > a {
+    margin-bottom: 1px
+}
+
+.nav-tabs .dropdown-menu {
+    -webkit-border-radius: 0 0 6px 6px;
+    -moz-border-radius: 0 0 6px 6px;
+    border-radius: 0 0 6px 6px
+}
+
+.nav-pills .dropdown-menu {
+    -webkit-border-radius: 6px;
+    -moz-border-radius: 6px;
+    border-radius: 6px
+}
+
+.nav .dropdown-toggle:hover .caret, .nav .dropdown-toggle:focus .caret {
+    border-top-color: #0a5796;
+    border-bottom-color: #0a5796
+}
+
+.nav-tabs .dropdown-toggle .caret {
+    margin-top: 8px
+}
+
+.nav .active .dropdown-toggle .caret {
+    border-top-color: #fff;
+    border-bottom-color: #fff
+}
+
+.nav-tabs .active .dropdown-toggle .caret {
+    border-top-color: #555555;
+    border-bottom-color: #555555
+}
+
+.nav > .dropdown.active > a:hover, .nav > .dropdown.active > a:focus {
+    cursor: pointer
+}
+
+.nav-tabs .open .dropdown-toggle, .nav-pills .open .dropdown-toggle, .nav > li.dropdown.open.active > a:hover, .nav > li.dropdown.open.active > a:focus {
+    color: #ffffff;
+    background-color: #999999;
+    border-color: #999999
+}
+
+.nav li.dropdown.open .caret, .nav li.dropdown.open.active .caret, .nav li.dropdown.open a:hover .caret, .nav li.dropdown.open a:focus .caret {
+    border-top-color: #ffffff;
+    border-bottom-color: #ffffff;
+    opacity: 1;
+    filter: alpha(opacity=100)
+}
+
+.tabs-stacked .open > a:hover, .tabs-stacked .open > a:focus {
+    border-color: #999999
+}
+
+.tabbable {
+    *zoom: 1
+}
+
+.tabbable:before, .tabbable:after {
+    display: table;
+    content: "";
+    line-height: 0
+}
+
+.tabbable:after {
+    clear: both
+}
+
+.tab-content {
+    overflow: auto
+}
+
+.tabs-below > .nav-tabs, .tabs-right > .nav-tabs, .tabs-left > .nav-tabs {
+    border-bottom: 0
+}
+
+.tab-content > .tab-pane, .pill-content > .pill-pane {
+    display: none
+}
+
+.tab-content > .active, .pill-content > .active {
+    display: block
+}
+
+.tabs-below > .nav-tabs {
+    border-top: 1px solid #ddd
+}
+
+.tabs-below > .nav-tabs > li {
+    margin-top: -1px;
+    margin-bottom: 0
+}
+
+.tabs-below > .nav-tabs > li > a {
+    -webkit-border-radius: 0 0 4px 4px;
+    -moz-border-radius: 0 0 4px 4px;
+    border-radius: 0 0 4px 4px
+}
+
+.tabs-below > .nav-tabs > li > a:hover, .tabs-below > .nav-tabs > li > a:focus {
+    border-bottom-color: transparent;
+    border-top-color: #ddd
+}
+
+.tabs-below > .nav-tabs > .active > a, .tabs-below > .nav-tabs > .active > a:hover, .tabs-below > .nav-tabs > .active > a:focus {
+    border-color: transparent #ddd #ddd #ddd
+}
+
+.tabs-left > .nav-tabs > li, .tabs-right > .nav-tabs > li {
+    float: none
+}
+
+.tabs-left > .nav-tabs > li > a, .tabs-right > .nav-tabs > li > a {
+    min-width: 74px;
+    margin-right: 0;
+    margin-bottom: 3px
+}
+
+.tabs-left > .nav-tabs {
+    float: left;
+    margin-right: 19px;
+    border-right: 1px solid #ddd
+}
+
+.tabs-left > .nav-tabs > li > a {
+    margin-right: -1px;
+    -webkit-border-radius: 4px 0 0 4px;
+    -moz-border-radius: 4px 0 0 4px;
+    border-radius: 4px 0 0 4px
+}
+
+.tabs-left > .nav-tabs > li > a:hover, .tabs-left > .nav-tabs > li > a:focus {
+    border-color: #eeeeee #dddddd #eeeeee #eeeeee
+}
+
+.tabs-left > .nav-tabs .active > a, .tabs-left > .nav-tabs .active > a:hover, .tabs-left > .nav-tabs .active > a:focus {
+    border-color: #ddd transparent #ddd #ddd;
+    *border-right-color: #ffffff
+}
+
+.tabs-right > .nav-tabs {
+    float: right;
+    margin-left: 19px;
+    border-left: 1px solid #ddd
+}
+
+.tabs-right > .nav-tabs > li > a {
+    margin-left: -1px;
+    -webkit-border-radius: 0 4px 4px 0;
+    -moz-border-radius: 0 4px 4px 0;
+    border-radius: 0 4px 4px 0
+}
+
+.tabs-right > .nav-tabs > li > a:hover, .tabs-right > .nav-tabs > li > a:focus {
+    border-color: #eeeeee #eeeeee #eeeeee #dddddd
+}
+
+.tabs-right > .nav-tabs .active > a, .tabs-right > .nav-tabs .active > a:hover, .tabs-right > .nav-tabs .active > a:focus {
+    border-color: #ddd #ddd #ddd transparent;
+    *border-left-color: #ffffff
+}
+
+.nav > .disabled > a {
+    color: #999999
+}
+
+.nav > .disabled > a:hover, .nav > .disabled > a:focus {
+    text-decoration: none;
+    background-color: transparent;
+    cursor: default
+}
+
+.navbar {
+    overflow: visible;
+    margin-bottom: 20px;
+    *position: relative;
+    *z-index: 2
+}
+
+.navbar-inner {
+    *zoom: 1
+}
+
+.navbar-inner:before, .navbar-inner:after {
+    display: table;
+    content: "";
+    line-height: 0
+}
+
+.navbar-inner:after {
+    clear: both
+}
+
+.navbar .container {
+    width: auto
+}
+
+.nav-collapse.collapse {
+    height: auto;
+    overflow: visible
+}
+
+.navbar .brand {
+    float: left;
+    display: block;
+    padding: 10px 20px 10px;
+    margin-left: -20px;
+    font-size: 20px;
+    font-weight: 200;
+    color: #777777;
+    text-shadow: 0 1px 0 #ffffff
+}
+
+.navbar .brand:hover, .navbar .brand:focus {
+    text-decoration: none
+}
+
+.navbar-text {
+    margin-bottom: 0;
+    line-height: 40px;
+    color: #777777
+}
+
+.navbar-link {
+    color: #777777
+}
+
+.navbar-link:hover, .navbar-link:focus {
+    color: #333333
+}
+
+.navbar .divider-vertical {
+    height: 40px;
+    margin: 0 9px;
+    border-left: 1px solid #f2f2f2;
+    border-right: 1px solid #ffffff
+}
+
+.navbar .btn, .navbar .btn-group {
+    margin-top: 5px
+}
+
+.navbar .btn-group .btn, .navbar .input-prepend .btn, .navbar .input-append .btn, .navbar .input-prepend .btn-group, .navbar .input-append .btn-group {
+    margin-top: 0
+}
+
+.navbar-form {
+    margin-bottom: 0;
+    *zoom: 1
+}
+
+.navbar-form:before, .navbar-form:after {
+    display: table;
+    content: "";
+    line-height: 0
+}
+
+.navbar-form:after {
+    clear: both
+}
+
+.navbar-form input, .navbar-form select, .navbar-form .radio, .navbar-form .checkbox {
+    margin-top: 5px
+}
+
+.navbar-form input, .navbar-form select, .navbar-form .btn {
+    display: inline-block;
+    margin-bottom: 0
+}
+
+.navbar-form input[type="image"], .navbar-form input[type="checkbox"], .navbar-form input[type="radio"] {
+    margin-top: 3px
+}
+
+.navbar-form .input-append, .navbar-form .input-prepend {
+    margin-top: 5px;
+    white-space: nowrap
+}
+
+.navbar-form .input-append input, .navbar-form .input-prepend input {
+    margin-top: 0
+}
+
+.navbar-search {
+    position: relative;
+    float: left;
+    margin-top: 5px;
+    margin-bottom: 0
+}
+
+.navbar-search .search-query {
+    margin-bottom: 0;
+    padding: 4px 14px;
+    font-family: Lato, "Helvetica Neue", Helvetica, Arial, sans-serif;
+    font-size: 13px;
+    font-weight: normal;
+    line-height: 1;
+    -webkit-border-radius: 15px;
+    -moz-border-radius: 15px;
+    border-radius: 15px
+}
+
+.navbar-static-top {
+    position: static;
+    margin-bottom: 0
+}
+
+.navbar-static-top .navbar-inner {
+    -webkit-border-radius: 0;
+    -moz-border-radius: 0;
+    border-radius: 0
+}
+
+.navbar-fixed-top, .navbar-fixed-bottom {
+    position: fixed;
+    right: 0;
+    left: 0;
+    z-index: 1030;
+    margin-bottom: 0
+}
+
+.navbar-fixed-top .navbar-inner, .navbar-static-top .navbar-inner {
+    border-width: 0 0 1px
+}
+
+.navbar-fixed-bottom .navbar-inner {
+    border-width: 1px 0 0
+}
+
+.navbar-fixed-top .navbar-inner, .navbar-fixed-bottom .navbar-inner {
+    padding-left: 0;
+    padding-right: 0;
+    -webkit-border-radius: 0;
+    -moz-border-radius: 0;
+    border-radius: 0
+}
+
+.navbar-static-top .container, .navbar-fixed-top .container, .navbar-fixed-bottom .container {
+    width: 940px
+}
+
+.navbar-fixed-top {
+    top: 0
+}
+
+.navbar-fixed-top .navbar-inner, .navbar-static-top .navbar-inner {
+    -webkit-box-shadow: 0 1px 10px rgba(0, 0, 0, 0.1);
+    -moz-box-shadow: 0 1px 10px rgba(0, 0, 0, 0.1);
+    box-shadow: 0 1px 10px rgba(0, 0, 0, 0.1)
+}
+
+.navbar-fixed-bottom {
+    bottom: 0
+}
+
+.navbar-fixed-bottom .navbar-inner {
+    -webkit-box-shadow: 0 -1px 10px rgba(0, 0, 0, 0.1);
+    -moz-box-shadow: 0 -1px 10px rgba(0, 0, 0, 0.1);
+    box-shadow: 0 -1px 10px rgba(0, 0, 0, 0.1)
+}
+
+.navbar .nav {
+    position: relative;
+    left: 0;
+    display: block;
+    float: left;
+    margin: 0 10px 0 0
+}
+
+.navbar .nav.pull-right {
+    float: right;
+    margin-right: 0
+}
+
+.navbar .nav > li {
+    float: left
+}
+
+.navbar .nav > li > a {
+    float: none;
+    padding: 10px 15px 10px;
+    color: #777777;
+    text-decoration: none;
+    text-shadow: 0 1px 0 #ffffff
+}
+
+.navbar .nav .dropdown-toggle .caret {
+    margin-top: 8px
+}
+
+.navbar .nav > li > a:focus, .navbar .nav > li > a:hover {
+    background-color: transparent;
+    color: #333333;
+    text-decoration: none
+}
+
+.navbar .nav > .active > a, .navbar .nav > .active > a:hover, .navbar .nav > .active > a:focus {
+    color: #555555;
+    text-decoration: none;
+    background-color: #e5e5e5;
+    -webkit-box-shadow: inset 0 3px 8px rgba(0, 0, 0, 0.125);
+    -moz-box-shadow: inset 0 3px 8px rgba(0, 0, 0, 0.125);
+    box-shadow: inset 0 3px 8px rgba(0, 0, 0, 0.125)
+}
+
+.navbar .btn-navbar {
+    display: none;
+    float: right;
+    padding: 7px 10px;
+    margin-left: 5px;
+    margin-right: 5px;
+    color: #ffffff;
+    text-shadow: 0 -1px 0 rgba(0, 0, 0, 0.25);
+    background-color: #ededed;
+    background-image: -moz-linear-gradient(top, #f2f2f2, #e5e5e5);
+    background-image: -webkit-gradient(linear, 0 0, 0 100%, from(#f2f2f2), to(#e5e5e5));
+    background-image: -webkit-linear-gradient(top, #f2f2f2, #e5e5e5);
+    background-image: -o-linear-gradient(top, #f2f2f2, #e5e5e5);
+    background-image: linear-gradient(to bottom, #f2f2f2, #e5e5e5);
+    background-repeat: repeat-x;
+    filter: progid:DXImageTransform.Microsoft.gradient(startColorstr='#fff2f2f2', endColorstr='#ffe5e5e5', GradientType=0);
+    border-color: #e5e5e5 #e5e5e5 #bfbfbf;
+    border-color: rgba(0, 0, 0, 0.1) rgba(0, 0, 0, 0.1) rgba(0, 0, 0, 0.25);
+    *background-color: #e5e5e5;
+    filter: progid:DXImageTransform.Microsoft.gradient(enabled=false);
+    -webkit-box-shadow: inset 0 1px 0 rgba(255, 255, 255, 0.1), 0 1px 0 rgba(255, 255, 255, 0.075);
+    -moz-box-shadow: inset 0 1px 0 rgba(255, 255, 255, 0.1), 0 1px 0 rgba(255, 255, 255, 0.075);
+    box-shadow: inset 0 1px 0 rgba(255, 255, 255, 0.1), 0 1px 0 rgba(255, 255, 255, 0.075)
+}
+
+.navbar .btn-navbar:hover, .navbar .btn-navbar:focus, .navbar .btn-navbar:active, .navbar .btn-navbar.active, .navbar .btn-navbar.disabled, .navbar .btn-navbar[disabled] {
+    color: #ffffff;
+    background-color: #e5e5e5;
+    *background-color: #d9d9d9
+}
+
+.navbar .btn-navbar:active, .navbar .btn-navbar.active {
+    background-color: #cccccc \9
+}
+
+.navbar .btn-navbar .icon-bar {
+    display: block;
+    width: 18px;
+    height: 2px;
+    background-color: #f5f5f5;
+    -webkit-border-radius: 1px;
+    -moz-border-radius: 1px;
+    border-radius: 1px;
+    -webkit-box-shadow: 0 1px 0 rgba(0, 0, 0, 0.25);
+    -moz-box-shadow: 0 1px 0 rgba(0, 0, 0, 0.25);
+    box-shadow: 0 1px 0 rgba(0, 0, 0, 0.25)
+}
+
+.btn-navbar .icon-bar + .icon-bar {
+    margin-top: 3px
+}
+
+.navbar .nav > li > .dropdown-menu:before {
+    content: '';
+    display: inline-block;
+    border-left: 7px solid transparent;
+    border-right: 7px solid transparent;
+    border-bottom: 7px solid #ccc;
+    border-bottom-color: rgba(0, 0, 0, 0.2);
+    position: absolute;
+    top: -7px;
+    left: 9px
+}
+
+.navbar .nav > li > .dropdown-menu:after {
+    content: '';
+    display: inline-block;
+    border-left: 6px solid transparent;
+    border-right: 6px solid transparent;
+    border-bottom: 6px solid #ffffff;
+    position: absolute;
+    top: -6px;
+    left: 10px
+}
+
+.navbar-fixed-bottom .nav > li > .dropdown-menu:before {
+    border-top: 7px solid #ccc;
+    border-top-color: rgba(0, 0, 0, 0.2);
+    border-bottom: 0;
+    bottom: -7px;
+    top: auto
+}
+
+.navbar-fixed-bottom .nav > li > .dropdown-menu:after {
+    border-top: 6px solid #ffffff;
+    border-bottom: 0;
+    bottom: -6px;
+    top: auto
+}
+
+.navbar .nav li.dropdown > a:hover .caret, .navbar .nav li.dropdown > a:focus .caret {
+    border-top-color: #333333;
+    border-bottom-color: #333333
+}
+
+.navbar .nav li.dropdown.open > .dropdown-toggle, .navbar .nav li.dropdown.active > .dropdown-toggle, .navbar .nav li.dropdown.open.active > .dropdown-toggle {
+    background-color: #e5e5e5;
+    color: #555555
+}
+
+.navbar .nav li.dropdown > .dropdown-toggle .caret {
+    border-top-color: #777777;
+    border-bottom-color: #777777
+}
+
+.navbar .nav li.dropdown.open > .dropdown-toggle .caret, .navbar .nav li.dropdown.active > .dropdown-toggle .caret, .navbar .nav li.dropdown.open.active > .dropdown-toggle .caret {
+    border-top-color: #555555;
+    border-bottom-color: #555555
+}
+
+.navbar .pull-right > li > .dropdown-menu, .navbar .nav > li > .dropdown-menu.pull-right {
+    left: auto;
+    right: 0
+}
+
+.navbar .pull-right > li > .dropdown-menu:before, .navbar .nav > li > .dropdown-menu.pull-right:before {
+    left: auto;
+    right: 12px
+}
+
+.navbar .pull-right > li > .dropdown-menu:after, .navbar .nav > li > .dropdown-menu.pull-right:after {
+    left: auto;
+    right: 13px
+}
+
+.navbar .pull-right > li > .dropdown-menu .dropdown-menu, .navbar .nav > li > .dropdown-menu.pull-right .dropdown-menu {
+    left: auto;
+    right: 100%;
+    margin-left: 0;
+    margin-right: -1px;
+    -webkit-border-radius: 6px 0 6px 6px;
+    -moz-border-radius: 6px 0 6px 6px;
+    border-radius: 6px 0 6px 6px
+}
+
+.navbar-inverse .navbar-inner {
+    background-color: #252626;
+    background-image: -moz-linear-gradient(top, #222, #2a2b2b);
+    background-image: -webkit-gradient(linear, 0 0, 0 100%, from(#222), to(#2a2b2b));
+    background-image: -webkit-linear-gradient(top, #222, #2a2b2b);
+    background-image: -o-linear-gradient(top, #222, #2a2b2b);
+    background-image: linear-gradient(to bottom, #222222, #2a2b2b);
+    background-repeat: repeat-x;
+    filter: progid:DXImageTransform.Microsoft.gradient(startColorstr='#ff222222', endColorstr='#ff2a2b2b', GradientType=0);
+    border-color: #252525
+}
+
+.navbar-inverse .brand, .navbar-inverse .nav > li > a {
+    color: #999999;
+    text-shadow: 0 -1px 0 rgba(0, 0, 0, 0.25)
+}
+
+.navbar-inverse .brand:hover, .navbar-inverse .nav > li > a:hover, .navbar-inverse .brand:focus, .navbar-inverse .nav > li > a:focus {
+    color: #0a5796
+}
+
+.navbar-inverse .brand {
+    color: #999999
+}
+
+.navbar-inverse .navbar-text {
+    color: #999999
+}
+
+.navbar-inverse .nav > li > a:focus, .navbar-inverse .nav > li > a:hover {
+    background-color: transparent;
+    color: #0a5796
+}
+
+.navbar-inverse .nav .active > a, .navbar-inverse .nav .active > a:hover, .navbar-inverse .nav .active > a:focus {
+    color: #0a5796;
+    background-color: #2a2b2b
+}
+
+.navbar-inverse .navbar-link {
+    color: #999999
+}
+
+.navbar-inverse .navbar-link:hover, .navbar-inverse .navbar-link:focus {
+    color: #0a5796
+}
+
+.navbar-inverse .divider-vertical {
+    border-left-color: #2a2b2b;
+    border-right-color: #222222
+}
+
+.navbar-inverse .nav li.dropdown.open > .dropdown-toggle, .navbar-inverse .nav li.dropdown.active > .dropdown-toggle, .navbar-inverse .nav li.dropdown.open.active > .dropdown-toggle {
+    background-color: #2a2b2b;
+    color: #0a5796
+}
+
+.navbar-inverse .nav li.dropdown > a:hover .caret, .navbar-inverse .nav li.dropdown > a:focus .caret {
+    border-top-color: #0a5796;
+    border-bottom-color: #0a5796
+}
+
+.navbar-inverse .nav li.dropdown > .dropdown-toggle .caret {
+    border-top-color: #999999;
+    border-bottom-color: #999999
+}
+
+.navbar-inverse .nav li.dropdown.open > .dropdown-toggle .caret, .navbar-inverse .nav li.dropdown.active > .dropdown-toggle .caret, .navbar-inverse .nav li.dropdown.open.active > .dropdown-toggle .caret {
+    border-top-color: #0a5796;
+    border-bottom-color: #0a5796
+}
+
+.navbar-inverse .navbar-search .search-query {
+    color: #ffffff;
+    background-color: #696c6c;
+    border-color: #2a2b2b;
+    -webkit-box-shadow: inset 0 1px 2px rgba(0, 0, 0, 0.1), 0 1px 0 rgba(255, 255, 255, 0.15);
+    -moz-box-shadow: inset 0 1px 2px rgba(0, 0, 0, 0.1), 0 1px 0 rgba(255, 255, 255, 0.15);
+    box-shadow: inset 0 1px 2px rgba(0, 0, 0, 0.1), 0 1px 0 rgba(255, 255, 255, 0.15);
+    -webkit-transition: none;
+    -moz-transition: none;
+    -o-transition: none;
+    transition: none
+}
+
+.navbar-inverse .navbar-search .search-query:-moz-placeholder {
+    color: #cccccc
+}
+
+.navbar-inverse .navbar-search .search-query:-ms-input-placeholder {
+    color: #cccccc
+}
+
+.navbar-inverse .navbar-search .search-query::-webkit-input-placeholder {
+    color: #cccccc
+}
+
+.navbar-inverse .navbar-search .search-query:focus, .navbar-inverse .navbar-search .search-query.focused {
+    padding: 5px 15px;
+    color: #333333;
+    text-shadow: 0 1px 0 #ffffff;
+    background-color: #ffffff;
+    border: 0;
+    -webkit-box-shadow: 0 0 3px rgba(0, 0, 0, 0.15);
+    -moz-box-shadow: 0 0 3px rgba(0, 0, 0, 0.15);
+    box-shadow: 0 0 3px rgba(0, 0, 0, 0.15);
+    outline: 0
+}
+
+.navbar-inverse .btn-navbar {
+    color: #ffffff;
+    text-shadow: 0 -1px 0 rgba(0, 0, 0, 0.25);
+    background-color: #191919;
+    background-image: -moz-linear-gradient(top, #151515, #1d1e1e);
+    background-image: -webkit-gradient(linear, 0 0, 0 100%, from(#151515), to(#1d1e1e));
+    background-image: -webkit-linear-gradient(top, #151515, #1d1e1e);
+    background-image: -o-linear-gradient(top, #151515, #1d1e1e);
+    background-image: linear-gradient(to bottom, #151515, #1d1e1e);
+    background-repeat: repeat-x;
+    filter: progid:DXImageTransform.Microsoft.gradient(startColorstr='#ff151515', endColorstr='#ff1d1e1e', GradientType=0);
+    border-color: #1d1e1e #1d1e1e #000000;
+    border-color: rgba(0, 0, 0, 0.1) rgba(0, 0, 0, 0.1) rgba(0, 0, 0, 0.25);
+    *background-color: #1d1e1e;
+    filter: progid:DXImageTransform.Microsoft.gradient(enabled=false)
+}
+
+.navbar-inverse .btn-navbar:hover, .navbar-inverse .btn-navbar:focus, .navbar-inverse .btn-navbar:active, .navbar-inverse .btn-navbar.active, .navbar-inverse .btn-navbar.disabled, .navbar-inverse .btn-navbar[disabled] {
+    color: #ffffff;
+    background-color: #1d1e1e;
+    *background-color: #111111
+}
+
+.navbar-inverse .btn-navbar:active, .navbar-inverse .btn-navbar.active {
+    background-color: #040404 \9
+}
+
+.breadcrumb {
+    padding: 8px 15px;
+    margin: 0 0 20px;
+    list-style: none;
+    background-color: #f5f5f5;
+    -webkit-border-radius: 4px;
+    -moz-border-radius: 4px;
+    border-radius: 4px
+}
+
+.breadcrumb > li {
+    display: inline-block;
+    *display: inline;
+    *zoom: 1;
+    text-shadow: 0 1px 0 #ffffff
+}
+
+.breadcrumb > li > .divider {
+    padding: 0 5px;
+    color: #ccc
+}
+
+.breadcrumb > .active {
+    color: #999999
+}
+
+.pagination {
+    margin: 20px 0
+}
+
+.pagination ul {
+    display: inline-block;
+    *display: inline;
+    *zoom: 1;
+    margin-left: 0;
+    margin-bottom: 0;
+    -webkit-border-radius: 4px;
+    -moz-border-radius: 4px;
+    border-radius: 4px;
+    -webkit-box-shadow: 0 1px 2px rgba(0, 0, 0, 0.05);
+    -moz-box-shadow: 0 1px 2px rgba(0, 0, 0, 0.05);
+    box-shadow: 0 1px 2px rgba(0, 0, 0, 0.05)
+}
+
+.pagination ul > li {
+    display: inline
+}
+
+.pagination ul > li > a, .pagination ul > li > span {
+    float: left;
+    padding: 4px 12px;
+    line-height: 20px;
+    text-decoration: none;
+    background-color: #ffffff;
+    border: 1px solid #dddddd;
+    border-left-width: 0
+}
+
+.pagination ul > li > a:hover, .pagination ul > li > a:focus, .pagination ul > .active > a, .pagination ul > .active > span {
+    background-color: #f5f5f5
+}
+
+.pagination ul > .active > a, .pagination ul > .active > span {
+    color: #999999;
+    cursor: default
+}
+
+.pagination ul > .disabled > span, .pagination ul > .disabled > a, .pagination ul > .disabled > a:hover, .pagination ul > .disabled > a:focus {
+    color: #999999;
+    background-color: transparent;
+    cursor: default
+}
+
+.pagination ul > li:first-child > a, .pagination ul > li:first-child > span {
+    border-left-width: 1px;
+    -webkit-border-top-left-radius: 4px;
+    -moz-border-radius-topleft: 4px;
+    border-top-left-radius: 4px;
+    -webkit-border-bottom-left-radius: 4px;
+    -moz-border-radius-bottomleft: 4px;
+    border-bottom-left-radius: 4px
+}
+
+.pagination ul > li:last-child > a, .pagination ul > li:last-child > span {
+    -webkit-border-top-right-radius: 4px;
+    -moz-border-radius-topright: 4px;
+    border-top-right-radius: 4px;
+    -webkit-border-bottom-right-radius: 4px;
+    -moz-border-radius-bottomright: 4px;
+    border-bottom-right-radius: 4px
+}
+
+.pagination-centered {
+    text-align: center
+}
+
+.pagination-right {
+    text-align: right
+}
+
+.pagination-large ul > li > a, .pagination-large ul > li > span {
+    padding: 11px 19px;
+    font-size: 17.5px
+}
+
+.pagination-large ul > li:first-child > a, .pagination-large ul > li:first-child > span {
+    -webkit-border-top-left-radius: 6px;
+    -moz-border-radius-topleft: 6px;
+    border-top-left-radius: 6px;
+    -webkit-border-bottom-left-radius: 6px;
+    -moz-border-radius-bottomleft: 6px;
+    border-bottom-left-radius: 6px
+}
+
+.pagination-large ul > li:last-child > a, .pagination-large ul > li:last-child > span {
+    -webkit-border-top-right-radius: 6px;
+    -moz-border-radius-topright: 6px;
+    border-top-right-radius: 6px;
+    -webkit-border-bottom-right-radius: 6px;
+    -moz-border-radius-bottomright: 6px;
+    border-bottom-right-radius: 6px
+}
+
+.pagination-mini ul > li:first-child > a, .pagination-small ul > li:first-child > a, .pagination-mini ul > li:first-child > span, .pagination-small ul > li:first-child > span {
+    -webkit-border-top-left-radius: 3px;
+    -moz-border-radius-topleft: 3px;
+    border-top-left-radius: 3px;
+    -webkit-border-bottom-left-radius: 3px;
+    -moz-border-radius-bottomleft: 3px;
+    border-bottom-left-radius: 3px
+}
+
+.pagination-mini ul > li:last-child > a, .pagination-small ul > li:last-child > a, .pagination-mini ul > li:last-child > span, .pagination-small ul > li:last-child > span {
+    -webkit-border-top-right-radius: 3px;
+    -moz-border-radius-topright: 3px;
+    border-top-right-radius: 3px;
+    -webkit-border-bottom-right-radius: 3px;
+    -moz-border-radius-bottomright: 3px;
+    border-bottom-right-radius: 3px
+}
+
+.pagination-small ul > li > a, .pagination-small ul > li > span {
+    padding: 2px 10px;
+    font-size: 11.9px
+}
+
+.pagination-mini ul > li > a, .pagination-mini ul > li > span {
+    padding: 0 6px;
+    font-size: 10.5px
+}
+
+.pager {
+    margin: 20px 0;
+    list-style: none;
+    text-align: center;
+    *zoom: 1
+}
+
+.pager:before, .pager:after {
+    display: table;
+    content: "";
+    line-height: 0
+}
+
+.pager:after {
+    clear: both
+}
+
+.pager li {
+    display: inline
+}
+
+.pager li > a, .pager li > span {
+    display: inline-block;
+    padding: 5px 14px;
+    background-color: #fff;
+    border: 1px solid #ddd;
+    -webkit-border-radius: 15px;
+    -moz-border-radius: 15px;
+    border-radius: 15px
+}
+
+.pager li > a:hover, .pager li > a:focus {
+    text-decoration: none;
+    background-color: #f5f5f5
+}
+
+.pager .next > a, .pager .next > span {
+    float: right
+}
+
+.pager .previous > a, .pager .previous > span {
+    float: left
+}
+
+.pager .disabled > a, .pager .disabled > a:hover, .pager .disabled > a:focus, .pager .disabled > span {
+    color: #999999;
+    background-color: #fff;
+    cursor: default
+}
+
+.modal-backdrop {
+    position: fixed;
+    top: 0;
+    right: 0;
+    bottom: 0;
+    left: 0;
+    z-index: 1040;
+    background-color: #000000
+}
+
+.modal-backdrop.fade {
+    opacity: 0
+}
+
+.modal-backdrop, .modal-backdrop.fade.in {
+    opacity: 0.8;
+    filter: alpha(opacity=80)
+}
+
+.modal {
+    position: fixed;
+    top: 10%;
+    left: 50%;
+    z-index: 1050;
+    width: 560px;
+    margin-left: -280px;
+    background-color: #ffffff;
+    border: 1px solid #999;
+    border: 1px solid rgba(0, 0, 0, 0.3);
+    *border: 1px solid #999;
+    -webkit-border-radius: 6px;
+    -moz-border-radius: 6px;
+    border-radius: 6px;
+    -webkit-box-shadow: 0 3px 7px rgba(0, 0, 0, 0.3);
+    -moz-box-shadow: 0 3px 7px rgba(0, 0, 0, 0.3);
+    box-shadow: 0 3px 7px rgba(0, 0, 0, 0.3);
+    -webkit-background-clip: padding-box;
+    -moz-background-clip: padding-box;
+    background-clip: padding-box;
+    outline: none
+}
+
+.modal.fade {
+    -webkit-transition: opacity .3s linear, top .3s ease-out;
+    -moz-transition: opacity .3s linear, top .3s ease-out;
+    -o-transition: opacity .3s linear, top .3s ease-out;
+    transition: opacity .3s linear, top .3s ease-out;
+    top: -25%
+}
+
+.modal.fade.in {
+    top: 10%
+}
+
+.modal-header {
+    padding: 9px 15px;
+    border-bottom: 1px solid #eee
+}
+
+.modal-header .close {
+    margin-top: 2px
+}
+
+.modal-header h3 {
+    margin: 0;
+    line-height: 30px
+}
+
+.modal-body {
+    position: relative;
+    overflow-y: auto;
+    max-height: 400px;
+    padding: 15px
+}
+
+.modal-form {
+    margin-bottom: 0
+}
+
+.modal-footer {
+    padding: 14px 15px 15px;
+    margin-bottom: 0;
+    text-align: right;
+    background-color: #f5f5f5;
+    border-top: 1px solid #ddd;
+    -webkit-border-radius: 0 0 6px 6px;
+    -moz-border-radius: 0 0 6px 6px;
+    border-radius: 0 0 6px 6px;
+    -webkit-box-shadow: inset 0 1px 0 #ffffff;
+    -moz-box-shadow: inset 0 1px 0 #ffffff;
+    box-shadow: inset 0 1px 0 #ffffff;
+    *zoom: 1
+}
+
+.modal-footer:before, .modal-footer:after {
+    display: table;
+    content: "";
+    line-height: 0
+}
+
+.modal-footer:after {
+    clear: both
+}
+
+.modal-footer .btn + .btn {
+    margin-left: 5px;
+    margin-bottom: 0
+}
+
+.modal-footer .btn-group .btn + .btn {
+    margin-left: -1px
+}
+
+.modal-footer .btn-block + .btn-block {
+    margin-left: 0
+}
+
+.tooltip {
+    position: absolute;
+    z-index: 1030;
+    display: block;
+    visibility: visible;
+    font-size: 11px;
+    line-height: 1.4;
+    opacity: 0;
+    filter: alpha(opacity=0)
+}
+
+.tooltip.in {
+    opacity: 0.8;
+    filter: alpha(opacity=80)
+}
+
+.tooltip.top {
+    margin-top: -3px;
+    padding: 5px 0
+}
+
+.tooltip.right {
+    margin-left: 3px;
+    padding: 0 5px
+}
+
+.tooltip.bottom {
+    margin-top: 3px;
+    padding: 5px 0
+}
+
+.tooltip.left {
+    margin-left: -3px;
+    padding: 0 5px
+}
+
+.tooltip-inner {
+    max-width: 200px;
+    padding: 8px;
+    color: #ffffff;
+    text-align: center;
+    text-decoration: none;
+    background-color: #000000;
+    -webkit-border-radius: 4px;
+    -moz-border-radius: 4px;
+    border-radius: 4px
+}
+
+.tooltip-arrow {
+    position: absolute;
+    width: 0;
+    height: 0;
+    border-color: transparent;
+    border-style: solid
+}
+
+.tooltip.top .tooltip-arrow {
+    bottom: 0;
+    left: 50%;
+    margin-left: -5px;
+    border-width: 5px 5px 0;
+    border-top-color: #000000
+}
+
+.tooltip.right .tooltip-arrow {
+    top: 50%;
+    left: 0;
+    margin-top: -5px;
+    border-width: 5px 5px 5px 0;
+    border-right-color: #000000
+}
+
+.tooltip.left .tooltip-arrow {
+    top: 50%;
+    right: 0;
+    margin-top: -5px;
+    border-width: 5px 0 5px 5px;
+    border-left-color: #000000
+}
+
+.tooltip.bottom .tooltip-arrow {
+    top: 0;
+    left: 50%;
+    margin-left: -5px;
+    border-width: 0 5px 5px;
+    border-bottom-color: #000000
+}
+
+.popover {
+    position: absolute;
+    top: 0;
+    left: 0;
+    z-index: 1010;
+    display: none;
+    max-width: 276px;
+    padding: 1px;
+    text-align: left;
+    background-color: #ffffff;
+    -webkit-background-clip: padding-box;
+    -moz-background-clip: padding;
+    background-clip: padding-box;
+    border: 1px solid #ccc;
+    border: 1px solid rgba(0, 0, 0, 0.2);
+    -webkit-border-radius: 6px;
+    -moz-border-radius: 6px;
+    border-radius: 6px;
+    -webkit-box-shadow: 0 5px 10px rgba(0, 0, 0, 0.2);
+    -moz-box-shadow: 0 5px 10px rgba(0, 0, 0, 0.2);
+    box-shadow: 0 5px 10px rgba(0, 0, 0, 0.2);
+    white-space: normal
+}
+
+.popover.top {
+    margin-top: -10px
+}
+
+.popover.right {
+    margin-left: 10px
+}
+
+.popover.bottom {
+    margin-top: 10px
+}
+
+.popover.left {
+    margin-left: -10px
+}
+
+.popover-title {
+    margin: 0;
+    padding: 8px 14px;
+    font-size: 14px;
+    font-weight: normal;
+    line-height: 18px;
+    background-color: #f7f7f7;
+    border-bottom: 1px solid #ebebeb;
+    -webkit-border-radius: 5px 5px 0 0;
+    -moz-border-radius: 5px 5px 0 0;
+    border-radius: 5px 5px 0 0
+}
+
+.popover-title:empty {
+    display: none
+}
+
+.popover-content {
+    padding: 9px 14px
+}
+
+.popover .arrow, .popover .arrow:after {
+    position: absolute;
+    display: block;
+    width: 0;
+    height: 0;
+    border-color: transparent;
+    border-style: solid
+}
+
+.popover .arrow {
+    border-width: 11px
+}
+
+.popover .arrow:after {
+    border-width: 10px;
+    content: ""
+}
+
+.popover.top .arrow {
+    left: 50%;
+    margin-left: -11px;
+    border-bottom-width: 0;
+    border-top-color: #999;
+    border-top-color: rgba(0, 0, 0, 0.25);
+    bottom: -11px
+}
+
+.popover.top .arrow:after {
+    bottom: 1px;
+    margin-left: -10px;
+    border-bottom-width: 0;
+    border-top-color: #ffffff
+}
+
+.popover.right .arrow {
+    top: 50%;
+    left: -11px;
+    margin-top: -11px;
+    border-left-width: 0;
+    border-right-color: #999;
+    border-right-color: rgba(0, 0, 0, 0.25)
+}
+
+.popover.right .arrow:after {
+    left: 1px;
+    bottom: -10px;
+    border-left-width: 0;
+    border-right-color: #ffffff
+}
+
+.popover.bottom .arrow {
+    left: 50%;
+    margin-left: -11px;
+    border-top-width: 0;
+    border-bottom-color: #999;
+    border-bottom-color: rgba(0, 0, 0, 0.25);
+    top: -11px
+}
+
+.popover.bottom .arrow:after {
+    top: 1px;
+    margin-left: -10px;
+    border-top-width: 0;
+    border-bottom-color: #ffffff
+}
+
+.popover.left .arrow {
+    top: 50%;
+    right: -11px;
+    margin-top: -11px;
+    border-right-width: 0;
+    border-left-color: #999;
+    border-left-color: rgba(0, 0, 0, 0.25)
+}
+
+.popover.left .arrow:after {
+    right: 1px;
+    border-right-width: 0;
+    border-left-color: #ffffff;
+    bottom: -10px
+}
+
+.thumbnails {
+    margin-left: -20px;
+    list-style: none;
+    *zoom: 1
+}
+
+.thumbnails:before, .thumbnails:after {
+    display: table;
+    content: "";
+    line-height: 0
+}
+
+.thumbnails:after {
+    clear: both
+}
+
+.row-fluid .thumbnails {
+    margin-left: 0
+}
+
+.thumbnails > li {
+    float: left;
+    margin-bottom: 20px;
+    margin-left: 20px
+}
+
+.thumbnail {
+    display: block;
+    padding: 4px;
+    line-height: 20px;
+    border: 1px solid #ddd;
+    -webkit-border-radius: 4px;
+    -moz-border-radius: 4px;
+    border-radius: 4px;
+    -webkit-box-shadow: 0 1px 3px rgba(0, 0, 0, 0.055);
+    -moz-box-shadow: 0 1px 3px rgba(0, 0, 0, 0.055);
+    box-shadow: 0 1px 3px rgba(0, 0, 0, 0.055);
+    -webkit-transition: all 0.2s ease-in-out;
+    -moz-transition: all 0.2s ease-in-out;
+    -o-transition: all 0.2s ease-in-out;
+    transition: all 0.2s ease-in-out
+}
+
+a.thumbnail:hover, a.thumbnail:focus {
+    border-color: #0a5796;
+    -webkit-box-shadow: 0 1px 4px rgba(0, 105, 214, 0.25);
+    -moz-box-shadow: 0 1px 4px rgba(0, 105, 214, 0.25);
+    box-shadow: 0 1px 4px rgba(0, 105, 214, 0.25)
+}
+
+.thumbnail > img {
+    display: block;
+    max-width: 100%;
+    margin-left: auto;
+    margin-right: auto
+}
+
+.thumbnail .caption {
+    padding: 9px;
+    color: #555555
+}
+
+.label, .badge {
+    display: inline-block;
+    padding: 2px 4px;
+    font-size: 11.844px;
+    font-weight: bold;
+    line-height: 14px;
+    color: #ffffff;
+    vertical-align: baseline;
+    white-space: nowrap;
+    text-shadow: 0 -1px 0 rgba(0, 0, 0, 0.25);
+    background-color: #999999
+}
+
+.label {
+    -webkit-border-radius: 3px;
+    -moz-border-radius: 3px;
+    border-radius: 3px
+}
+
+.badge {
+    padding-left: 9px;
+    padding-right: 9px;
+    -webkit-border-radius: 9px;
+    -moz-border-radius: 9px;
+    border-radius: 9px
+}
+
+.label:empty, .badge:empty {
+    display: none
+}
+
+a.label:hover, a.label:focus, a.badge:hover, a.badge:focus {
+    color: #ffffff;
+    text-decoration: none;
+    cursor: pointer
+}
+
+.label-important, .badge-important {
+    background-color: #b94a48
+}
+
+.label-important[href], .badge-important[href] {
+    background-color: #953b39
+}
+
+.label-warning, .badge-warning {
+    background-color: #f89406
+}
+
+.label-warning[href], .badge-warning[href] {
+    background-color: #c67605
+}
+
+.label-success, .badge-success {
+    background-color: #468847
+}
+
+.label-success[href], .badge-success[href] {
+    background-color: #356635
+}
+
+.label-info, .badge-info {
+    background-color: #3a87ad
+}
+
+.label-info[href], .badge-info[href] {
+    background-color: #2d6987
+}
+
+.label-inverse, .badge-inverse {
+    background-color: #333333
+}
+
+.label-inverse[href], .badge-inverse[href] {
+    background-color: #1a1a1a
+}
+
+.btn .label, .btn .badge {
+    position: relative;
+    top: -1px
+}
+
+.btn-mini .label, .btn-mini .badge {
+    top: 0
+}
+
+@-webkit-keyframes progress-bar-stripes {
+    from {
+        background-position: 40px 0
+    }
+    to {
+        background-position: 0 0
+    }
+}
+
+@-moz-keyframes progress-bar-stripes {
+    from {
+        background-position: 40px 0
+    }
+    to {
+        background-position: 0 0
+    }
+}
+
+@-ms-keyframes progress-bar-stripes {
+    from {
+        background-position: 40px 0
+    }
+    to {
+        background-position: 0 0
+    }
+}
+
+@-o-keyframes progress-bar-stripes {
+    from {
+        background-position: 0 0
+    }
+    to {
+        background-position: 40px 0
+    }
+}
+
+@keyframes progress-bar-stripes {
+    from {
+        background-position: 40px 0
+    }
+    to {
+        background-position: 0 0
+    }
+}
+
+.progress {
+    overflow: hidden;
+    height: 20px;
+    margin-bottom: 20px;
+    background-color: #f7f7f7;
+    background-image: -moz-linear-gradient(top, #f5f5f5, #f9f9f9);
+    background-image: -webkit-gradient(linear, 0 0, 0 100%, from(#f5f5f5), to(#f9f9f9));
+    background-image: -webkit-linear-gradient(top, #f5f5f5, #f9f9f9);
+    background-image: -o-linear-gradient(top, #f5f5f5, #f9f9f9);
+    background-image: linear-gradient(to bottom, #f5f5f5, #f9f9f9);
+    background-repeat: repeat-x;
+    filter: progid:DXImageTransform.Microsoft.gradient(startColorstr='#fff5f5f5', endColorstr='#fff9f9f9', GradientType=0);
+    -webkit-box-shadow: inset 0 1px 2px rgba(0, 0, 0, 0.1);
+    -moz-box-shadow: inset 0 1px 2px rgba(0, 0, 0, 0.1);
+    box-shadow: inset 0 1px 2px rgba(0, 0, 0, 0.1);
+    -webkit-border-radius: 4px;
+    -moz-border-radius: 4px;
+    border-radius: 4px
+}
+
+.progress .bar {
+    width: 0%;
+    height: 100%;
+    color: #ffffff;
+    float: left;
+    font-size: 12px;
+    text-align: center;
+    text-shadow: 0 -1px 0 rgba(0, 0, 0, 0.25);
+    background-color: #0e90d2;
+    background-image: -moz-linear-gradient(top, #149bdf, #0480be);
+    background-image: -webkit-gradient(linear, 0 0, 0 100%, from(#149bdf), to(#0480be));
+    background-image: -webkit-linear-gradient(top, #149bdf, #0480be);
+    background-image: -o-linear-gradient(top, #149bdf, #0480be);
+    background-image: linear-gradient(to bottom, #149bdf, #0480be);
+    background-repeat: repeat-x;
+    filter: progid:DXImageTransform.Microsoft.gradient(startColorstr='#ff149bdf', endColorstr='#ff0480be', GradientType=0);
+    -webkit-box-shadow: inset 0 -1px 0 rgba(0, 0, 0, 0.15);
+    -moz-box-shadow: inset 0 -1px 0 rgba(0, 0, 0, 0.15);
+    box-shadow: inset 0 -1px 0 rgba(0, 0, 0, 0.15);
+    -webkit-box-sizing: border-box;
+    -moz-box-sizing: border-box;
+    box-sizing: border-box;
+    -webkit-transition: width 0.6s ease;
+    -moz-transition: width 0.6s ease;
+    -o-transition: width 0.6s ease;
+    transition: width 0.6s ease
+}
+
+.progress .bar + .bar {
+    -webkit-box-shadow: inset 1px 0 0 rgba(0, 0, 0, 0.15), inset 0 -1px 0 rgba(0, 0, 0, 0.15);
+    -moz-box-shadow: inset 1px 0 0 rgba(0, 0, 0, 0.15), inset 0 -1px 0 rgba(0, 0, 0, 0.15);
+    box-shadow: inset 1px 0 0 rgba(0, 0, 0, 0.15), inset 0 -1px 0 rgba(0, 0, 0, 0.15)
+}
+
+.progress-striped .bar {
+    background-color: #149bdf;
+    background-image: -webkit-gradient(linear, 0 100%, 100% 0, color-stop(0.25, rgba(255, 255, 255, 0.15)), color-stop(0.25, transparent), color-stop(0.5, transparent), color-stop(0.5, rgba(255, 255, 255, 0.15)), color-stop(0.75, rgba(255, 255, 255, 0.15)), color-stop(0.75, transparent), to(transparent));
+    background-image: -webkit-linear-gradient(45deg, rgba(255, 255, 255, 0.15) 25%, transparent 25%, transparent 50%, rgba(255, 255, 255, 0.15) 50%, rgba(255, 255, 255, 0.15) 75%, transparent 75%, transparent);
+    background-image: -moz-linear-gradient(45deg, rgba(255, 255, 255, 0.15) 25%, transparent 25%, transparent 50%, rgba(255, 255, 255, 0.15) 50%, rgba(255, 255, 255, 0.15) 75%, transparent 75%, transparent);
+    background-image: -o-linear-gradient(45deg, rgba(255, 255, 255, 0.15) 25%, transparent 25%, transparent 50%, rgba(255, 255, 255, 0.15) 50%, rgba(255, 255, 255, 0.15) 75%, transparent 75%, transparent);
+    background-image: linear-gradient(45deg, rgba(255, 255, 255, 0.15) 25%, rgba(0, 0, 0, 0) 25%, rgba(0, 0, 0, 0) 50%, rgba(255, 255, 255, 0.15) 50%, rgba(255, 255, 255, 0.15) 75%, rgba(0, 0, 0, 0) 75%, rgba(0, 0, 0, 0));
+    -webkit-background-size: 40px 40px;
+    -moz-background-size: 40px 40px;
+    -o-background-size: 40px 40px;
+    background-size: 40px 40px
+}
+
+.progress.active .bar {
+    -webkit-animation: progress-bar-stripes 2s linear infinite;
+    -moz-animation: progress-bar-stripes 2s linear infinite;
+    -ms-animation: progress-bar-stripes 2s linear infinite;
+    -o-animation: progress-bar-stripes 2s linear infinite;
+    animation: progress-bar-stripes 2s linear infinite
+}
+
+.progress-danger .bar, .progress .bar-danger {
+    background-color: #dd514c;
+    background-image: -moz-linear-gradient(top, #ee5f5b, #c43c35);
+    background-image: -webkit-gradient(linear, 0 0, 0 100%, from(#ee5f5b), to(#c43c35));
+    background-image: -webkit-linear-gradient(top, #ee5f5b, #c43c35);
+    background-image: -o-linear-gradient(top, #ee5f5b, #c43c35);
+    background-image: linear-gradient(to bottom, #ee5f5b, #c43c35);
+    background-repeat: repeat-x;
+    filter: progid:DXImageTransform.Microsoft.gradient(startColorstr='#ffee5f5b', endColorstr='#ffc43c35', GradientType=0)
+}
+
+.progress-danger.progress-striped .bar, .progress-striped .bar-danger {
+    background-color: #ee5f5b;
+    background-image: -webkit-gradient(linear, 0 100%, 100% 0, color-stop(0.25, rgba(255, 255, 255, 0.15)), color-stop(0.25, transparent), color-stop(0.5, transparent), color-stop(0.5, rgba(255, 255, 255, 0.15)), color-stop(0.75, rgba(255, 255, 255, 0.15)), color-stop(0.75, transparent), to(transparent));
+    background-image: -webkit-linear-gradient(45deg, rgba(255, 255, 255, 0.15) 25%, transparent 25%, transparent 50%, rgba(255, 255, 255, 0.15) 50%, rgba(255, 255, 255, 0.15) 75%, transparent 75%, transparent);
+    background-image: -moz-linear-gradient(45deg, rgba(255, 255, 255, 0.15) 25%, transparent 25%, transparent 50%, rgba(255, 255, 255, 0.15) 50%, rgba(255, 255, 255, 0.15) 75%, transparent 75%, transparent);
+    background-image: -o-linear-gradient(45deg, rgba(255, 255, 255, 0.15) 25%, transparent 25%, transparent 50%, rgba(255, 255, 255, 0.15) 50%, rgba(255, 255, 255, 0.15) 75%, transparent 75%, transparent);
+    background-image: linear-gradient(45deg, rgba(255, 255, 255, 0.15) 25%, rgba(0, 0, 0, 0) 25%, rgba(0, 0, 0, 0) 50%, rgba(255, 255, 255, 0.15) 50%, rgba(255, 255, 255, 0.15) 75%, rgba(0, 0, 0, 0) 75%, rgba(0, 0, 0, 0))
+}
+
+.progress-success .bar, .progress .bar-success {
+    background-color: #5eb95e;
+    background-image: -moz-linear-gradient(top, #62c462, #57a957);
+    background-image: -webkit-gradient(linear, 0 0, 0 100%, from(#62c462), to(#57a957));
+    background-image: -webkit-linear-gradient(top, #62c462, #57a957);
+    background-image: -o-linear-gradient(top, #62c462, #57a957);
+    background-image: linear-gradient(to bottom, #62c462, #57a957);
+    background-repeat: repeat-x;
+    filter: progid:DXImageTransform.Microsoft.gradient(startColorstr='#ff62c462', endColorstr='#ff57a957', GradientType=0)
+}
+
+.progress-success.progress-striped .bar, .progress-striped .bar-success {
+    background-color: #62c462;
+    background-image: -webkit-gradient(linear, 0 100%, 100% 0, color-stop(0.25, rgba(255, 255, 255, 0.15)), color-stop(0.25, transparent), color-stop(0.5, transparent), color-stop(0.5, rgba(255, 255, 255, 0.15)), color-stop(0.75, rgba(255, 255, 255, 0.15)), color-stop(0.75, transparent), to(transparent));
+    background-image: -webkit-linear-gradient(45deg, rgba(255, 255, 255, 0.15) 25%, transparent 25%, transparent 50%, rgba(255, 255, 255, 0.15) 50%, rgba(255, 255, 255, 0.15) 75%, transparent 75%, transparent);
+    background-image: -moz-linear-gradient(45deg, rgba(255, 255, 255, 0.15) 25%, transparent 25%, transparent 50%, rgba(255, 255, 255, 0.15) 50%, rgba(255, 255, 255, 0.15) 75%, transparent 75%, transparent);
+    background-image: -o-linear-gradient(45deg, rgba(255, 255, 255, 0.15) 25%, transparent 25%, transparent 50%, rgba(255, 255, 255, 0.15) 50%, rgba(255, 255, 255, 0.15) 75%, transparent 75%, transparent);
+    background-image: linear-gradient(45deg, rgba(255, 255, 255, 0.15) 25%, rgba(0, 0, 0, 0) 25%, rgba(0, 0, 0, 0) 50%, rgba(255, 255, 255, 0.15) 50%, rgba(255, 255, 255, 0.15) 75%, rgba(0, 0, 0, 0) 75%, rgba(0, 0, 0, 0))
+}
+
+.progress-info .bar, .progress .bar-info {
+    background-color: #4bb1cf;
+    background-image: -moz-linear-gradient(top, #5bc0de, #339bb9);
+    background-image: -webkit-gradient(linear, 0 0, 0 100%, from(#5bc0de), to(#339bb9));
+    background-image: -webkit-linear-gradient(top, #5bc0de, #339bb9);
+    background-image: -o-linear-gradient(top, #5bc0de, #339bb9);
+    background-image: linear-gradient(to bottom, #5bc0de, #339bb9);
+    background-repeat: repeat-x;
+    filter: progid:DXImageTransform.Microsoft.gradient(startColorstr='#ff5bc0de', endColorstr='#ff339bb9', GradientType=0)
+}
+
+.progress-info.progress-striped .bar, .progress-striped .bar-info {
+    background-color: #5bc0de;
+    background-image: -webkit-gradient(linear, 0 100%, 100% 0, color-stop(0.25, rgba(255, 255, 255, 0.15)), color-stop(0.25, transparent), color-stop(0.5, transparent), color-stop(0.5, rgba(255, 255, 255, 0.15)), color-stop(0.75, rgba(255, 255, 255, 0.15)), color-stop(0.75, transparent), to(transparent));
+    background-image: -webkit-linear-gradient(45deg, rgba(255, 255, 255, 0.15) 25%, transparent 25%, transparent 50%, rgba(255, 255, 255, 0.15) 50%, rgba(255, 255, 255, 0.15) 75%, transparent 75%, transparent);
+    background-image: -moz-linear-gradient(45deg, rgba(255, 255, 255, 0.15) 25%, transparent 25%, transparent 50%, rgba(255, 255, 255, 0.15) 50%, rgba(255, 255, 255, 0.15) 75%, transparent 75%, transparent);
+    background-image: -o-linear-gradient(45deg, rgba(255, 255, 255, 0.15) 25%, transparent 25%, transparent 50%, rgba(255, 255, 255, 0.15) 50%, rgba(255, 255, 255, 0.15) 75%, transparent 75%, transparent);
+    background-image: linear-gradient(45deg, rgba(255, 255, 255, 0.15) 25%, rgba(0, 0, 0, 0) 25%, rgba(0, 0, 0, 0) 50%, rgba(255, 255, 255, 0.15) 50%, rgba(255, 255, 255, 0.15) 75%, rgba(0, 0, 0, 0) 75%, rgba(0, 0, 0, 0))
+}
+
+.progress-warning .bar, .progress .bar-warning {
+    background-color: #faa732;
+    background-image: -moz-linear-gradient(top, #fbb450, #f89406);
+    background-image: -webkit-gradient(linear, 0 0, 0 100%, from(#fbb450), to(#f89406));
+    background-image: -webkit-linear-gradient(top, #fbb450, #f89406);
+    background-image: -o-linear-gradient(top, #fbb450, #f89406);
+    background-image: linear-gradient(to bottom, #fbb450, #f89406);
+    background-repeat: repeat-x;
+    filter: progid:DXImageTransform.Microsoft.gradient(startColorstr='#fffbb450', endColorstr='#fff89406', GradientType=0)
+}
+
+.progress-warning.progress-striped .bar, .progress-striped .bar-warning {
+    background-color: #fbb450;
+    background-image: -webkit-gradient(linear, 0 100%, 100% 0, color-stop(0.25, rgba(255, 255, 255, 0.15)), color-stop(0.25, transparent), color-stop(0.5, transparent), color-stop(0.5, rgba(255, 255, 255, 0.15)), color-stop(0.75, rgba(255, 255, 255, 0.15)), color-stop(0.75, transparent), to(transparent));
+    background-image: -webkit-linear-gradient(45deg, rgba(255, 255, 255, 0.15) 25%, transparent 25%, transparent 50%, rgba(255, 255, 255, 0.15) 50%, rgba(255, 255, 255, 0.15) 75%, transparent 75%, transparent);
+    background-image: -moz-linear-gradient(45deg, rgba(255, 255, 255, 0.15) 25%, transparent 25%, transparent 50%, rgba(255, 255, 255, 0.15) 50%, rgba(255, 255, 255, 0.15) 75%, transparent 75%, transparent);
+    background-image: -o-linear-gradient(45deg, rgba(255, 255, 255, 0.15) 25%, transparent 25%, transparent 50%, rgba(255, 255, 255, 0.15) 50%, rgba(255, 255, 255, 0.15) 75%, transparent 75%, transparent);
+    background-image: linear-gradient(45deg, rgba(255, 255, 255, 0.15) 25%, rgba(0, 0, 0, 0) 25%, rgba(0, 0, 0, 0) 50%, rgba(255, 255, 255, 0.15) 50%, rgba(255, 255, 255, 0.15) 75%, rgba(0, 0, 0, 0) 75%, rgba(0, 0, 0, 0))
+}
+
+.accordion {
+    margin-bottom: 20px
+}
+
+.accordion-group {
+    margin-bottom: 2px;
+    border: 1px solid #e5e5e5;
+    -webkit-border-radius: 4px;
+    -moz-border-radius: 4px;
+    border-radius: 4px
+}
+
+.accordion-heading {
+    border-bottom: 0
+}
+
+.accordion-heading .accordion-toggle {
+    display: block;
+    padding: 8px 15px
+}
+
+.accordion-toggle {
+    cursor: pointer
+}
+
+.accordion-inner {
+    padding: 9px 15px;
+    border-top: 1px solid #e5e5e5
+}
+
+.carousel {
+    position: relative;
+    margin-bottom: 20px;
+    line-height: 1
+}
+
+.carousel-inner {
+    overflow: hidden;
+    width: 100%;
+    position: relative
+}
+
+.carousel-inner > .item {
+    display: none;
+    position: relative;
+    -webkit-transition: 0.6s ease-in-out left;
+    -moz-transition: 0.6s ease-in-out left;
+    -o-transition: 0.6s ease-in-out left;
+    transition: 0.6s ease-in-out left
+}
+
+.carousel-inner > .item > img, .carousel-inner > .item > a > img {
+    display: block;
+    line-height: 1
+}
+
+.carousel-inner > .active, .carousel-inner > .next, .carousel-inner > .prev {
+    display: block
+}
+
+.carousel-inner > .active {
+    left: 0
+}
+
+.carousel-inner > .next, .carousel-inner > .prev {
+    position: absolute;
+    top: 0;
+    width: 100%
+}
+
+.carousel-inner > .next {
+    left: 100%
+}
+
+.carousel-inner > .prev {
+    left: -100%
+}
+
+.carousel-inner > .next.left, .carousel-inner > .prev.right {
+    left: 0
+}
+
+.carousel-inner > .active.left {
+    left: -100%
+}
+
+.carousel-inner > .active.right {
+    left: 100%
+}
+
+.carousel-control {
+    position: absolute;
+    top: 40%;
+    left: 15px;
+    width: 40px;
+    height: 40px;
+    margin-top: -20px;
+    font-size: 60px;
+    font-weight: 100;
+    line-height: 30px;
+    color: #ffffff;
+    text-align: center;
+    background: #222222;
+    border: 3px solid #ffffff;
+    -webkit-border-radius: 23px;
+    -moz-border-radius: 23px;
+    border-radius: 23px;
+    opacity: 0.5;
+    filter: alpha(opacity=50)
+}
+
+.carousel-control.right {
+    left: auto;
+    right: 15px
+}
+
+.carousel-control:hover, .carousel-control:focus {
+    color: #ffffff;
+    text-decoration: none;
+    opacity: 0.9;
+    filter: alpha(opacity=90)
+}
+
+.carousel-indicators {
+    position: absolute;
+    top: 15px;
+    right: 15px;
+    z-index: 5;
+    margin: 0;
+    list-style: none
+}
+
+.carousel-indicators li {
+    display: block;
+    float: left;
+    width: 10px;
+    height: 10px;
+    margin-left: 5px;
+    text-indent: -999px;
+    background-color: #ccc;
+    background-color: rgba(255, 255, 255, 0.25);
+    border-radius: 5px
+}
+
+.carousel-indicators .active {
+    background-color: #fff
+}
+
+.carousel-caption {
+    position: absolute;
+    left: 0;
+    right: 0;
+    bottom: 0;
+    padding: 15px;
+    background: #333333;
+    background: rgba(0, 0, 0, 0.75)
+}
+
+.carousel-caption h4, .carousel-caption p {
+    color: #ffffff;
+    line-height: 20px
+}
+
+.carousel-caption h4 {
+    margin: 0 0 5px
+}
+
+.carousel-caption p {
+    margin-bottom: 0
+}
+
+.hero-unit {
+    padding: 60px;
+    margin-bottom: 30px;
+    font-size: 18px;
+    font-weight: 200;
+    line-height: 30px;
+    color: inherit;
+    background-color: #eeeeee;
+    -webkit-border-radius: 6px;
+    -moz-border-radius: 6px;
+    border-radius: 6px
+}
+
+.hero-unit h1 {
+    margin-bottom: 0;
+    font-size: 60px;
+    line-height: 1;
+    color: inherit;
+    letter-spacing: -1px
+}
+
+.hero-unit li {
+    line-height: 30px
+}
+
+3
+s ease
+
+}
+.btn-primary:hover {
+    background: #1771b7
+}
+
+.sideblock {
+    background: #efefef;
+    padding: 1rem 1.5rem;
+    margin: 0 auto 2rem
+}
+
+.clearfix {
+    clear: both
+}