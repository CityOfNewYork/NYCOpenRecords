/*custom.css*/

.container {
	margin-left: 0;
}

.navbar-inner {	
  -webkit-border-radius: 0;
  -moz-border-radius: 0;
  border-radius: 0;
}

.footer {
  -webkit-border-radius: 0;
  -moz-border-radius: 0;
  border-radius: 0;
}

#rerouteForm {
margin: 0 0 0px;
}

<<<<<<< HEAD
=======
/* tighter paragraphs */
.tight_paragraph {
	margin-bottom: 0;
}

>>>>>>> 5bd01c64

/* new request form field explanations */
.request_field_explanation {
	margin-left: 5%;
	vertical-align: top;
	display: inline-block;
	max-width: 600px;
	color: #606060  ;
}

/* give the logout button more space */
#logout_form {
	margin-left: 10%;
}

/* pull answer form left */
/*#answer .control-label {
	width: 80px;
	margin-left: -30px;
}

#answer .controls {
	margin-left: 70px;
}*/

/* all infotips appear as superscript */
.icon-info-sign {
	vertical-align: super;
}

/* tooltip text, left-aligned */
 .tooltip-inner {
	text-align: left ;
}

/* all popovers fit size to content */
.popover {
	max-width: 1200px !important;
	width: auto;
}


/* pull history popover back into view */
/*#historyPopover {
	margin-right: 20%;
}*/


/* gives the responses a bit more white space between */
.response {
	padding-top: 2%;
}

/* gives the close button a bit of breathing room */
#closeRequest {
	margin-bottom: 10%;
}

/* ----- Sticky Footer ----- by Ryan Fait http://ryanfait.com/sticky-footer/ ----- */
* {
	margin: 0;
}
html, body {
	height: 100%;
}
.wrapper {
	min-height: 100%;
	height: auto !important;
	height: 100%;
	margin: 0 auto -80px; /* the bottom margin is the negative value of the footer's height */
}
.footer, .push {
	height: 80px; /* .push must be the same height as .footer */
}

/* datatables */<|MERGE_RESOLUTION|>--- conflicted
+++ resolved
@@ -20,14 +20,11 @@
 margin: 0 0 0px;
 }
 
-<<<<<<< HEAD
-=======
 /* tighter paragraphs */
 .tight_paragraph {
 	margin-bottom: 0;
 }
 
->>>>>>> 5bd01c64
 
 /* new request form field explanations */
 .request_field_explanation {
