{
<<<<<<< HEAD
    "Ask a question": {
        "What": "Use this space to ask a question about this request.",
        "Who": "We'll post your question online to be viewed by the public.",
        "Action": "The requester will be notified via email."
    },
    "Add a note": {
        "What": "Use this space to provide an update about the request.",
        "Who": "We'll post your question online to be viewed by the public.",
        "Action": "The requester will be notified via email."
    },
    "Add a public note": {
        "What": "Use this section to communicate with the city.",
        "Who": "We’ll will post your message online and it can be viewed by the public.",
        "Action": "The city employee responsible for your request will be notified via email."
    },
    "Enter records request": {
        "What": "Describe in detail the records you need.",
        "Who": "This message can be viewed by the public. Don’t reveal personal information about yourself or others.",
        "Action": ""
    },
    "Choose Agency":
    {
        "What": "Choose the agency that best fits the type of request you are making. If you do not know which agency to choose, ................",
        "Who": "",
        "Action": ""
    },
    "Enter email address":
    {
        "What":"",
        "Who":"No one will be able to view your email address.",
        "Action":"We'll use it to send updates about your request."
    },
    "Enter name":
    {
        "What":"",
        "Who":"Only *agency* employees will be able to view this information.",
        "Action":""
    },
    "Enter phone number":
    {
        "What":"",
        "Who":"Only *agency* employees will be able to view this information.",
        "Action":""
    },
    "Enter department or document type":
    {
        "What":"Tell us where to send your request or the type of document you need. Leave this space blank if you don't know where it should go. We'll get it to the right person.",
        "Who":"",
        "Action":""
    },
    "Upload a document":
    {
        "What":"Upload a record stored on your computer.",
        "Who":"The record will be uploaded to the web and the public will be able to read and download it here.",
        "Action":"We’ll notify the requester via email of the document."
    },
    "Describe hard copies":
    {
        "What":"Name the record you are about to upload.",
        "Who":"We’ll post your title online and it can be viewed by the public.",
        "Action":""
    },
    "Add an offline document":
    {
        "What":"If you can't post this record online, use this space to tell a requester when and where they can pick it up. Include any fees they may have to pay.",
        "Who":"We’ll post your instructions online and it can be viewed by the public.",
        "Action":"We'll notify the requester via email."
    },
    "Add a link":
    {
        "What":"Provide the web address of where a requester can find the information or documents.",
        "Who":"The link will be posted online for the public to view.",
        "Action":"We'll notify the requester via email."
    },
    "Close a request":
    {
        "What":"Use this feature to close out this request.",
        "Who":"Your message will be posted online for the public to view.",
        "Action":"We'll notify the requester via email."
    },
=======
    "Ask a question": 
        {
            "What":"Use this space to ask a question about this request.",
            "Who":"We'll post your question online to be viewed by the public.",
            "Action":"The requester will be notified via email."
        },
    "Add a note": 
        {
            "What":"Use this space to provide an update about the request.",
            "Who":"We'll post your question online to be viewed by the public.",
            "Action":"The requester will be notified via email."
        },
    "Add a public note":
        {
            "What":"Use this section to communicate with the city.",
            "Who":"We’ll will post your message online and it can be viewed by the public.",
            "Action":"The city employee responsible for your request will be notified via email."
        },
    "Enter records request": 
        {
            "What":"Describe in detail the records you need.",
            "Who":"This message can be viewed by the public. Don’t reveal personal information about yourself or others.",
            "Action":""
        },
    "Enter email address": 
        {
            "What":"",
            "Who":"No one will be able to view your email address.",
            "Action":"We'll use it to send updates about your request."
        },
    "Enter name": 
        {
            "What":"",
            "Who":"Only *agency* employees will be able to view this information.",
            "Action":""
        },
    "Enter phone number": 
        {
            "What":"",
            "Who":"Only *agency* employees will be able to view this information.",
            "Action":""
        },
    "Enter address1":
        {
            "What":"",
            "Who":"Only *agency* employees will be able to view this information.",
            "Action":""
        },
    "Enter address2":
        {
            "What":"",
            "Who":"Only *agency* employees will be able to view this information.",
            "Action":""
        },
    "Enter city":
        {
            "What":"",
            "Who":"Only *agency* employees will be able to view this information.",
            "Action":""
        },
    "Enter state":
        {
            "What":"",
            "Who":"Only *agency* employees will be able to view this information.",
            "Action":""
        },
    "Enter zip":
        {
            "What":"",
            "Who":"Only *agency* employees will be able to view this information.",
            "Action":""
        },
    "Enter department or document type": 
        {
            "What":"Tell us where to send your request or the type of document you need. Leave this space blank if you don't know where it should go. We'll get it to the right person.",
            "Who":"",
            "Action":""
        },
    "Upload a document": 
        {
            "What":"Upload a record stored on your computer.", 
            "Who":"The record will be uploaded to the web and the public will be able to read and download it here.",
            "Action":"We’ll notify the requester via email of the document."
        },
    "Describe hard copies": 
        {
            "What":"Name the record you are about to upload.",
            "Who":"We’ll post your title online and it can be viewed by the public.",
            "Action":""
        },
    "Add an offline document": 
        {
            "What":"If you can't post this record online, use this space to tell a requester when and where they can pick it up. Include any fees they may have to pay.",
            "Who":"We’ll post your instructions online and it can be viewed by the public.",
            "Action":"We'll notify the requester via email."
        },
    "Add a link": 
        {
            "What":"Provide the web address of where a requester can find the information or documents.",
            "Who":"The link will be posted online for the public to view.",
            "Action":"We'll notify the requester via email."
        },
    "Close a request": 
        {
            "What":"Use this feature to close out this request.",
            "Who":"Your message will be posted online for the public to view.",
            "Action":"We'll notify the requester via email."
        },
>>>>>>> 9342d66d

    "Fulfilled":
    {
        "What":"We released all of the requested documents.",
        "Who":"",
        "Action":""
    },

    "Fulfilled - Private Documents Not Uploaded":
    {
        "What":"We cannot upload your document online. The records contains sensitive information only you can view.",
        "Who":"",
        "Action":""
    },
    "Fulfilled - Information Redacted":
    {
        "What":"We released all of the requested documents. Personal information, such as home addresses, telephone numbers, and credit card numbers, were removed from the documents to protect the privacy or identity of another individual.",
        "Who":"",
        "Action":""
    },
    "Fulfilled - Identity of Citizens Making Complaints Removed":
    {
        "What":"We released all of the requested documents. We removed information identifying private citizens who made complaints to government.",
        "Who":"",
        "Action":""
    },
    "Not a public records request":
    {
        "What":"This is not a public records request.",
        "Who":"",
        "Action":""
    },

    "Record Does Not Exist":
    {
        "What":"The record you asked for does not exist.",
        "Who":"",
        "Action":""
    },
    "Contact Another Government Agency":
    {
        "What":"We don't have the records you requested. We suggest you submit a public records request to the County or the State.",
        "Who":"",
        "Action":""
    },
    "Can Not Release - Personal Records":
    {
        "What":"We cannot upload the documents you requested. We are prohibited from releasing an individual’s employment, medical, or similar files to protect their privacy.",
        "Who":"",
        "Action":""
    },
    "Can Not Release - Ongoing Litigation":
    {
        "What":"We cannot upload the documents you requested. We are prohibited from releasing records related to an on-going litigation.",
        "Who":"",
        "Action":""
    },
    "Can Not Release - Investigative Records":
    {
        "What":"We cannot upload the documents you requested. We are prohibited from releasing investigative records for crimes committed or police incident reports, rap sheets, and arrest records.",
        "Who":"",
        "Action":""
    },
    "Can Not Release - Attorney-Client Privilege":
    {
        "What":"We cannot upload the documents you requested. We are prohibited from releasing communications between an attorney and his or her clients",
        "Who":"",
        "Action":""
    },
    "Requester Not Interested":
    {
        "What":"The person who submitted this request determined they no longer need the record.",
        "Who":"",
        "Action":""
    },
    "Unable to contact the requester":
    {
        "What":"We closed this request after we were unable to contact the requester to determine what they needed.",
        "Who":"",
        "Action":""
    },
    "Request an extension":
    {
        "What":"Use this feature to indicate you need more time to respond to this request.",
        "Who":"Your message will be posted online for the public to view.",
        "Action":"We'll notify the requester via email."
    },
    "Extension - Large Amount":
    {
        "What":"Additional time is required to answer your public records request. We need to search for, collect, or examine a large number of records.",
        "Who":"",
        "Action":""
    },
    "Extension - Separate Facility":
    {
        "What":"Additional time is required to answer your public records request. We need to search for and collect the requested records from a separate facility or set of facilities.",
        "Who":"",
        "Action":""
    },
    "Extension - Another Agency":
    {
        "What":"Additional time is required to answer your public records request. We need to consult with another agency before we are able to deliver your record.",
        "Who":"",
        "Action":""
    },
    "Extension - Data":
    {
        "What":"Additional time is required to answer your public records request. We need to compile data or create a computer report to extract data.",
        "Who":"",
        "Action":""
    }
}<|MERGE_RESOLUTION|>--- conflicted
+++ resolved
@@ -1,5 +1,4 @@
 {
-<<<<<<< HEAD
     "Ask a question": {
         "What": "Use this space to ask a question about this request.",
         "Who": "We'll post your question online to be viewed by the public.",
@@ -23,91 +22,6 @@
     "Choose Agency":
     {
         "What": "Choose the agency that best fits the type of request you are making. If you do not know which agency to choose, ................",
-        "Who": "",
-        "Action": ""
-    },
-    "Enter email address":
-    {
-        "What":"",
-        "Who":"No one will be able to view your email address.",
-        "Action":"We'll use it to send updates about your request."
-    },
-    "Enter name":
-    {
-        "What":"",
-        "Who":"Only *agency* employees will be able to view this information.",
-        "Action":""
-    },
-    "Enter phone number":
-    {
-        "What":"",
-        "Who":"Only *agency* employees will be able to view this information.",
-        "Action":""
-    },
-    "Enter department or document type":
-    {
-        "What":"Tell us where to send your request or the type of document you need. Leave this space blank if you don't know where it should go. We'll get it to the right person.",
-        "Who":"",
-        "Action":""
-    },
-    "Upload a document":
-    {
-        "What":"Upload a record stored on your computer.",
-        "Who":"The record will be uploaded to the web and the public will be able to read and download it here.",
-        "Action":"We’ll notify the requester via email of the document."
-    },
-    "Describe hard copies":
-    {
-        "What":"Name the record you are about to upload.",
-        "Who":"We’ll post your title online and it can be viewed by the public.",
-        "Action":""
-    },
-    "Add an offline document":
-    {
-        "What":"If you can't post this record online, use this space to tell a requester when and where they can pick it up. Include any fees they may have to pay.",
-        "Who":"We’ll post your instructions online and it can be viewed by the public.",
-        "Action":"We'll notify the requester via email."
-    },
-    "Add a link":
-    {
-        "What":"Provide the web address of where a requester can find the information or documents.",
-        "Who":"The link will be posted online for the public to view.",
-        "Action":"We'll notify the requester via email."
-    },
-    "Close a request":
-    {
-        "What":"Use this feature to close out this request.",
-        "Who":"Your message will be posted online for the public to view.",
-        "Action":"We'll notify the requester via email."
-    },
-=======
-    "Ask a question": 
-        {
-            "What":"Use this space to ask a question about this request.",
-            "Who":"We'll post your question online to be viewed by the public.",
-            "Action":"The requester will be notified via email."
-        },
-    "Add a note": 
-        {
-            "What":"Use this space to provide an update about the request.",
-            "Who":"We'll post your question online to be viewed by the public.",
-            "Action":"The requester will be notified via email."
-        },
-    "Add a public note":
-        {
-            "What":"Use this section to communicate with the city.",
-            "Who":"We’ll will post your message online and it can be viewed by the public.",
-            "Action":"The city employee responsible for your request will be notified via email."
-        },
-    "Enter records request": 
-        {
-            "What":"Describe in detail the records you need.",
-            "Who":"This message can be viewed by the public. Don’t reveal personal information about yourself or others.",
-            "Action":""
-        },
-    "Enter email address": 
-        {
-            "What":"",
             "Who":"No one will be able to view your email address.",
             "Action":"We'll use it to send updates about your request."
         },
@@ -189,7 +103,6 @@
             "Who":"Your message will be posted online for the public to view.",
             "Action":"We'll notify the requester via email."
         },
->>>>>>> 9342d66d
 
     "Fulfilled":
     {
