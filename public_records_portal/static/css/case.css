--- conflicted
+++ resolved
@@ -213,18 +213,9 @@
     -webkit-box-sizing: border-box;
     -moz-box-sizing: border-box;
     box-sizing: border-box;
-<<<<<<< HEAD
     height: 62px; // Increase height as required
     margin-bottom: 30px;
     padding: 0 20px; // Now only left & right padding
-}
-
-#manageHelpers { overflow-x: hidden; overflow-y: hidden;}
-=======
-    height: 62px;
-/ / Increase height as required margin-bottom: 30 px;
-    padding: 0 20px;
-/ / Now only left & right padding
 }
 
 input[name=follow_email] {
@@ -236,4 +227,5 @@
     padding: 0 20px;
 / / Now only left & right padding
 }
->>>>>>> ce911c52
+
+#manageHelpers { overflow-x: hidden; overflow-y: hidden;}