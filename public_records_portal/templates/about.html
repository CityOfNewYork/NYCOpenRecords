{% extends "base.html" %}

<<<<<<< HEAD
{% block head %}
	{{super()}}
	<link rel=stylesheet type=text/css href="{{ url_for('static', filename='css/image_sidebar.css') }}">
{% endblock head %}

{% block content %}
<div class="row-fluid">
	<div id="about_image" class="span10">
		<img src="{{ url_for('static', filename='images/CfA_logo.png') }}" width="40%" alt="Code for America"/>
		<i class="icon-plus icon-4x text-center"></i>
		<img src="{{ url_for('static', filename='images/CityTree_logo_green.jpg') }}" width="20%" alt="City of Oakland"/>
	</div>
</div>
<div class="row-fluid">
	<div class="span10">
		<h3>What Can I Do On This Website?</h3>
		<p>
			This website is a quick, simple way for you to submit a public records request to the City of Oakland.   Once we get your request, we use this web app to:
		</p>
		<ul>
			<li>Ask you a question about your request</li>
			<li>Upload a document or post a link to answer your request</li>
			<li> Explain where you can pick up hard copies of your records</li>
			<li>Update you when we need additional time to locate your records</li>
			<li>Notify you when your request is fulfilled</li> 
		</ul>
		<p>
			<b>Every message or record uploaded on this site is completely public.</b> 
		</p>
		<p>
			This makes easier for you to understand what happens to every request. You can also search through past records requests and view documents previously released by Oakland. 
		</p>
		<h3>Why Can You Show Everyone My Request?</h3>
		<p>
			We can display your request because the California Public Records Act gives everyone access to documents, photos, emails, texts, audio recordings, and data about the City and its business. To make you feel comfortable, we don't allow the public to view your name or contact information.
		</p>
		<p>
			For more information on the Public Records Act and the Oakland's Sunshine Ordinance, check out these resources:
		</p>
		<ul>
			<li><a href="http://www2.oaklandnet.com/Government/o/CityAdministration/d/PublicEthics/s/OpenGovernment/OAK040723">Public Ethics Commission's website</a></li>
			<li><a href="http://www.oaklandcityattorney.org/resources/PubInfoRequest.html">City Attorney's website</a></li>
		</ul>
	</div>
</div>
{% endblock content %}
=======
{% block container %}
<link rel=stylesheet type=text/css href="{{ url_for('static', filename='css/about.css') }}">
<div class="row-fluid">
	<div class="span10 offset1">
		<div class="row-fluid">
			<div id="about_image" class="span10">
				<img src="{{ url_for('static', filename='images/CfA_logo.png') }}" width="35%" alt="Code for America"/>
				<i class="icon-plus icon-4x text-center muted"></i>
				<img src="{{ url_for('static', filename='images/CityTree_logo_green.jpg') }}" width="20%" alt="City of Oakland"/>
			</div>
		</div>
		<div class="row-fluid">
			<div class="bottombreathe">
				<h3>What Can I Do On This Website?</h3>
				<p>
					This website is a quick, simple way for you to submit a public records request to the City of Oakland.   Once we get your request, we use this web app to:
				</p>
				<ul>
					<li>Ask you a question about your request</li>
					<li>Upload a document or post a link to answer your request</li>
					<li> Explain where you can pick up hard copies of your records</li>
					<li>Update you when we need additional time to locate your records</li>
					<li>Notify you when your request is fulfilled</li> 
				</ul>
				<p>
					<b>Every message or record uploaded on this site is completely public.</b> 
				</p>
				<p>
					This makes easier for you to understand what happens to every request. You can also search through past records requests and view documents previously released by Oakland. 
				</p>
				<h3>Why Can You Show Everyone My Request?</h3>
				<p>
					We can display your request because the California Public Records Act gives everyone access to documents, photos, emails, texts, audio recordings, and data about the City and its business. To make you feel comfortable, we don't allow the public to view your name or contact information.
				</p>
				<p>
					For more information on the Public Records Act and the Oakland's Sunshine Ordinance, check out these resources:
				</p>
				<ul>
					<li><a href="http://www2.oaklandnet.com/Government/o/CityAdministration/d/PublicEthics/s/OpenGovernment/OAK040723">Public Ethics Commission's website</a></li>
					<li><a href="http://www.oaklandcityattorney.org/resources/PubInfoRequest.html">City Attorney's website</a></li>
				</ul>
			</div>
		</div>
	</div>
</div>
{% endblock container %}
>>>>>>> 769fb136
<|MERGE_RESOLUTION|>--- conflicted
+++ resolved
@@ -1,53 +1,5 @@
 {% extends "base.html" %}
 
-<<<<<<< HEAD
-{% block head %}
-	{{super()}}
-	<link rel=stylesheet type=text/css href="{{ url_for('static', filename='css/image_sidebar.css') }}">
-{% endblock head %}
-
-{% block content %}
-<div class="row-fluid">
-	<div id="about_image" class="span10">
-		<img src="{{ url_for('static', filename='images/CfA_logo.png') }}" width="40%" alt="Code for America"/>
-		<i class="icon-plus icon-4x text-center"></i>
-		<img src="{{ url_for('static', filename='images/CityTree_logo_green.jpg') }}" width="20%" alt="City of Oakland"/>
-	</div>
-</div>
-<div class="row-fluid">
-	<div class="span10">
-		<h3>What Can I Do On This Website?</h3>
-		<p>
-			This website is a quick, simple way for you to submit a public records request to the City of Oakland.   Once we get your request, we use this web app to:
-		</p>
-		<ul>
-			<li>Ask you a question about your request</li>
-			<li>Upload a document or post a link to answer your request</li>
-			<li> Explain where you can pick up hard copies of your records</li>
-			<li>Update you when we need additional time to locate your records</li>
-			<li>Notify you when your request is fulfilled</li> 
-		</ul>
-		<p>
-			<b>Every message or record uploaded on this site is completely public.</b> 
-		</p>
-		<p>
-			This makes easier for you to understand what happens to every request. You can also search through past records requests and view documents previously released by Oakland. 
-		</p>
-		<h3>Why Can You Show Everyone My Request?</h3>
-		<p>
-			We can display your request because the California Public Records Act gives everyone access to documents, photos, emails, texts, audio recordings, and data about the City and its business. To make you feel comfortable, we don't allow the public to view your name or contact information.
-		</p>
-		<p>
-			For more information on the Public Records Act and the Oakland's Sunshine Ordinance, check out these resources:
-		</p>
-		<ul>
-			<li><a href="http://www2.oaklandnet.com/Government/o/CityAdministration/d/PublicEthics/s/OpenGovernment/OAK040723">Public Ethics Commission's website</a></li>
-			<li><a href="http://www.oaklandcityattorney.org/resources/PubInfoRequest.html">City Attorney's website</a></li>
-		</ul>
-	</div>
-</div>
-{% endblock content %}
-=======
 {% block container %}
 <link rel=stylesheet type=text/css href="{{ url_for('static', filename='css/about.css') }}">
 <div class="row-fluid">
@@ -94,4 +46,3 @@
 	</div>
 </div>
 {% endblock container %}
->>>>>>> 769fb136
