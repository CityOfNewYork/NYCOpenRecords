<!-- This template is to initiate a new request. -->

{% extends "base.html" %}
{% from 'help_text.html' import help %}

{% block title %}Public records{% endblock title%}
{% block custom_css_links %}
	<!-- used for the extension and close request multi-select boxes in city view -->
    <link rel=stylesheet type=text/css href="{{ url_for('static', filename='css/plugins/bootstrap-select.css') }}">
	<!-- used for department dropdown -->
    <link rel=stylesheet type=text/css href="{{ url_for('static', filename='css/plugins/jquery-ui-1.10.4.custom.css') }}">
    <link rel=stylesheet type=text/css href="{{ url_for('static', filename='css/plugins/jquery-ui.css') }}">
    <link rel=stylesheet type=text/css href="{{ url_for('static', filename='css/plugins/bootstrap-combobox.css') }}"media="screen">
    <link rel=stylesheet type=text/css href="{{ url_for('static', filename='css/sidebar.css') }}">
    <link rel=stylesheet type=text/css href="{{ url_for('static', filename='css/new_request.css') }}">
    <link rel=stylesheet type=text/css href="{{ url_for('static', filename='css/plugins/bootstrap-fileupload.css') }}">
    <link rel=stylesheet type=text/css href="{{ url_for('static', filename='css/case.css') }}">
{% endblock custom_css_links %}
{% block container %}
    <div class="row-fluid">
        <div class="span12 offset">
            <div class="row-fluid">
                <div class="span12">
                    <div class="row-fluid">
                        <div class="span12">
							{% for message in errors %}
                                <div class="alert alert-danger">
                                    <a href="#" class="close" data-dismiss="alert">&times;</a>
									{{ message }}
                                </div>
							{% endfor %}
                        </div>
                    </div>
                    <div class="row-fluid">
                        <div class="span12">
                            <h3>Create a New Request</h3>
                            <p class="intro_text">
                                Use this page to request public records that you received by phone, fax, mail, email, or in person on behalf of a resident.
                            </p>
                            <br/>
                            <form name="input" class="form-horizontal" id="submitRequest" method="post" action="/new" autocomplete="off" novalidate="novalidate" enctype="multipart/form-data">

                                <fieldset>
                                    <div class="control-group">
<<<<<<< HEAD
                                        <h1><small>{{ form.request_text.label.text}}</small></h1>
=======
                                        <h1><small>What is the topic of your request?*</small></h1>
                                        {{ form.request_summary(rows="3", class="input-block-level", placeholder="Please provide a short summary of your request") }}
                                    </div>

                                    <div class="control-group">
                                        <h1><small>&nbsp;{{ form.request_text.label.text}}</small></h1>
>>>>>>> 3dddc459
                                        <div>
											{{ form.request_text(rows="3", class="input-block-level", placeholder="Describe the request. Be as specific as possible.") }}
											{{ help("requestTextPopover-content", "Enter records request") }}
                                        </div>
                                    </div>

                                    <h1><small>Receipt Information</small></h1>
                                    <div class="control-group">
										{{ form.request_format.label.text }}
                                        <div class="spacer">
											{{ form.request_format(class="input-block-level") }}
                                        </div>
										{{ form.request_date.label.text }}
                                        <div class="spacer">
											{{ form.request_date(class ="input-block-level") }}
                                        </div>
                                    </div>
                                    <!-- upload a record -->
                                    <!-- name of record -->
                                    <!-- upload a record -->
                                    <!-- name of record -->
                                    <div class="control-group">
                                        <h1><small>Attach documentation</small></h1>
<<<<<<< HEAD
                                            {{ form.request_attachment_description.label.text }}
                                            <textarea class="input-xxlarge" name="record_description" type="text" id="recordSummary" placeholder="Add a short explanation of the record" required /></textarea>
=======
                                            <!-- upload a record -->
                                            {{ form.request_attachment_description(rows="3", class="input-block-level", placeholder="Add a short explanation of the record")}}
{#                                            <textarea class="input-xxlarge" name="record_description" type="text" id="recordSummary" placeholder="Add a short explanation of the record" required /></textarea>#}
                                            {{ form.request_attachment(class="fileupload fileupload-new")}}

{#                                           <div class="fileupload fileupload-new" data-provides="fileupload">#}
{#                                               <div class="input-append">#}
{#                                               <span class="btn btn-file">#}
{#                                                   <span class="fileupload-new">Select file</span>#}
{#                                                   <span class="fileupload-exists">Change</span>#}
{#                                                   <input type="file" name="record" />#}
{#                                               </span>#}
{#                                               <a href="#" class="btn fileupload-exists" data-dismiss="fileupload">Remove</a>#}
{#                                               </div>#}
{#                                          </div>#}

                                    </div>

                                    <div class="control-group">
										<h1><small>{{ form.request_category.label.text}} </small></h1>
										{{ form.request_category(class="input-block-level") }}
>>>>>>> 3dddc459
                                    </div>
                                   <!-- upload a record -->
                                       {{ form.request_attachment.label.text }}
                                       <div class="fileupload fileupload-new" data-provides="fileupload">
                                           <div class="input-append">
                                           <!-- <div class="uneditable-input">
                                               <i class="icon-file fileupload-exists"></i>
                                               <span class="fileupload-preview" />
                                               </div> -->
                                           <span class="btn btn-file">
                                               <span class="fileupload-new">Select file</span>
                                               <span class="fileupload-exists">Change</span>
                                               <input type="file" name="record" />
                                           </span>
                                           <a href="#" class="btn fileupload-exists" data-dismiss="fileupload">Remove</a>
                                           </div>
                                      </div>
                                    <div class="control-group">
										<h1><small>{{ form.request_first_name.label.text }}</small></h1>
                                        <div class="spacer">
											{{ form.request_first_name(class="input-block-level", type="text", placeholder="John") }}
											{{ help("namePopover-content", "Enter name") }}

                                        </div>
                                    </div>
                                    <div class="control-group">
                                                                                <h1><small>{{ form.request_last_name.label.text }}</small></h1>
                                        <div class="spacer">
                                                                                        {{ form.request_last_name(class="input-block-level", type="text", placeholder="Doe") }}
                                                                                        {{ help("namePopover-content", "Enter name") }}

                                        </div>
                                    </div>

                                    <h1><small>Contact information</small></h1>
                                    <div class="control-group">
                                        <p style="font-size: 18px; font-weight: 200;"><strong>Please Note:</strong> At least one method of communication is required</p>
										<p class="lead">{{ form.request_email.label.text}}</p>
                                        <div class="spacer well" style="background-color: #FFFFFF;">
											{{ form.request_email(class="input-block-level", type="email", placeholder="requester@email.com") }}
											{{ help("emailPopover-content", "Enter email address") }}
                                        </div>
										<p class="lead">{{ form.request_phone.label.text}}</p>
                                        <div class="spacer spacer_phone well" style="background-color: #FFFFFF;">
											{{ form.request_phone(class="input-block-level", type="tel", placeholder="(555) 555-5555") }}
											{{ help("phonePopover-content", "Enter phone number") }}
                                        </div>
                                        <p class="lead">{{ form.request_fax.label.text}}</p>
                                        <div class="spacer spacer_phone well" style="background-color: #FFFFFF;">
											{{ form.request_fax(class="input-block-level", type="tel", placeholder="(555) 555-5555") }}
											{{ help("phonePopover-content", "Enter phone number") }}
                                        </div>
                                        <p class="lead">Address</p>
                                        <div class="well" style="background-color: #FFFFFF;">
											{{ form.request_address_street.label.text}}
                                            <div class="spacer">
												{{ form.request_address_street(class="input-block-level", type="text", placeholder="123 Main Street") }}
												{{ help("streetPopover-content", "Enter street") }}
                                            </div>
                                            <div class="row-fluid">
                                                <div class="span6">
													{{ form.request_address_city.label.text}}
                                                    <div class="spacer">
														{{ form.request_address_city(class="input-block-level", type="text", placeholder="New York") }}
														{{ help("cityPopover-content", "Enter city") }}
                                                    </div>
                                                </div>
                                                <div class="span3">
													{{ form.request_address_state.label.text}}
                                                    <div class="spacer">
														{{ form.request_address_state(class="input-block-level combobox", default="33") }}
														{{ help("statePopover-content", "Enter state") }}
                                                    </div>
                                                </div>
                                                <div class="span3">
													{{ form.request_address_zip.label.text}}
                                                    <div class="spacer">
														{{ form.request_address_zip(class="input-block-level", type="text", placeholder="12345") }}
														{{ help("zipPopover-content", "Enter zip") }}
                                                    </div>
                                                </div>
                                            </div>
                                        </div>
                                    </div>
                                    <div id="requestButton" class="control-group">
                                        <div>
                                            <button type="submit" title="submit_request_button" class="btn btn-primary btn-large input-block-level">Submit request</button>
                                        </div>
                                    </div>
                                </fieldset>
                            </form>
                        </div>
                    </div>
                </div>
            </div>
        </div>
    </div>
{% endblock container %}

{% block custom_script_links %}
	<!-- used for department dropdown -->
    <script type="text/javascript" src="{{ url_for('static', filename = 'js/plugins/bootstrap-combobox.js') }}"></script>
    <script type="text/javascript" src="{{ url_for('static', filename='js/plugins/jquery-ui-1.10.4.custom.min.js') }}"></script>
    <script type="text/javascript" src="{{ url_for('static', filename='js/new_request.js') }}"></script>
	{% if date %}
        <script type="text/javascript">
            $(document).ready(function(){
                $("input[id^='request_date']").datepicker();
                $("input[id^='request_date']").val("{{ date }}");
            });
        </script>
	{% else %}
        <script type="text/javascript">
            $(document).ready(function(){
                $("input[id^='request_date']").datepicker();
                $("input[id^='request_date']").val('');
            });
        </script>
	{% endif %}
    <script type="text/javascript">
        $(document).ready(function() {
            $('.combobox').combobox();
        });
    </script>

    <!-- For file uploads -->
    <script type="text/javascript" src="{{ url_for('static', filename='js/plugins/bootstrap-fileupload.js') }}"></script>
{% endblock custom_script_links %}<|MERGE_RESOLUTION|>--- conflicted
+++ resolved
@@ -18,11 +18,11 @@
 {% endblock custom_css_links %}
 {% block container %}
     <div class="row-fluid">
-        <div class="span12 offset">
+        <div class="span11 offset1">
             <div class="row-fluid">
-                <div class="span12">
+                <div class="span7">
                     <div class="row-fluid">
-                        <div class="span12">
+                        <div class="span8">
 							{% for message in errors %}
                                 <div class="alert alert-danger">
                                     <a href="#" class="close" data-dismiss="alert">&times;</a>
@@ -32,7 +32,7 @@
                         </div>
                     </div>
                     <div class="row-fluid">
-                        <div class="span12">
+                        <div class="span10">
                             <h3>Create a New Request</h3>
                             <p class="intro_text">
                                 Use this page to request public records that you received by phone, fax, mail, email, or in person on behalf of a resident.
@@ -42,18 +42,14 @@
 
                                 <fieldset>
                                     <div class="control-group">
-<<<<<<< HEAD
-                                        <h1><small>{{ form.request_text.label.text}}</small></h1>
-=======
                                         <h1><small>What is the topic of your request?*</small></h1>
                                         {{ form.request_summary(rows="3", class="input-block-level", placeholder="Please provide a short summary of your request") }}
                                     </div>
 
                                     <div class="control-group">
                                         <h1><small>&nbsp;{{ form.request_text.label.text}}</small></h1>
->>>>>>> 3dddc459
                                         <div>
-											{{ form.request_text(rows="3", class="input-block-level", placeholder="Describe the request. Be as specific as possible.") }}
+											{{ form.request_text(rows="3", class="input-block-level", placeholder="Describe your request. Be as specific as possible.") }}
 											{{ help("requestTextPopover-content", "Enter records request") }}
                                         </div>
                                     </div>
@@ -71,14 +67,8 @@
                                     </div>
                                     <!-- upload a record -->
                                     <!-- name of record -->
-                                    <!-- upload a record -->
-                                    <!-- name of record -->
                                     <div class="control-group">
                                         <h1><small>Attach documentation</small></h1>
-<<<<<<< HEAD
-                                            {{ form.request_attachment_description.label.text }}
-                                            <textarea class="input-xxlarge" name="record_description" type="text" id="recordSummary" placeholder="Add a short explanation of the record" required /></textarea>
-=======
                                             <!-- upload a record -->
                                             {{ form.request_attachment_description(rows="3", class="input-block-level", placeholder="Add a short explanation of the record")}}
 {#                                            <textarea class="input-xxlarge" name="record_description" type="text" id="recordSummary" placeholder="Add a short explanation of the record" required /></textarea>#}
@@ -100,24 +90,7 @@
                                     <div class="control-group">
 										<h1><small>{{ form.request_category.label.text}} </small></h1>
 										{{ form.request_category(class="input-block-level") }}
->>>>>>> 3dddc459
-                                    </div>
-                                   <!-- upload a record -->
-                                       {{ form.request_attachment.label.text }}
-                                       <div class="fileupload fileupload-new" data-provides="fileupload">
-                                           <div class="input-append">
-                                           <!-- <div class="uneditable-input">
-                                               <i class="icon-file fileupload-exists"></i>
-                                               <span class="fileupload-preview" />
-                                               </div> -->
-                                           <span class="btn btn-file">
-                                               <span class="fileupload-new">Select file</span>
-                                               <span class="fileupload-exists">Change</span>
-                                               <input type="file" name="record" />
-                                           </span>
-                                           <a href="#" class="btn fileupload-exists" data-dismiss="fileupload">Remove</a>
-                                           </div>
-                                      </div>
+                                    </div>
                                     <div class="control-group">
 										<h1><small>{{ form.request_first_name.label.text }}</small></h1>
                                         <div class="spacer">
@@ -195,6 +168,26 @@
                         </div>
                     </div>
                 </div>
+
+                <div class="span4">
+                    <div class="row-fluid">
+						{% block sidebar %}
+                            <div class="well r_sidebar hidden-phone">
+                                <h4>Example</h4>
+                                <!-- needs to be hooked up to prr_help.json PLEASE DELETE THIS COMMENT WHEN DONE -->
+                                <p class="example">I need a copy of the Mayor’s emails sent to the Department of Transportation between July 30, 2013 and August 8, 2013.</p><p class="example">The emails should contain the words “bridge project” or “bridge development”.</p>
+                                <h4>Tips</h4>
+                                <ul>
+                                    <li>Don't reveal personal information, like your social security number or home address.</li>
+                                    <li>Limit your request by a date range.</li>
+                                    <li>Provide the name of the record or take a guess.</li>
+                                    <li>If you don't know the name of the record, describe the information you believe is contained in it.</li>
+                                </ul>
+                            </div>
+						{% endblock sidebar %}
+                    </div>
+                </div>
+
             </div>
         </div>
     </div>
