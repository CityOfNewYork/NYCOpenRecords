<!-- This template is to initiate a new request. -->
{% extends "base.html" %}
{% set active_page="new" %}
{% from 'help_text.html' import help %}
{% block title %}Public records{% endblock title%}
{% block custom_css_links %}
<!-- used for the extension and close request multi-select boxes in city view -->
<link rel=stylesheet type=text/css href="{{ url_for('static', filename='css/plugins/bootstrap-select.css') }}">
<!-- used for department dropdown -->
<link rel=stylesheet type=text/css href="{{ url_for('static', filename='css/plugins/jquery-ui-1.10.4.custom.css') }}">
<link rel=stylesheet type=text/css href="{{ url_for('static', filename='css/plugins/jquery-ui.css') }}">
<link rel=stylesheet type=text/css href="{{ url_for('static', filename='css/plugins/bootstrap-combobox.css') }}"media="screen">
<link rel=stylesheet type=text/css href="{{ url_for('static', filename='css/sidebar.css') }}">
<link rel=stylesheet type=text/css href="{{ url_for('static', filename='css/new_request.css') }}">
<link rel=stylesheet type=text/css href="{{ url_for('static', filename='css/plugins/bootstrap-fileupload.css') }}">
<link rel=stylesheet type=text/css href="{{ url_for('static', filename='css/case.css') }}">
{% endblock custom_css_links %}
{% block container %}
<div class="row-fluid">
    <div class="span11 offset1">
        <div class="row-fluid">
            <div class="span12">
                <div class="row-fluid">
                    <div class="span8">
                        {% for message in errors %}
                            <div class="alert alert-danger">
                                <a href="#" class="close" data-dismiss="alert">&times;</a>
                                {{ message }}
                            </div>
                        {% endfor %}
                    </div>
                </div>
                <div class="row-fluid">
                  <div class="span10">
                    <h1>Request a Record</h1>
                    <p>Please make your request specific so you receive the fastest service. After you submit a FOIL request you will receive a confirmation number so you can track the status of the response. The agency will notify you about how much time is required to
                      respond to your request.</p>
                  </div>
                  <div class="row-fluid">
                    <div class="span10">
<<<<<<< HEAD
                        <h3>Create a New Request</h3>
                        <p class="intro_text">
                            Use this page to request public records that you received by phone, fax, mail, email, or in person on behalf of a resident.
                        </p>
                        <br/>
                        <form name="input" class="form-horizontal" id="submitRequest" method="post" action="/new" autocomplete="off" novalidate="novalidate" enctype="multipart/form-data">
                            <fieldset>

                                <div class="control-group">
                                    <h1><small>{{ form.request_category.label.text}} </small></h1>
                                    {{ form.request_category(class="input-block-level") }}
                                </div>
                                <div class="control-group">
                                    <h1><small>What is the topic of this request?*</small></h1>
                                    {{ form.request_summary(rows="3", class="input-block-level", placeholder="Please provide a short summary of the request") }}
                                </div>
                                <div class="control-group">
                                    <h1><small>&nbsp;{{ form.request_text.label.text}}</small></h1>
                                    <div>
                                        {{ form.request_text(rows="3", class="input-block-level", placeholder="Describe the request. Be as specific as possible.") }}
                                        {{ help("requestTextPopover-content", "Enter records request") }}
                                    </div>
                                </div>
=======
                      <form name="newrequest" class="form-horizontal" id="submitRequest" method="post" action="/new" autocomplete="off" novalidate="novalidate" enctype="multipart/form-data">
                        <fieldset>
                          <div class="control-group">
                            <h2>
                              <small>Request Title*</small>
                            </h2>
                            <div class="missing_field alert alert-danger" id="missing_summary">
                              Summary Missing
                            </div>
                            {{ form.request_summary(class="input-block-level", rows="2", id="request_summary", placeholder="Please provide a short summary of your request" ) }}
                          </div>
                          <div class="control-group">
                            <h2>
                              <small>Request*</small>
                            </h2>
                            <div class="missing_field alert alert-danger" id="missing_text">
                              Details Missing
                            </div>
                            {{ form.request_text(class="input-block-level",rows="6",id="request_text",placeholder="Provide more information about your request to help the City locate the record. If don’t know the record name, describe type of information you think it would contain and the approximate date range. Do not include private info – such as social security # or credit card." ) }}
                          </div>
                          <h2>Private Information</h2>
>>>>>>> d5099c9b
                                <h1><small>Receipt Information</small></h1>
                                <div class="control-group">
                                    <div class="missing_field alert alert-danger" id="missing_format">
                                      Format Received is missing
                                    </div>
                                    {{ form.request_format.label.text }}
                                    <div class="spacer">
                                        {{ form.request_format(class="input-block-level", id="request_format") }}
                                    </div>
                                    <div class="missing_field alert alert-danger" id="missing_date">
                                      The date of this request is missing
                                    </div>
                                    {{ form.request_date.label.text }}
                                    <div class="spacer">
                                        {{ form.request_date(class ="input-block-level", id="request_date") }}
                                    </div>
                                </div>
                                <!-- upload a record -->
                                <!-- name of record -->
                                <div class="control-group">
                                    <h1><small>Attach documentation</small></h1>
                                    <!-- upload a record -->
                                    {{ form.request_attachment_description(rows="3", class="input-block-level", placeholder="Add a short explanation of the record")}}
{#                                    upload does not work!!!!!  #}
                                    {{ form.request_attachment(class="fileupload fileupload-new", method="post", dataprovides="fileupload")}}

                                </div>
                                <h2>
                          <h2>
                            <lead>Personal Information</lead>
                          </h2>
                          <p>This information will not be publicly viewable on this site. You must provide contact information so that the agency can respond to your request for records.</p>
                          <div class="row-fluid">
                            <div class="control-group span6">
                              <h2>
                                <small>{{ form.request_first_name.label.text }}</small>
                              </h2>
                              <div class="missing_field alert alert-danger" id="missing_first_name">
                                First Name Missing
                              </div>
                              {{ form.request_first_name(id="request_first_name", class="input-block-level", type="text", placeholder="John") }}
                            </div>
                            <div class="control-group span6">
                              <h2>
                                <small>{{ form.request_last_name.label.text }}</small>
                              </h2>
                              <div class="missing_field alert alert-danger" id="missing_last_name">
                                Last Name Missing
                              </div>
                              {{ form.request_last_name(id="request_last_name", class="input-block-level", type="text", placeholder="Doe")}}
                            </div>
                          </div>
                          <div class="control-group">
                            <h2>
                              <small>{{ form.request_role.label.text }}</small>
                            </h2>
                            {{ form.request_role( class="input-block-level", type="text", placeholder="Your role in your organization (if applicable)" ) }}
                          </div>
                          <div class="control-group">
                            <h2>
                              <small>{{ form.request_organization.label.text }}</small>
                            </h2>
                            {{ form.request_organization(class="input-block-level", type="text", placeholder="Your organization (if applicable)") }}
                          </div>
                          <h2>
                            <lead>Contact Information</lead>
                          </h2>
                          <div class="missing_field alert alert-danger" id="missing_contact_information">
                            At least one form of contact information needed.
                          </div>
                          <p>No information entered in this section will be visibile to the public.
                            <em>Please Note: At least one method of communication is required</em>
                          </p>
                          <div class="control-group">
                            <h2>
                              <small>{{ form.request_email.label.text }}</small>
                            </h2>
                            {{ form.request_email(class="input-block-level" , type="email" , placeholder="requester@email.com") }}
                            <h2>
                              <small>{{ form.request_phone.label.text }}</small>
                            </h2>
                            {{ form.request_phone(class="input-block-level", type="tel", placeholder="(555) 555-5555")}}
                            <h2>
                              <small>{{ form.request_fax.label.text }}</small>
                            </h2>
                            {{form.request_fax(class="input-block-level", type="tel", placeholder="(555) 555-5555")}}
                            <h2>
                              <small>Address</small>
                            </h2>
                            <small>{{ form.request_address_street_one.label.text }}</small>
                            {{form.request_address_street_one(class="input-block-level", type="text", placeholder="123 Main Street")}}
                            <small>{{ form.request_address_street_two.label.text }}</small>
                            {{form.request_address_street_two(class="input-block-level", type="text", placeholder="Apartment 3D")}}
                            <div class="row-fluid">
                              <div class="span5">
                                <small>{{ form.request_address_city.label.text }}</small>
                                <div class="spacer">
                                  {{ form.request_address_city(class="input-block-level", type="text", placeholder="New York")}}
                                </div>
                              </div>
                              <div class="span4">
                                <small>{{ form.request_address_state.label.text }}</small>
                                <div class="spacer">
                                  {{ form.request_address_state(class="input-block-level combobox") }}
                                </div>
                              </div>
                              <div class="span3">
                                <small>{{ form.request_address_zip.label.text }}</small>
                                <div class="spacer">
                                  {{form.request_address_zip(class="input-block-level",type="text", placeholder="12345")}}
                                </div>
                              </div>
                            </div>
                          </div>
                          <div id="requestButton" class="spacer">
                            <button id="button2" title="submit_request_button" class="btn btn-primary btn-large input-block-level">
                              Submit request
                            </button>
                          </div>
                        </fieldset>
                      </form>
                    </div>
                  </div>
                </div>
            </div>
        </div>
    </div>
</div>
{% endblock container %}
{% block custom_script_links %}
<!-- used for department dropdown -->
<script type="text/javascript" src="{{ url_for('static', filename = 'js/plugins/bootstrap-combobox.js') }}"></script>
<script type="text/javascript" src="{{ url_for('static', filename='js/plugins/jquery-ui-1.10.4.custom.min.js') }}"></script>
<script type="text/javascript" src="{{ url_for('static', filename='js/new_request.js') }}"></script>
{% if date %}
    <script type="text/javascript">
    $(document).ready(function(){
    $("input[id^='request_date']").datepicker();
    $("input[id^='request_date']").val("{{ date }}");
    });
    </script>
{% else %}
    <script type="text/javascript">
    $(document).ready(function(){
    $("input[id^='request_date']").datepicker();
    $("input[id^='request_date']").val('');
    });
    </script>
{% endif %}
<script type="text/javascript">
$(document).ready(function() {
$('.combobox').combobox();
});
</script>
<script type="text/javascript" src="{{ url_for('static', filename = 'js/newrequestform.js') }}"></script>
<script type="text/javascript" src="{{ url_for('static', filename = 'js/validate.js') }}"></script>
<!-- For file uploads -->
<script type="text/javascript" src="{{ url_for('static', filename='js/plugins/bootstrap-fileupload.js') }}"></script>
{% endblock custom_script_links %}<|MERGE_RESOLUTION|>--- conflicted
+++ resolved
@@ -38,31 +38,6 @@
                   </div>
                   <div class="row-fluid">
                     <div class="span10">
-<<<<<<< HEAD
-                        <h3>Create a New Request</h3>
-                        <p class="intro_text">
-                            Use this page to request public records that you received by phone, fax, mail, email, or in person on behalf of a resident.
-                        </p>
-                        <br/>
-                        <form name="input" class="form-horizontal" id="submitRequest" method="post" action="/new" autocomplete="off" novalidate="novalidate" enctype="multipart/form-data">
-                            <fieldset>
-
-                                <div class="control-group">
-                                    <h1><small>{{ form.request_category.label.text}} </small></h1>
-                                    {{ form.request_category(class="input-block-level") }}
-                                </div>
-                                <div class="control-group">
-                                    <h1><small>What is the topic of this request?*</small></h1>
-                                    {{ form.request_summary(rows="3", class="input-block-level", placeholder="Please provide a short summary of the request") }}
-                                </div>
-                                <div class="control-group">
-                                    <h1><small>&nbsp;{{ form.request_text.label.text}}</small></h1>
-                                    <div>
-                                        {{ form.request_text(rows="3", class="input-block-level", placeholder="Describe the request. Be as specific as possible.") }}
-                                        {{ help("requestTextPopover-content", "Enter records request") }}
-                                    </div>
-                                </div>
-=======
                       <form name="newrequest" class="form-horizontal" id="submitRequest" method="post" action="/new" autocomplete="off" novalidate="novalidate" enctype="multipart/form-data">
                         <fieldset>
                           <div class="control-group">
@@ -84,7 +59,6 @@
                             {{ form.request_text(class="input-block-level",rows="6",id="request_text",placeholder="Provide more information about your request to help the City locate the record. If don’t know the record name, describe type of information you think it would contain and the approximate date range. Do not include private info – such as social security # or credit card." ) }}
                           </div>
                           <h2>Private Information</h2>
->>>>>>> d5099c9b
                                 <h1><small>Receipt Information</small></h1>
                                 <div class="control-group">
                                     <div class="missing_field alert alert-danger" id="missing_format">
@@ -102,13 +76,9 @@
                                         {{ form.request_date(class ="input-block-level", id="request_date") }}
                                     </div>
                                 </div>
-                                <!-- upload a record -->
-                                <!-- name of record -->
                                 <div class="control-group">
                                     <h1><small>Attach documentation</small></h1>
-                                    <!-- upload a record -->
                                     {{ form.request_attachment_description(rows="3", class="input-block-level", placeholder="Add a short explanation of the record")}}
-{#                                    upload does not work!!!!!  #}
                                     {{ form.request_attachment(class="fileupload fileupload-new", method="post", dataprovides="fileupload")}}
 
                                 </div>
