--- conflicted
+++ resolved
@@ -5,9 +5,6 @@
     </h3>
 </div>
 
-<<<<<<< HEAD
-  <!-- Acknowledge a request -->
-=======
 <!-- Acknowledge a request -->
 {% if current_user.is_authenticated() and req.solid_status() == 'open' %}
     <div class="r_sidebar_banner hidden-phone hidden-tablet">
@@ -34,7 +31,6 @@
         </form>
     </div>
 {% endif %}
->>>>>>> c870ce4d
 
 {% if current_user.is_authenticated() and status == 'closed' %}
     <div class="r_sidebar_banner hidden-phone hidden-tablet">
