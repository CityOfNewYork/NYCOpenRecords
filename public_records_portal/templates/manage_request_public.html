--- conflicted
+++ resolved
@@ -42,12 +42,7 @@
     <div class="row-fluid">
       <input type="hidden" name="request_id" value="{{ req.id }}"/>
       <label class="control-label">Add a note <span rel="tooltip" data-toggle="tooltip" data-placement="right" title="" data-original-title="{{"Add a public note"| explain_action }}"><small><i class="icon-info-sign"></i></small></span></label>
-<<<<<<< HEAD
-      <textarea id="public_noteTextarea" name="public_noteTextarea" class="input-xlarge" type="text" rows="3" placeholder="Use this field to note anything else the city should know about your request." required/></textarea>
-=======
-      <textarea id="public_noteTextarea" name="note_text" type="text" rows="3" placeholder="Use this field to note anything else the city should know about your request." required/></textarea>
->>>>>>> 8751753c
-      <!-- <input type="text" class="input-xxlarge" id="noteTextarea" name="note_text" rows="3" placeholder="Use this field to note anything else the city should know about your request."required/> -->
+      <textarea id="public_noteTextarea" name="note_text" class="input-xlarge" type="text" rows="3" placeholder="Use this field to note anything else the city should know about your request." required/></textarea>
       <button type="submit" class="btn btn-primary">Add note</button>
     </div>
   </form>
