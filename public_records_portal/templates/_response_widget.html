--- conflicted
+++ resolved
@@ -1,123 +1,34 @@
 <!-- used for file uploads -->
-<link rel=stylesheet type=text/css href="{{ url_for('static', filename='css/plugins/bootstrap-fileupload.css') }}">
+  <link rel=stylesheet type=text/css href="{{ url_for('static', filename='css/plugins/bootstrap-fileupload.css') }}">
 
 <div class="rw-container">
 
-    <div class="rw-controller-container">
-        <div class="rw-controller-btns-container">
-
-            <div class="rw-btn-wrap" data-target="1">
-                <div class="rw-btn"><i class="icon-file-text-alt"></i></div>
-                <div class="rw-btn-expand">Add Record</div>
-            </div>
-
-            <div class="rw-btn-wrap" data-target="2">
-                <div class="rw-btn"><i class="icon-edit"></i></div>
-                <div class="rw-btn-expand">Add Note</div>
-            </div>
-
-            <!-- REMOVE THE BELOW SECTION IF YOU DO NOT USE EXTENSIONS IN YOUR AGENCY. -->
-            {% if req.extended %}
-            {% else %}
-                <div class="rw-btn-wrap" data-target="3">
-                    <div class="rw-btn"><i class="icon-calendar"></i></div>
-                    <div class="rw-btn-expand">Extend Request</div>
-                </div>
-            {% endif %}
-            <!-- REMOVE THE ABOVE SECTION IF YOU DO NOT USE EXTENSIONS IN YOUR AGENCY. -->
-
-            <div class="rw-btn-wrap" data-target="4">
-                <div class="rw-btn"><i class="icon-archive"></i></div>
-                <div class="rw-btn-expand">Close Request</div>
-            </div>
-
-        </div>
-
-    </div>
-
-<<<<<<< HEAD
-    <!-- here reside the data-target-for="X"  -->
-    <div class="rw-actions-container">
-
-        <div class="target-for" data-target-for="1">
-            <form name="input_doc" class="form-horizontal" id="submitRecord" method="post" action="/add_a_record"
-                  autocomplete="on" enctype="multipart/form-data">
-                <input type="hidden" name="request_id" value="{{ req.id }}"/>
-                <fieldset>
-                    <div class="row-fluid">
-                        <!-- <h4>Add a record</h4> -->
-                        <div class="control-group">
-                            <label class="control-label" for="recordSummary">Name of record</label>
-
-                            <div class="controls">
-                                <textarea class="input-xxlarge" rows="1" name="record_description" type="text"
-                                          id="recordSummary" placeholder="Add a short explanation of the record"
-                                          required/></textarea>
-                            </div>
-                        </div>
-                        <div class="control-group">
-                            <label class="control-label">Upload a record <span id="recordTooltip" rel="tooltip"
-                                                                               data-toggle="tooltip"
-                                                                               data-placement="right" title=""
-                                                                               data-original-title="{{ "Upload a document" | explain_action }}"><small>
-                                <i class="icon-info-sign"></i></small></span></label>
-
-                            <div class="row-fluid">
-                                <div class="controls">
-                                    <div class="fileupload fileupload-new" data-provides="fileupload">
-                                        <div class="input-append">
-                                            <div class="uneditable-input span3">
-                                                <i class="icon-file fileupload-exists"></i>
-                                                <span class="fileupload-preview"/>
-                                            </div>
-                      <span class="btn btn-file">
-                        <span class="fileupload-new">Select file</span>
-                        <span class="fileupload-exists">Change</span>
-                        <input type="file" name="record"/>
-                      </span>
-                                            <a href="#" class="btn fileupload-exists"
-                                               data-dismiss="fileupload">Remove</a>
-                                        </div>
-                                    </div>
-                                </div>
-                            </div>
-                        </div>
-                        <div class="control-group">
-                            <label class="control-label">Or provide a link to a record <span rel="tooltip"
-                                                                                             data-toggle="tooltip"
-                                                                                             data-placement="right"
-                                                                                             title=""
-                                                                                             data-original-title="{{ "Add a link" | explain_action }}"><small>
-                                <i class="icon-info-sign"></i></small></span></label>
-
-                            <div class="row-fluid">
-                                <div class="controls">
-                                    <input type="text" name="link_url" id="inputUrl" class="input-xxlarge"/>
-                                    <!-- need to clean this up with jquery: needs to switch from being disabled when no file exists to being enabled when a file exists -->
-                                </div>
-                            </div>
-                        </div>
-                        <div class="control-group button-margin">
-                            <label class="control-label">Or indicate how the record can be accessed offline <span
-                                    id="offlinedocTooltip" rel="tooltip" data-toggle="tooltip" data-placement="right"
-                                    title="" data-original-title="{{ "Describe hard copies" | explain_action }}"><small>
-                                <i class="icon-info-sign"></i></small></span></label>
-
-                            <div class="row-fluid">
-                                <div class="controls">
-                                    <textarea class="input-xxlarge" id="offlineDoc_textarea" name="record_access"
-                                              rows="3"
-                                              placeholder="How can the requester get this record?  Ex. 'Sent via mail on a CD', 'Print out awaiting requester at City Clerk desk'"></textarea>
-                                </div>
-                            </div>
-                        </div>
-                        <div class="control-group">
-                            <div class="controls">
-                                <button type="submit" class="btn btn-primary">Add record</button>
-                            </div>
-                        </div>
-                    </div>
-=======
+  <div class="rw-controller-container">
+    <div class="rw-controller-btns-container">
+
+      <div class="rw-btn-wrap" data-target="1">
+        <div class="rw-btn" ><i class="icon-file-text-alt"></i></div><div class="rw-btn-expand">Add Record</div>
+      </div>
+
+      <div class="rw-btn-wrap" data-target="2">
+        <div class="rw-btn" ><i class="icon-edit"></i></div><div class="rw-btn-expand">Add Note</div>
+      </div>
+
+<!-- REMOVE THE BELOW SECTION IF YOU DO NOT USE EXTENSIONS IN YOUR AGENCY. -->
+{% if req.extended %}
+{% else %}
+      <div class="rw-btn-wrap" data-target="3">
+        <div class="rw-btn" ><i class="icon-calendar"></i></div><div class="rw-btn-expand">Extend Request</div>
+      </div>
+{% endif %}
+<!-- REMOVE THE ABOVE SECTION IF YOU DO NOT USE EXTENSIONS IN YOUR AGENCY. -->
+
+      <div class="rw-btn-wrap" data-target="4">
+        <div class="rw-btn" ><i class="icon-archive"></i></div><div class="rw-btn-expand">Close Request</div>
+      </div>
+
+    </div>
+
   </div>
 
   <!-- here reside the data-target-for="X"  -->
@@ -158,206 +69,151 @@
               </div>
             </div>
           </div>
->>>>>>> b9800313
-
-                </fieldset>
-            </form>
-        </div>
-
-
-        <!-- Add a note form -->
-        <div class="target-for" data-target-for="2">
-            <form name="note" class="form-horizontal" id="note" method="post" action="/add_a_note">
-                <input type="hidden" name="request_id" value="{{ req.id }}"/>
-                <fieldset>
-                    <div class="row-fluid">
-                        <!-- <h4>Add a note</h4> -->
-                        <div class="control-group button-margin">
-                            <label class="control-label">Note <span rel="tooltip" data-toggle="tooltip"
-                                                                    data-placement="right" title=""
-                                                                    data-original-title="{{ "Add a note"| explain_action }}"><small>
-                                <i class="icon-info-sign"></i></small></span></label>
-
-                            <div class="controls">
-                                <textarea type="text" class="input-xxlarge" id="noteTextarea" name="note_text" rows="2"
-                                          placeholder="Anything else the requester should know." required/></textarea>
-                            </div>
-                        </div>
-                        <div class="control-group">
-                            <div class="controls">
-                                <button type="submit" class="btn btn-primary">Add note</button>
-                            </div>
-                        </div>
-                    </div>
-                </fieldset>
-            </form>
-        </div>
-
-
-        <!-- Request an extension form -->
-        <div class="target-for" data-target-for="3">
-            {% if False %} <!--  if req.extended-->
-            {% else %}
-                <form name="extend_request" class="form-horizontal" id="extension" method="post"
-                      action="/add_a_extension">
-                    <input type="hidden" name="request_id" value="{{ req.id }}"/>
-                    <input type="hidden" name="extend_reason"/>
-                    <fieldset>
-                        <div class="row-fluid">
-                            <!-- <h4>Request an extension</h4> -->
-                            <div class="control-group button-margin">
-                                <label class="control-label">Reason <span rel="tooltip" data-toggle="tooltip"
-                                                                          data-placement="right" title=""
-                                                                          data-original-title="{{ "Request an extension"| explain_action }}"><small>
-                                    <i class="icon-info-sign"></i></small></span></label>
-
-                                <div class="controls">
-                                    <select id="extend_reasons" name="extend_reasons" class="selectpicker" multiple
-                                            required data-selected-text-format="count">
-                                        <option value="{{ "Extension - Large Amount" | explain_action("What") }}">Large
-                                            amount
-                                        </option>
-                                        <option value="{{ "Extension - Separate Facility" | explain_action("What") }}">
-                                            Separate facility
-                                        </option>
-                                        <option value="{{ "Extension - Another Agency" | explain_action("What") }}">
-                                            Another agency
-                                        </option>
-                                        <option value="{{ "Extension - Data" | explain_action("What") }}">Data
-                                            extraction
-                                        </option>
-                                    </select>
-                                </div>
-                            </div>
-                            <div class="control-group">
-                                <div class="controls">
-                                    <!-- <button id="extendRequest" class="btn btn-primary" type="submit">Request an extension</button> -->
-                                    <!-- Button to trigger modal -->
-                                    <a id="extendRequest_button" href="#extendModal" role="button"
+
+        </fieldset>
+      </form>
+    </div>
+
+
+    <!-- Add a note form -->
+    <div class="target-for" data-target-for="2">
+      <form name="note" class="form-horizontal" id="note" method="post" action="/add_a_note">
+        <input type="hidden" name="request_id" value="{{ req.id }}"/>
+        <fieldset>
+          <div class="row-fluid">
+            <!-- <h4>Add a note</h4> -->
+            <div class="control-group button-margin">
+              <label class="control-label">Note <span rel="tooltip" data-toggle="tooltip" data-placement="right" title="" data-original-title="{{"Add a note"| explain_action }}"><small><i class="icon-info-sign"></i></small></span></label>
+              <div class="controls">
+                <textarea type="text" class="input-xxlarge" id="noteTextarea" name="note_text" rows="2" placeholder="Anything else the requester should know."required/></textarea>
+              </div>
+            </div>
+            <div class="control-group">
+              <div class="controls">
+                <button type="submit" class="btn btn-primary">Add note</button>
+              </div>
+            </div>
+            <label class="control-label">Privacy <span rel="tooltip" data-toggle="tooltip" data-placement="right" title="" data-original-title="Privacy"><small><i class="icon-info-sign"></i></small></span></label>
+            <div class="controls">
+              <select id="note_privacy" name="note_privacy" required data-selected-text-format="count" size="2">
+                <option value="1">Public</option>
+                <option value="2">Staff Only</option>
               </select>
-                                       class="btn btn-primary" data-toggle="modal">Extend request...</a>
-
-                                    <!-- Modal -->
-                                    <div id="extendModal" class="modal hide fade" tabindex="-1" role="dialog"
-                                         aria-labelledby="extendModalLabel" aria-hidden="true">
-                                        <div class="modal-header">
-                                            <button type="button" class="close" data-dismiss="modal" aria-hidden="true">
-                                                ×
-                                            </button>
-                                            <h3 id="extendModalLabel">Reason for extension</h3>
-                                        </div>
-                                        <div class="modal-body">
-                                            <!-- NOTE: need to remove the line breaks in the CODE in textarea in order to remove the funky indentation -->
-                                            <textarea id="extendTextarea" class="input-block-level"
-                                                      rows="10"></textarea>
-                                        </div>
-                                        <div class="modal-footer">
-                                            <button class="btn" data-dismiss="modal" aria-hidden="true">Cancel</button>
-                                            <button id="extendButton" type="submit" class="btn btn-primary">Extend this
-                                                request
-                                            </button>
-                                        </div>
-                                    </div>
-                                </div>
-                            </div>
-                        </div>
-                    </fieldset>
-                </form>
-            {% endif %}
-        </div>
-
-
-        <!-- Close request form -->
-        <div class="target-for" data-target-for="4">
-            <form name="close" class="form-horizontal" id="closeRequest" method="post" action="/close">
-                <input type="hidden" name="request_id" value="{{ req.id }}"/>
-                <input type="hidden" name="close_reason"/>
-                <fieldset>
-                    <div class="row-fluid">
-                        <!-- <h4>Close this request </h4> -->
-                        <div class="control-group button-margin">
-
-                            <label class="control-label">Reason <span rel="tooltip" data-toggle="tooltip"
-                                                                      data-placement="right" title=""
-                                                                      data-original-title="{{ "Close a request"| explain_action }}"><small>
-                                <i class="icon-info-sign"></i></small></span></label>
-
-                            <div class="controls">
-                                <select id="close_reasons" name="close_reasons" class="selectpicker" multiple
-                                        data-selected-text-format="count">
-                                    <option value="{{ "Fulfilled" | explain_action("What") }}">Fulfilled</option>
-                                    <option value="{{ "Fulfilled - Private Documents Not Uploaded" | explain_action("What") }}">
-                                        Fulfilled - Private Documents Not Uploaded
-                                    </option>
-                                    <option value="{{ "Fulfilled - Information Redacted" | explain_action("What") }}">
-                                        Fulfilled - Information Redacted
-                                    </option>
-                                    <option value="{{ "Fulfilled - Identity of Citizens Making Complaints Removed" | explain_action("What") }}">
-                                        Fulfilled - Identity of Citizens Making Complaints Removed
-                                    </option>
-                                    <option value="{{ "Not a public records request" | explain_action("What") }}">Not a
-                                        public records request
-                                    </option>
-                                    <option value="{{ "Record Does Not Exist" | explain_action("What") }}">Do not have
-                                        this record
-                                    </option>
-                                    <option value="{{ "Can Not Release - Personal Records" | explain_action("What") }}">
-                                        Can Not Release - Personal Records
-                                    </option>
-                                    <option value="{{ "Can Not Release - Ongoing Litigation" | explain_action("What") }}">
-                                        Can Not Release - Ongoing Litigation
-                                    </option>
-                                    <option value="{{ "Can Not Release - Investigative Records" | explain_action("What") }}">
-                                        Can Not Release - Investigative Records
-                                    </option>
-                                    <option value="{{ "Can Not Release - Attorney-Client Privilege" | explain_action("What") }}">
-                                        Can Not Release - Attorney-Client Privilege
-                                    </option>
-                                    <option value="{{ "Unable to contact the requester" | explain_action("What") }}">
-                                        Unable to contact the requester
-                                    </option>
-                                    <option value="{{ "Contact Another Government Agency" | explain_action("What") }}">
-                                        Contact Another Government Agency
-                                    </option>
-                                    <option value="{{ "Requester Not Interested" | explain_action("What") }}">Requester
-                                        Not Interested
-                                    </option>
-                                </select>
-                            </div>
-                        </div>
-                        <div class="control-group">
-                            <div class="controls">
-                                <!-- Button to trigger modal -->
-                                <a id="closeRequest_button" href="#closeModal" role="button" class="btn btn-inverse"
-                                   data-toggle="modal">Close request...</a>
-
-                                <!-- Modal -->
-                                <div id="closeModal" class="modal hide fade" tabindex="-1" role="dialog"
-                                     aria-labelledby="closeModalLabel" aria-hidden="true">
-                                    <div class="modal-header">
-                                        <button type="button" class="close" data-dismiss="modal" aria-hidden="true">×
-                                        </button>
-                                        <h3 id="closeModalLabel">Reason for closing</h3>
-                                    </div>
-                                    <div class="modal-body">
-                                        <!-- NOTE: need to remove the line breaks in the CODE in textarea in order to remove the funky indentation -->
-                                        <textarea id="closeTextarea" class="input-block-level" rows="10"></textarea>
-                                    </div>
-                                    <div class="modal-footer">
-                                        <button class="btn" data-dismiss="modal" aria-hidden="true">Cancel</button>
-                                        <button id="closeButton" type="submit" class="btn btn-inverse">Close this
-                                            request
-                                        </button>
-                                    </div>
-                                </div>
-                            </div>
-                        </div>
-                    </div>
-                </fieldset>
-            </form>
-        </div>
-
-    </div>
+            </div>
+          </div>
+        </fieldset>
+      </form>
+    </div>
+
+
+    <!-- Request an extension form -->
+    <div class="target-for" data-target-for="3">
+      {% if False %} <!--  if req.extended-->
+      {% else %}
+      <form name="extend_request" class="form-horizontal" id="extension" method="post" action="/add_a_extension">
+        <input type="hidden" name="request_id" value="{{ req.id }}"/>
+        <input type="hidden" name="extend_reason"/>
+        <fieldset>
+          <div class="row-fluid">
+            <!-- <h4>Request an extension</h4> -->
+            <div class="control-group button-margin">
+              <label class="control-label">Reason <span rel="tooltip" data-toggle="tooltip" data-placement="right" title="" data-original-title="{{"Request an extension"| explain_action }}"><small><i class="icon-info-sign"></i></small></span></label>
+              <div class="controls">
+                <select id="extend_reasons" name="extend_reasons" class="selectpicker" multiple required data-selected-text-format="count">
+                  <option value="{{"Extension - Large Amount" | explain_action("What")}}">Large amount</option>
+                  <option value="{{"Extension - Separate Facility" | explain_action("What")}}">Separate facility</option>
+                  <option value="{{"Extension - Another Agency" | explain_action("What")}}">Another agency</option>
+                  <option value="{{"Extension - Data" | explain_action("What")}}">Data extraction</option>
+                </select>
+              </div>
+            </div>
+            <div class="control-group">
+              <div class="controls">
+                <!-- <button id="extendRequest" class="btn btn-primary" type="submit">Request an extension</button> -->
+                <!-- Button to trigger modal -->
+                <a id="extendRequest_button" href="#extendModal" role="button" class="btn btn-primary" data-toggle="modal" >Extend request...</a>
+
+                <!-- Modal -->
+                <div id="extendModal" class="modal hide fade" tabindex="-1" role="dialog" aria-labelledby="extendModalLabel" aria-hidden="true">
+                  <div class="modal-header">
+                    <button type="button" class="close" data-dismiss="modal" aria-hidden="true">×</button>
+                    <h3 id="extendModalLabel">Reason for extension</h3>
+                  </div>
+                  <div class="modal-body">
+                    <!-- NOTE: need to remove the line breaks in the CODE in textarea in order to remove the funky indentation -->
+                    <textarea id="extendTextarea" class="input-block-level" rows="10"></textarea>
+                  </div>
+                  <div class="modal-footer">
+                    <button class="btn" data-dismiss="modal" aria-hidden="true">Cancel</button>
+                    <button id="extendButton" type="submit" class="btn btn-primary">Extend this request</button>
+                  </div>
+                </div>
+              </div>
+            </div>
+          </div>
+        </fieldset>
+      </form>
+      {% endif %}
+    </div>
+
+
+    <!-- Close request form -->
+    <div class="target-for" data-target-for="4">
+      <form name="close" class="form-horizontal" id="closeRequest" method="post" action="/close">
+        <input type="hidden" name="request_id" value="{{ req.id }}"/>
+        <input type="hidden" name="close_reason"/>
+        <fieldset>
+          <div class="row-fluid">
+            <!-- <h4>Close this request </h4> -->
+            <div class="control-group button-margin">
+
+              <label class="control-label">Reason <span rel="tooltip" data-toggle="tooltip" data-placement="right" title="" data-original-title="{{"Close a request"| explain_action }}"><small><i class="icon-info-sign"></i></small></span></label>
+              <div class="controls">
+                <select id="close_reasons" name="close_reasons" class="selectpicker" multiple data-selected-text-format="count" >
+                  <option value="{{"Fulfilled" | explain_action("What")}}">Fulfilled</option>
+                  <option value="{{"Fulfilled - Private Documents Not Uploaded" | explain_action("What")}}">Fulfilled - Private Documents Not Uploaded</option>
+                  <option value="{{"Fulfilled - Information Redacted" | explain_action("What")}}">Fulfilled - Information Redacted</option>
+                  <option value="{{"Fulfilled - Identity of Citizens Making Complaints Removed" | explain_action("What")}}">Fulfilled - Identity of Citizens Making Complaints Removed</option>
+                  <option value="{{"Not a public records request" | explain_action("What")}}">Not a public records request</option>
+                  <option value="{{"Record Does Not Exist" | explain_action("What")}}">Do not have this record</option>
+                  <option value="{{"Can Not Release - Personal Records" | explain_action("What")}}">Can Not Release - Personal Records</option>
+                  <option value="{{"Can Not Release - Ongoing Litigation" | explain_action("What")}}">Can Not Release - Ongoing Litigation</option>
+                  <option value="{{"Can Not Release - Investigative Records" | explain_action("What")}}">Can Not Release - Investigative Records</option>
+                  <option value="{{"Can Not Release - Attorney-Client Privilege" | explain_action("What")}}">Can Not Release - Attorney-Client Privilege</option>
+                  <option value="{{"Unable to contact the requester" | explain_action("What")}}">Unable to contact the requester</option>
+                  <option value="{{"Contact Another Government Agency" | explain_action("What")}}">Contact Another Government Agency</option>
+                  <option value="{{"Requester Not Interested" | explain_action("What")}}">Requester Not Interested</option>
+                </select>
+              </div>
+            </div>
+            <div class="control-group">
+              <div class="controls">
+                <!-- Button to trigger modal -->
+                <a id="closeRequest_button" href="#closeModal" role="button" class="btn btn-inverse" data-toggle="modal" >Close request...</a>
+
+                <!-- Modal -->
+                <div id="closeModal" class="modal hide fade" tabindex="-1" role="dialog" aria-labelledby="closeModalLabel" aria-hidden="true">
+                  <div class="modal-header">
+                    <button type="button" class="close" data-dismiss="modal" aria-hidden="true">×</button>
+                    <h3 id="closeModalLabel">Reason for closing</h3>
+                  </div>
+                  <div class="modal-body">
+                    <!-- NOTE: need to remove the line breaks in the CODE in textarea in order to remove the funky indentation -->
+                    <textarea id="closeTextarea" class="input-block-level" rows="10"></textarea>
+                  </div>
+                  <div class="modal-footer">
+                    <button class="btn" data-dismiss="modal" aria-hidden="true">Cancel</button>
+                    <button id="closeButton" type="submit" class="btn btn-inverse">Close this request</button>
+                  </div>
+                </div>
+              </div>
+            </div>
+          </div>
+        </fieldset>
+      </form>
+    </div>
+
+  </div>
 
 </div>
 
