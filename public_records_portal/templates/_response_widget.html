<!-- used for file uploads -->
<link rel=stylesheet type=text/css href="{{ url_for('static', filename='css/plugins/bootstrap-fileupload.css') }}">

<div class="rw-container">

    <div class="rw-controller-container">
        <div class="rw-controller-btns-container">

            <div class="rw-btn-wrap" data-target="1">
                <div class="rw-btn"><i class="icon-file-text-alt"></i></div>
                <div class="rw-btn-expand">Add Record</div>
            </div>

            <div class="rw-btn-wrap" data-target="2">
                <div class="rw-btn"><i class="icon-edit"></i></div>
                <div class="rw-btn-expand">Add Note</div>
            </div>

            <!-- REMOVE THE BELOW SECTION IF YOU DO NOT USE EXTENSIONS IN YOUR AGENCY. -->
            {% if req.extended %}
            {% else %}
                <div class="rw-btn-wrap" data-target="3">
                    <div class="rw-btn"><i class="icon-calendar"></i></div>
                    <div class="rw-btn-expand">Extend Request</div>
                </div>
            {% endif %}
            <!-- REMOVE THE ABOVE SECTION IF YOU DO NOT USE EXTENSIONS IN YOUR AGENCY. -->

            <div class="rw-btn-wrap" data-target="4">
                <div class="rw-btn"><i class="icon-archive"></i></div>
                <div class="rw-btn-expand">Close Request</div>
            </div>

        </div>

    </div>

    <!-- here reside the data-target-for="X"  -->
    <div class="rw-actions-container">

        <div class="target-for" data-target-for="1">
            <form name="input_doc" class="form-horizontal" id="submitRecord" method="post" action="/add_a_record"
                  autocomplete="on" enctype="multipart/form-data">
                <input type="hidden" name="request_id" value="{{ req.id }}"/>
                <fieldset>
                    <div class="row-fluid">
                        <!-- <h4>Add a record</h4> -->
                        <div class="control-group">
                            <label class="control-label" for="recordSummary">Name of record</label>

                            <div class="controls">
                                <textarea class="input-xxlarge" rows="1" name="record_description" type="text"
                                          id="recordSummary" placeholder="Add a short explanation of the record"
                                          required/></textarea>
                            </div>
                        </div>
                        <div class="control-group">
                            <label class="control-label">Upload a record <span id="recordTooltip" rel="tooltip"
                                                                               data-toggle="tooltip"
                                                                               data-placement="right" title=""
                                                                               data-original-title="{{ "Upload a document" | explain_action }}"><small>
                                <i class="icon-info-sign"></i></small></span></label>

                            <div class="row-fluid">
                                <div class="controls">
                                    <div class="fileupload fileupload-new" data-provides="fileupload">
                                        <div class="input-append">
                                            <div class="uneditable-input span3">
                                                <i class="icon-file fileupload-exists"></i>
                                                <span class="fileupload-preview"/>
                                            </div>
                      <span class="btn btn-file">
                        <span class="fileupload-new">Select file</span>
                        <span class="fileupload-exists">Change</span>
                        <input type="file" name="record"/>
                      </span>
                                            <a href="#" class="btn fileupload-exists"
                                               data-dismiss="fileupload">Remove</a>
                                        </div>
                                    </div>
                                </div>
                            </div>
                        </div>
                        <div class="control-group">
                            <label class="control-label">Or provide a link to a record <span rel="tooltip"
                                                                                             data-toggle="tooltip"
                                                                                             data-placement="right"
                                                                                             title=""
                                                                                             data-original-title="{{ "Add a link" | explain_action }}"><small>
                                <i class="icon-info-sign"></i></small></span></label>

                            <div class="row-fluid">
                                <div class="controls">
                                    <input type="text" name="link_url" id="inputUrl" class="input-xxlarge"/>
                                    <!-- need to clean this up with jquery: needs to switch from being disabled when no file exists to being enabled when a file exists -->
                                </div>
                            </div>
                        </div>
                        <div class="control-group button-margin">
                            <label class="control-label">Or indicate how the record can be accessed offline <span
                                    id="offlinedocTooltip" rel="tooltip" data-toggle="tooltip" data-placement="right"
                                    title="" data-original-title="{{ "Describe hard copies" | explain_action }}"><small>
                                <i class="icon-info-sign"></i></small></span></label>

                            <div class="row-fluid">
                                <div class="controls">
                                    <textarea class="input-xxlarge" id="offlineDoc_textarea" name="record_access"
                                              rows="3"
                                              placeholder="How can the requester get this record?  Ex. 'Sent via mail on a CD', 'Print out awaiting requester at City Clerk desk'"></textarea>
                                </div>
                            </div>
                        </div>
                        <div class="control-group">
                            <div class="controls">
                                <button type="submit" class="btn btn-primary">Add record</button>
                            </div>
                        </div>
                    </div>

                </fieldset>
            </form>
        </div>


<<<<<<< HEAD
    <!-- Add a note form -->
    <div class="target-for" data-target-for="2">
      <form name="note" class="form-horizontal" id="note" method="post" action="/add_a_note">
        <input type="hidden" name="request_id" value="{{ req.id }}"/>
        <fieldset>
          <div class="row-fluid">
            <!-- <h4>Add a note</h4> -->
            <div class="control-group button-margin">
              <label class="control-label">Note <span rel="tooltip" data-toggle="tooltip" data-placement="right" title="" data-original-title="{{"Add a note"| explain_action }}"><small><i class="icon-info-sign"></i></small></span></label>
              <div class="controls">
                <textarea type="text" class="input-xxlarge" id="noteTextarea" name="note_text" rows="2" placeholder="Anything else the requester should know."required/></textarea>
              </div>
            </div>
            <div class="control-group">
              <div class="controls">
                <button type="submit" class="btn btn-primary">Add note</button>
              </div>
            </div>
            <label class="control-label">Privacy <span rel="tooltip" data-toggle="tooltip" data-placement="right" title="" data-original-title="Privacy"><small><i class="icon-info-sign"></i></small></span></label>
            <div class="controls">
              <select id="note_privacy" name="note_privacy" required data-selected-text-format="count" size="2">
                <option value="1">Public</option>
                <option value="2">Staff Only</option>
              </select>
            </div>
          </div>
        </fieldset>
      </form>
    </div>
=======
        <!-- Add a note form -->
        <div class="target-for" data-target-for="2">
            <form name="note" class="form-horizontal" id="note" method="post" action="/add_a_note">
                <input type="hidden" name="request_id" value="{{ req.id }}"/>
                <fieldset>
                    <div class="row-fluid">
                        <!-- <h4>Add a note</h4> -->
                        <div class="control-group button-margin">
                            <label class="control-label">Note <span rel="tooltip" data-toggle="tooltip"
                                                                    data-placement="right" title=""
                                                                    data-original-title="{{ "Add a note"| explain_action }}"><small>
                                <i class="icon-info-sign"></i></small></span></label>
>>>>>>> c906b429

                            <div class="controls">
                                <textarea type="text" class="input-xxlarge" id="noteTextarea" name="note_text" rows="2"
                                          placeholder="Anything else the requester should know." required/></textarea>
                            </div>
                        </div>
                        <div class="control-group">
                            <div class="controls">
                                <button type="submit" class="btn btn-primary">Add note</button>
                            </div>
                        </div>
                    </div>
                </fieldset>
            </form>
        </div>


        <!-- Request an extension form -->
        <div class="target-for" data-target-for="3">
            {% if False %} <!--  if req.extended-->
            {% else %}
                <form name="extend_request" class="form-horizontal" id="extension" method="post"
                      action="/add_a_extension">
                    <input type="hidden" name="request_id" value="{{ req.id }}"/>
                    <input type="hidden" name="extend_reason"/>
                    <fieldset>
                        <div class="row-fluid">
                            <!-- <h4>Request an extension</h4> -->
                            <div class="control-group button-margin">
                                <label class="control-label">Reason <span rel="tooltip" data-toggle="tooltip"
                                                                          data-placement="right" title=""
                                                                          data-original-title="{{ "Request an extension"| explain_action }}"><small>
                                    <i class="icon-info-sign"></i></small></span></label>

                                <div class="controls">
                                    <select id="extend_reasons" name="extend_reasons" class="selectpicker" multiple
                                            required data-selected-text-format="count">
                                        <option value="{{ "Extension - Large Amount" | explain_action("What") }}">Large
                                            amount
                                        </option>
                                        <option value="{{ "Extension - Separate Facility" | explain_action("What") }}">
                                            Separate facility
                                        </option>
                                        <option value="{{ "Extension - Another Agency" | explain_action("What") }}">
                                            Another agency
                                        </option>
                                        <option value="{{ "Extension - Data" | explain_action("What") }}">Data
                                            extraction
                                        </option>
                                    </select>
                                </div>
                            </div>
                            <div class="control-group">
                                <div class="controls">
                                    <!-- <button id="extendRequest" class="btn btn-primary" type="submit">Request an extension</button> -->
                                    <!-- Button to trigger modal -->
                                    <a id="extendRequest_button" href="#extendModal" role="button"
                                       class="btn btn-primary" data-toggle="modal">Extend request...</a>

                                    <!-- Modal -->
                                    <div id="extendModal" class="modal hide fade" tabindex="-1" role="dialog"
                                         aria-labelledby="extendModalLabel" aria-hidden="true">
                                        <div class="modal-header">
                                            <button type="button" class="close" data-dismiss="modal" aria-hidden="true">
                                                ×
                                            </button>
                                            <h3 id="extendModalLabel">Reason for extension</h3>
                                        </div>
                                        <div class="modal-body">
                                            <!-- NOTE: need to remove the line breaks in the CODE in textarea in order to remove the funky indentation -->
                                            <textarea id="extendTextarea" class="input-block-level"
                                                      rows="10"></textarea>
                                        </div>
                                        <div class="modal-footer">
                                            <button class="btn" data-dismiss="modal" aria-hidden="true">Cancel</button>
                                            <button id="extendButton" type="submit" class="btn btn-primary">Extend this
                                                request
                                            </button>
                                        </div>
                                    </div>
                                </div>
                            </div>
                        </div>
                    </fieldset>
                </form>
            {% endif %}
        </div>


        <!-- Close request form -->
        <div class="target-for" data-target-for="4">
            <form name="close" class="form-horizontal" id="closeRequest" method="post" action="/close">
                <input type="hidden" name="request_id" value="{{ req.id }}"/>
                <input type="hidden" name="close_reason"/>
                <fieldset>
                    <div class="row-fluid">
                        <!-- <h4>Close this request </h4> -->
                        <div class="control-group button-margin">

                            <label class="control-label">Reason <span rel="tooltip" data-toggle="tooltip"
                                                                      data-placement="right" title=""
                                                                      data-original-title="{{ "Close a request"| explain_action }}"><small>
                                <i class="icon-info-sign"></i></small></span></label>

                            <div class="controls">
                                <select id="close_reasons" name="close_reasons" class="selectpicker" multiple
                                        data-selected-text-format="count">
                                    <option value="{{ "Fulfilled" | explain_action("What") }}">Fulfilled</option>
                                    <option value="{{ "Fulfilled - Private Documents Not Uploaded" | explain_action("What") }}">
                                        Fulfilled - Private Documents Not Uploaded
                                    </option>
                                    <option value="{{ "Fulfilled - Information Redacted" | explain_action("What") }}">
                                        Fulfilled - Information Redacted
                                    </option>
                                    <option value="{{ "Fulfilled - Identity of Citizens Making Complaints Removed" | explain_action("What") }}">
                                        Fulfilled - Identity of Citizens Making Complaints Removed
                                    </option>
                                    <option value="{{ "Not a public records request" | explain_action("What") }}">Not a
                                        public records request
                                    </option>
                                    <option value="{{ "Record Does Not Exist" | explain_action("What") }}">Do not have
                                        this record
                                    </option>
                                    <option value="{{ "Can Not Release - Personal Records" | explain_action("What") }}">
                                        Can Not Release - Personal Records
                                    </option>
                                    <option value="{{ "Can Not Release - Ongoing Litigation" | explain_action("What") }}">
                                        Can Not Release - Ongoing Litigation
                                    </option>
                                    <option value="{{ "Can Not Release - Investigative Records" | explain_action("What") }}">
                                        Can Not Release - Investigative Records
                                    </option>
                                    <option value="{{ "Can Not Release - Attorney-Client Privilege" | explain_action("What") }}">
                                        Can Not Release - Attorney-Client Privilege
                                    </option>
                                    <option value="{{ "Unable to contact the requester" | explain_action("What") }}">
                                        Unable to contact the requester
                                    </option>
                                    <option value="{{ "Contact Another Government Agency" | explain_action("What") }}">
                                        Contact Another Government Agency
                                    </option>
                                    <option value="{{ "Requester Not Interested" | explain_action("What") }}">Requester
                                        Not Interested
                                    </option>
                                </select>
                            </div>
                        </div>
                        <div class="control-group">
                            <div class="controls">
                                <!-- Button to trigger modal -->
                                <a id="closeRequest_button" href="#closeModal" role="button" class="btn btn-inverse"
                                   data-toggle="modal">Close request...</a>

                                <!-- Modal -->
                                <div id="closeModal" class="modal hide fade" tabindex="-1" role="dialog"
                                     aria-labelledby="closeModalLabel" aria-hidden="true">
                                    <div class="modal-header">
                                        <button type="button" class="close" data-dismiss="modal" aria-hidden="true">×
                                        </button>
                                        <h3 id="closeModalLabel">Reason for closing</h3>
                                    </div>
                                    <div class="modal-body">
                                        <!-- NOTE: need to remove the line breaks in the CODE in textarea in order to remove the funky indentation -->
                                        <textarea id="closeTextarea" class="input-block-level" rows="10"></textarea>
                                    </div>
                                    <div class="modal-footer">
                                        <button class="btn" data-dismiss="modal" aria-hidden="true">Cancel</button>
                                        <button id="closeButton" type="submit" class="btn btn-inverse">Close this
                                            request
                                        </button>
                                    </div>
                                </div>
                            </div>
                        </div>
                    </div>
                </fieldset>
            </form>
        </div>

    </div>

</div>

<|MERGE_RESOLUTION|>--- conflicted
+++ resolved
@@ -122,37 +122,6 @@
         </div>
 
 
-<<<<<<< HEAD
-    <!-- Add a note form -->
-    <div class="target-for" data-target-for="2">
-      <form name="note" class="form-horizontal" id="note" method="post" action="/add_a_note">
-        <input type="hidden" name="request_id" value="{{ req.id }}"/>
-        <fieldset>
-          <div class="row-fluid">
-            <!-- <h4>Add a note</h4> -->
-            <div class="control-group button-margin">
-              <label class="control-label">Note <span rel="tooltip" data-toggle="tooltip" data-placement="right" title="" data-original-title="{{"Add a note"| explain_action }}"><small><i class="icon-info-sign"></i></small></span></label>
-              <div class="controls">
-                <textarea type="text" class="input-xxlarge" id="noteTextarea" name="note_text" rows="2" placeholder="Anything else the requester should know."required/></textarea>
-              </div>
-            </div>
-            <div class="control-group">
-              <div class="controls">
-                <button type="submit" class="btn btn-primary">Add note</button>
-              </div>
-            </div>
-            <label class="control-label">Privacy <span rel="tooltip" data-toggle="tooltip" data-placement="right" title="" data-original-title="Privacy"><small><i class="icon-info-sign"></i></small></span></label>
-            <div class="controls">
-              <select id="note_privacy" name="note_privacy" required data-selected-text-format="count" size="2">
-                <option value="1">Public</option>
-                <option value="2">Staff Only</option>
-              </select>
-            </div>
-          </div>
-        </fieldset>
-      </form>
-    </div>
-=======
         <!-- Add a note form -->
         <div class="target-for" data-target-for="2">
             <form name="note" class="form-horizontal" id="note" method="post" action="/add_a_note">
@@ -165,7 +134,6 @@
                                                                     data-placement="right" title=""
                                                                     data-original-title="{{ "Add a note"| explain_action }}"><small>
                                 <i class="icon-info-sign"></i></small></span></label>
->>>>>>> c906b429
 
                             <div class="controls">
                                 <textarea type="text" class="input-xxlarge" id="noteTextarea" name="note_text" rows="2"
@@ -223,6 +191,7 @@
                                     <!-- <button id="extendRequest" class="btn btn-primary" type="submit">Request an extension</button> -->
                                     <!-- Button to trigger modal -->
                                     <a id="extendRequest_button" href="#extendModal" role="button"
+              </select>
                                        class="btn btn-primary" data-toggle="modal">Extend request...</a>
 
                                     <!-- Modal -->
