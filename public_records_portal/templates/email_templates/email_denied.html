--- conflicted
+++ resolved
@@ -12,11 +12,7 @@
                                 <p>
                                     You may appeal this decision to the agency FOIL Appeals Officer within 30 days whose contact information is shown below.
                                 </p>
-<<<<<<< HEAD
-                            <br><br>
-=======
                                 <br><br>
->>>>>>> 146369e3
                                 <p>
                                     {% for reason in notification_content['reasons'] %}
                                         <p>{{ reason }}</p>
@@ -29,11 +25,7 @@
                                         {{ notification_content['additional_information'] }}
                                     {% endif %}
                                 </p>
-<<<<<<< HEAD
-                            <br><br>
-=======
                                 <br><br>
->>>>>>> 146369e3
                                 <p>
                                     You can view the request and take any necessary action at the following webpage:
                                     <a href='{{ page }}'>{{ page }}</a>.
