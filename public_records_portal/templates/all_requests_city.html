--- conflicted
+++ resolved
@@ -35,15 +35,9 @@
           {% set uid = ("user_id" | get_attribute(request.current_owner, "Owner")) %}
           <td>{{ "department" | get_attribute(uid, "User") }}</td>
           <td>{{ "alias" | get_attribute(uid, "User") }}</td>
-<<<<<<< HEAD
-          <td>{{ request.status_updated | date_granular }} </td>
-          <td>due date (absolute)</td>
-          </a>
-=======
           <td>{{ request.status_updated | date_granular }} </td> 
           <td>{{ request.date_created | due_date(request.extended) }}</td>
           </a> 
->>>>>>> aa6f096a
         </tr>
       {% else %}
       {% endfor %}
