{#
This template provides the header, footer, and envelope info for all pages except signup.
#}<!DOCTYPE html>
<html class="no-js" lang="en">
<head>
    <meta http-equiv="X-UA-Compatible" content="IE=edge">
    <meta charset="UTF-8">
    <meta name="viewport" content="width=device-width, initial-scale=1.0">
    <title>{% block title %}{% endblock title %}</title>
    <!-- HTML5 shim for IE backwards compatibility -->
    <!--[if lt IE 9]>
    <script src="{{ url_for('static', filename='js/plugins/html5.js') }}"></script>
    <![endif]-->

    <link rel=stylesheet type=text/css
          href="{{ url_for('static', filename='style/css/screen.css') }}">

    <!--[if lte IE 9]>
    <link rel=stylesheet type=text/css
          href="{{ url_for('static', filename='style/css/ie.css') }}">
    <![endif]-->

    <!-- Favicon -->
    <link rel="icon" type="image/png" sizes="32x32"
          href="{{ url_for('static', filename='images/favicon-32x32.png') }}"/>
        {% block custom_css_links %}

    {% endblock custom_css_links %}

    <!-- modernizr -->
    <script type="text/javascript"
            src="{{ url_for('static', filename='js/plugins/modernizr-latest-min.js') }}"></script>

    <!-- auth_script requires jquery and Mozilla's 'include.js' shim -->
    <script type="text/javascript"
            src="{{ url_for('static', filename='js/plugins/jquery-1.11.1.min.js') }}"></script>
    <script type="text/javascript"
            src="{{ url_for('static', filename='js/plugins/include.js') }}"></script>

    <!-- IE8 polyfill for CSS3 pseudo classes like :hover -->
    <script type="text/javascript"
            src="{{ url_for('static', filename='js/plugins/jquery-1.11.1.min.js') }}"></script>
    <!--[if (gte IE 6)&(lte IE 8)]>
    <script type="text/javascript"
            src="{{ url_for('static', filename='js/plugins/selectivizr-min.js') }}"></script>
    <noscript>
        <link rel="stylesheet" href="[fallback css]"/>
    </noscript>
    <![endif]-->

    <!-- transform and other prefixes polyfill -->
    <script src="{{ url_for('static', filename='js/plugins/jquery.css3finalize.min.js') }}"></script>

    <!-- REM unit polyfill -->
    <script type="text/javascript"
            src="{{ url_for('static', filename='js/plugins/rem.min.js') }}"></script>

    <script type='text/javascript'
            src="{{ url_for('static', filename='js/plugins/d3.v3.min.js') }}"
            charset="utf-8"></script>

</head>

<body>
{% set navigation_bar = [

    ('/new', 'new', 'Request a Record'),
    ('/view_requests','view_requests','All Requests'),
    ('/track','track','Track an Existing Record'),
    ('/report','report','Report'),
    ('/faq','faq','FAQ'),
    ('/about','about','About'),
] -%}
{% if current_user.is_authenticated %}
    {% set active_page = active_page|default('view_requests') -%}
{% else %}
    {% set active_page=active_page|default('') -%}
{% endif %}
<div class="agency-header">
    <div class="upper-header-black">
        <div class="container">
          <span class="upper-header-left">
            <a href="http://www1.nyc.gov"><img
                    src="http://www1.nyc.gov/assets/home/images/global/nyc_white.png"
                    alt="NYC" class="small-nyc-logo"/></a>
            <img src="http://www1.nyc.gov/assets/home/images/global/upper-header-divider.gif"
                 alt=""/>
            <span class="upper-header-black-title">OpenRecords</span>
          </span>
            <span class="upper-header-padding"></span>
          <span class="upper-header-right">
            <span class="upper-header-three-one-one">
              <a href="http://www1.nyc.gov/311/index.page">311</a>
            </span>
            <img src="http://www1.nyc.gov/assets/home/images/global/upper-header-divider.gif"
                 alt=""/>
            <span class="upper-header-search">
              <a href="http://www1.nyc.gov/home/search/index.page">Search all
                  NYC.gov websites</a>
            </span>
          </span>
        </div>
    </div>
</div>
<div class="wrapper">
    <div class="navbar">
        <div class="navbar-inner">
            <!-- .btn-navbar is used as the toggle for collapsed navbar content -->
            <a class="btn btn-navbar" data-toggle="collapse"
               data-target=".navbar-responsive-collapse">
                <span class="icon-bar"></span>
                <span class="icon-bar"></span>
                <span class="icon-bar"></span>
            </a>
            <a class="brand" href="/"><img id="logo_nav"
                                           src="{{ url_for('static', filename='images/logo.png') }}"
                                           alt="{{ config['AGENCY_NAME'] }} logo"/></a>

            <div class="nav-collapse navbar-responsive-collapse collapse"
                 style="height: 0px;">
                {% if current_user.is_authenticated %}
                <div class="google_translate btn">
                    <p><a href="/logout">Logout</a></p>
                </div>
                {#                    loops through the navigation_bar container for the label and definition of each tab#}
                <ul class="nav nav-pills" >
                    {% for href, id, caption in navigation_bar %}
<<<<<<< HEAD
                      <li{% if id == active_page %} class="active"{% endif%}>
                      <a href="{{ href|e }}" class="tab">{{ caption|e }}</a></li>
=======
                      <li{% if id == active_page %} class="active openrecords_nav"{% endif%}>
                      <a class="openrecords_nav" href="{{ href|e }}">{{ caption|e }}</a></li>
>>>>>>> 7eb5f5b5
                    {% endfor %}
                </ul>
                <ul class="nav pull-right">
                </ul>
                {% else %}
                <div class="google_translate">
                    <div id="google_translate_element"></div>
                    <script type="text/javascript">
                        function googleTranslateElementInit() {
                            new google.translate.TranslateElement({
                                pageLanguage: 'en',
                                layout: google.translate.TranslateElement.InlineLayout.SIMPLE
                            }, 'google_translate_element');
                        }
                    </script>
                    <script type="text/javascript"
                            src="//translate.google.com/translate_a/element.js?cb=googleTranslateElementInit">
                    </script>
                </div>
                <ul class="nav nav-pills" >
                    {% for href, id, caption in navigation_bar %}
<<<<<<< HEAD
                      <li{% if id == active_page %} class="active"{% endif%}>
                      <a href="{{ href|e }}" class="tab">{{ caption|e }}</a></li>
=======
                      <li{% if id == active_page %} class="active openrecords_nav"{% endif%}>
                      <a class="openrecords_nav" href="{{ href|e }}">{{ caption|e }}</a></li>
>>>>>>> 7eb5f5b5
                    {% endfor %}
                </ul>
                <ul class="nav pull-right">
                </ul>
            {% endif %}
        </div>
    </div>
</div>
<div id="container-fluid">
    {% block container %}
    <div class="row-fluid">
        <div class="span10">
            {% block banner %}

            {% endblock banner %}
        </div>
    </div>

    {% endblock container %}
</div>
<div class="push"></div>
</div>
<!-- // Wrapper -->
<div class="iw_component" id="1422284559235">
    <div class="row">
        <footer>
            <div class="container">
                <div class="span9 footer-links">
                    <a href="http://www1.nyc.gov/nyc-resources/agencies.page">Directory
                        of City Agencies</a>
                    <a href="http://www1.nyc.gov/home/contact-us.page">Contact
                        NYC Government</a>
                    <a href="https://a127-ess.nyc.gov">City Employees</a>
                    <a href="http://www.nyc.gov/notifynyc">Notify NYC</a>
                    <a href="http://a856-citystore.nyc.gov/">CityStore</a>
                    <a href="http://www1.nyc.gov/connect/social-media.page">Stay
                        Connected</a>
                    <a href="http://www1.nyc.gov/connect/applications.page">NYC
                        Mobile Apps</a>
                    <a href="http://www1.nyc.gov/nyc-resources/nyc-maps.page">Maps</a>
                    <a href="http://www1.nyc.gov/nyc-resources/resident-toolkit.page">Resident
                        Toolkit</a>
                </div>
                <div class="span3">
                    <span class="logo-nyc">NYC</span>

                    <form class="form-search" method="get"
                          action="http://www1.nyc.gov/home/search/index.page">
                        <input placeholder="Search"
                               class="input-search placeholder"
                               name="search-terms" type="text"/>
                        <button class="ico-search">Search</button>
                    </form>
                    <div class="copyright">
                        <p>City of New York. 2015 All Rights Reserved,</p>

                        <p>NYC is a trademark and service mark of the City of
                            New York</p>

                        <p>
                            <a href="http://www1.nyc.gov/home/privacy-policy.page"
                               title="Privacy">Privacy Policy</a>.
                            <a href="http://www1.nyc.gov/home/terms-of-use.page"
                               title="TOU">Terms of Use</a>.</p>
                    </div>
                </div>
            </div>
        </footer>
    </div>
</div>

<script type="text/javascript"
        src="{{ url_for('static', filename='js/plugins/jquery.placeholder.js') }}"></script>
<script type="text/javascript"
        src="{{ url_for('static', filename='js/plugins/jquery.validate.js') }}"></script>
<script type="text/javascript"
        src="{{ url_for('static', filename='js/plugins/bootstrap.js') }}"></script>

{% block custom_script_links %}
{% endblock custom_script_links %}
</body>
</html><|MERGE_RESOLUTION|>--- conflicted
+++ resolved
@@ -125,13 +125,8 @@
                 {#                    loops through the navigation_bar container for the label and definition of each tab#}
                 <ul class="nav nav-pills" >
                     {% for href, id, caption in navigation_bar %}
-<<<<<<< HEAD
-                      <li{% if id == active_page %} class="active"{% endif%}>
-                      <a href="{{ href|e }}" class="tab">{{ caption|e }}</a></li>
-=======
                       <li{% if id == active_page %} class="active openrecords_nav"{% endif%}>
                       <a class="openrecords_nav" href="{{ href|e }}">{{ caption|e }}</a></li>
->>>>>>> 7eb5f5b5
                     {% endfor %}
                 </ul>
                 <ul class="nav pull-right">
@@ -153,13 +148,8 @@
                 </div>
                 <ul class="nav nav-pills" >
                     {% for href, id, caption in navigation_bar %}
-<<<<<<< HEAD
-                      <li{% if id == active_page %} class="active"{% endif%}>
-                      <a href="{{ href|e }}" class="tab">{{ caption|e }}</a></li>
-=======
                       <li{% if id == active_page %} class="active openrecords_nav"{% endif%}>
                       <a class="openrecords_nav" href="{{ href|e }}">{{ caption|e }}</a></li>
->>>>>>> 7eb5f5b5
                     {% endfor %}
                 </ul>
                 <ul class="nav pull-right">
