--- conflicted
+++ resolved
@@ -150,28 +150,12 @@
       </div>
     {% endblock feedback %}
 
-<<<<<<< HEAD
-    <script type="text/javascript" src="{{ url_for('static', filename='jquery-1.10.1.min.js') }}"></script>    
-    <script type="text/javascript" src="{{ url_for('static', filename='jquery.validate.js') }}"></script>
-    <script type="text/javascript" src="{{ url_for('static', filename='bootstrap.js') }}"></script>
-    <script type="text/javascript" src="{{ url_for('static', filename='custom.js') }}"></script>
-    <script type="text/javascript" src="{{ url_for('static', filename='bootstrap-fileupload.js') }}"></script>
-    <script type="text/javascript" src="{{ url_for('static', filename='jquery.placeholderpatch.js') }}"></script>
-    <script type="text/javascript" src="{{ url_for('static', filename='jquery.dataTables.js') }}"></script>
-    <script type="text/javascript" src="{{ url_for('static', filename='custom.dataTables.js') }}"></script>
-    <script type="text/javascript" src="{{ url_for('static', filename='DT_bootstrap.js') }}"></script>
-    <script type="text/javascript" src="{{ url_for('static', filename='jquery.ellipsis.js') }}"></script>
-    <script type="text/javascript" src="{{ url_for('static', filename='bootstro.js') }}"></script>
 
-=======
     <script type="text/javascript" src="{{ url_for('static', filename='js/plugins/jquery-1.10.1.min.js') }}"></script>    
     <script type="text/javascript" src="{{ url_for('static', filename='js/plugins/jquery.validate.js') }}"></script>
     <script type="text/javascript" src="{{ url_for('static', filename='js/plugins/bootstrap.js') }}"></script>
     <script type="text/javascript" src="{{ url_for('static', filename='js/custom.js') }}"></script>
     <script type="text/javascript" src="{{ url_for('static', filename='js/plugins/bootstrap-fileupload.js') }}"></script>
->>>>>>> f4acb5d8
-    
-
     <script type="text/javascript" src="{{ url_for('static', filename='js/plugins/jquery.dataTables.js') }}"></script>
     <script type="text/javascript" src="{{ url_for('static', filename='js/custom.dataTables.js') }}"></script>
     <script type="text/javascript" src="{{ url_for('static', filename='js/plugins/DT_bootstrap.js') }}"></script>
