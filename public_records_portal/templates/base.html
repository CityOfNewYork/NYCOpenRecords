--- conflicted
+++ resolved
@@ -113,17 +113,6 @@
 
             <div class="nav-collapse navbar-responsive-collapse collapse" style="height: 0px;">
                 {% if current_user.is_authenticated %}
-<<<<<<< HEAD
-                    <div class="login btn">
-                      <p><a href="/logout" >Logout</a></p>
-                    </div>
-                    <ul class="nav tabs">
-                        <li><a href="/new">Request a Record</a></li>
-                        <li><a href="/view_requests">All Requests</a></li>
-                        <li><a href="/track">Track an Existing Request</a></li>
-                        <li><a href="/report">Report</a></li>
-                        <li><a href="/about">About</a></li>
-=======
                 <div class="google_translate btn">
                     <p><a href="/logout">Logout</a></p>
                 </div>
@@ -134,23 +123,10 @@
                       <li{% if id == active_page %} class="active"{% endif%}>
                       <a href="{{ href|e }}">{{ caption|e }}</a></li>
                     {% endfor %}
->>>>>>> d5099c9b
                     </ul>
                     <ul class="nav pull-right">
                     </ul>
                 {% else %}
-<<<<<<< HEAD
-                    <div class="login btn">
-                      <p><a href="/login" >Login</a></p>
-                    </div>
-                    <ul class="nav tabs">
-                        <li><a href="/new">Request a Record</a></li>
-                        <li><a href="/view_requests">All Requests</a></li>
-                        <li><a href="/track">Track an Existing Request</a></li>
-                        <li><a href="/about">About</a></li>
-                    </ul>
-                    <ul class="nav pull-right">
-=======
                 <div class="google_translate">
                     <div id="google_translate_element"></div>
                     <script type="text/javascript">
@@ -170,7 +146,6 @@
                       <li{% if id == active_page %} class="active"{% endif%}
                       ><a href="{{ href|e }}">{{ caption|e }}</a></li>
                     {% endfor %}
->>>>>>> d5099c9b
                     </ul>
                 </ul>
                 <ul class="nav pull-right">
