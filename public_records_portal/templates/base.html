{#
This template provides the header, footer, and envelope info for all pages except signup.
#}<!DOCTYPE html>
<html class="no-js" lang="en">
<head>
    <meta http-equiv="X-UA-Compatible" content="IE=edge">
    <meta charset="UTF-8">
    <meta name="viewport" content="width=device-width, initial-scale=1.0">
    <title>{% block title %}{% endblock title %}</title>
    <!-- HTML5 shim for IE backwards compatibility -->
    <!--[if lt IE 9]>
      <script src="{{ url_for('static', filename='js/plugins/html5.js') }}"></script>
    <![endif]-->

    <link rel=stylesheet type=text/css href="{{ url_for('static', filename='style/css/screen.css') }}">

    <!--[if lte IE 9]>
    <link rel=stylesheet type=text/css href="{{ url_for('static', filename='style/css/ie.css') }}">
    <![endif]-->

    <!-- Favicon -->
    <link rel="icon" type="image/png" sizes="32x32"
          href="{{ url_for('static', filename='images/favicon-32x32.png') }}"/>

    {% block custom_css_links %}

    {% endblock custom_css_links %}

    <!-- modernizr -->
    <script type="text/javascript"
            src="{{ url_for('static', filename='js/plugins/modernizr-latest-min.js') }}"></script>

    <!-- auth_script requires jquery and Mozilla's 'include.js' shim -->
    <script type="text/javascript" src="{{ url_for('static', filename='js/plugins/jquery-1.11.1.min.js') }}"></script>
    <script type="text/javascript" src="{{ url_for('static', filename='js/plugins/include.js') }}"></script>
    <script type="text/javascript">{{ auth_script|safe }}</script>

    <!-- IE8 polyfill for CSS3 pseudo classes like :hover -->
    <script type="text/javascript" src="{{ url_for('static', filename='js/plugins/jquery-1.11.1.min.js') }}"></script>
    <!--[if (gte IE 6)&(lte IE 8)]>
      <script type="text/javascript" src="{{ url_for('static', filename='js/plugins/selectivizr-min.js') }}"></script>
      <noscript><link rel="stylesheet" href="[fallback css]" /></noscript>
    <![endif]-->

    <!-- transform and other prefixes polyfill -->
    <script src="{{ url_for('static', filename='js/plugins/jquery.css3finalize.min.js') }}"></script>

    <!-- REM unit polyfill -->
    <script type="text/javascript" src="{{ url_for('static', filename='js/plugins/rem.min.js') }}"></script>

    <script type='text/javascript' src="{{ url_for('static', filename='js/plugins/d3.v3.min.js') }}"
            charset="utf-8"></script>

</head>

<body>
<div class="agency-header">
    <div class="upper-header-black">
        <div class="container">
          <span class="upper-header-left">
            <a href="http://www1.nyc.gov"><img src="http://www1.nyc.gov/assets/home/images/global/nyc_white.png"
                                               alt="NYC" class="small-nyc-logo"/></a>
            <img src="http://www1.nyc.gov/assets/home/images/global/upper-header-divider.gif" alt=""/>
            <span class="upper-header-black-title">OpenRecords</span>
          </span>
            <span class="upper-header-padding"></span>
          <span class="upper-header-right">
            <span class="upper-header-three-one-one">
              <a href="http://www1.nyc.gov/311/index.page">311</a>
            </span>
            <img src="http://www1.nyc.gov/assets/home/images/global/upper-header-divider.gif" alt=""/>
            <span class="upper-header-search">
              <a href="http://www1.nyc.gov/home/search/index.page">Search all NYC.gov websites</a>
            </span>
          </span>
        </div>
    </div>
</div>
<div class="wrapper">
    <div class="navbar">
        <div class="navbar-inner">
            <!-- .btn-navbar is used as the toggle for collapsed navbar content -->
            <a class="btn btn-navbar" data-toggle="collapse" data-target=".navbar-responsive-collapse">
                <span class="icon-bar"></span>
                <span class="icon-bar"></span>
                <span class="icon-bar"></span>
            </a>
            <a class="brand" href="/"><img id="logo_nav"
                                           src="{{ url_for('static', filename='images/logo.png') }}"
                                           alt="{{ config['AGENCY_NAME'] }} logo"/></a>

            <div class="nav-collapse navbar-responsive-collapse collapse" style="height: 0px;">
                {% if current_user.is_authenticated %}
                    <ul class="nav tabs">
                        <li><a href="/new">Request a Record</a></li>
                        <li><a href="/view_requests">All Requests</a></li>
                        <li><a href="/track">Track an Existing Request</a></li>
                        <li><a href="/report">Report</a></li>
                        <li><a href="/faq">FAQ</a></li>
                        <li><a href="/about">About</a></li>
                    </ul>
                    <ul class="nav pull-right">
                    </ul>
                {% else %}
<<<<<<< HEAD
                    <div class="login btn">
                      <p><a href="/login" >Login</a></p>
                    </div>
                    <div class="google_translate">
                        <div id="google_translate_element"></div>
                        <script type="text/javascript">
                        function googleTranslateElementInit() {
                        new google.translate.TranslateElement({pageLanguage: 'en', layout: google.translate.TranslateElement.InlineLayout.SIMPLE}, 'google_translate_element');
                        }
                        </script>
                        <script type="text/javascript" src="//translate.google.com/translate_a/element.js?cb=googleTranslateElementInit">
                        </script>
                    </div>
=======
>>>>>>> a2d139c8
                    <ul class="nav tabs">
                        <li><a href="/new">Request a Record</a></li>
                        <li><a href="/view_requests">All Requests</a></li>
                        <li><a href="/track">Track an Existing Request</a></li>
                        <li><a href="/faq">FAQ</a></li>
                        <li><a href="/about">About</a></li>
                    </ul>
                    <ul class="nav pull-right">
                    </ul>
                {% endif %}
            </div>
        </div>
    </div>
    <div id="container-fluid">
        {% block container %}
            <div class="row-fluid">
                <div class="span10">
                    {% block banner %}

                    {% endblock banner %}
                </div>
            </div>

        {% endblock container %}
    </div>
    <div class="push"></div>
</div>
<!-- // Wrapper -->
<div class="iw_component" id="1422284559235">
    <div class="row">
        <footer>
            <div class="container">
                <div class="span9 footer-links">
                    <a href="http://www1.nyc.gov/nyc-resources/agencies.page">Directory of City Agencies</a>
                    <a href="http://www1.nyc.gov/home/contact-us.page">Contact NYC Government</a>
                    <a href="https://a127-ess.nyc.gov">City Employees</a>
                    <a href="http://www.nyc.gov/notifynyc">Notify NYC</a>
                    <a href="http://a856-citystore.nyc.gov/">CityStore</a>
                    <a href="http://www1.nyc.gov/connect/social-media.page">Stay Connected</a>
                    <a href="http://www1.nyc.gov/connect/applications.page">NYC Mobile Apps</a>
                    <a href="http://www1.nyc.gov/nyc-resources/nyc-maps.page">Maps</a>
                    <a href="http://www1.nyc.gov/nyc-resources/resident-toolkit.page">Resident Toolkit</a>
                </div>
                <div class="span3">
                    <span class="logo-nyc">NYC</span>

                    <form class="form-search" method="get" action="http://www1.nyc.gov/home/search/index.page">
                        <input placeholder="Search" class="input-search placeholder" name="search-terms" type="text"/>
                        <button class="ico-search">Search</button>
                    </form>
                    <div class="copyright">
                        <p>City of New York. 2015 All Rights Reserved,</p>

                        <p>NYC is a trademark and service mark of the City of New York</p>

                        <p><a href="http://www1.nyc.gov/home/privacy-policy.page" title="Privacy">Privacy Policy</a>.
                            <a href="http://www1.nyc.gov/home/terms-of-use.page" title="TOU">Terms of Use</a>.</p>
                    </div>
                </div>
            </div>
        </footer>
    </div>
</div>

<script type="text/javascript" src="{{ url_for('static', filename='js/plugins/jquery.placeholder.js') }}"></script>
<script type="text/javascript" src="{{ url_for('static', filename='js/plugins/jquery.validate.js') }}"></script>
<script type="text/javascript" src="{{ url_for('static', filename='js/plugins/bootstrap.js') }}"></script>

{% block custom_script_links %}
{% endblock custom_script_links %}
</body>
</html><|MERGE_RESOLUTION|>--- conflicted
+++ resolved
@@ -102,10 +102,6 @@
                     <ul class="nav pull-right">
                     </ul>
                 {% else %}
-<<<<<<< HEAD
-                    <div class="login btn">
-                      <p><a href="/login" >Login</a></p>
-                    </div>
                     <div class="google_translate">
                         <div id="google_translate_element"></div>
                         <script type="text/javascript">
@@ -116,8 +112,6 @@
                         <script type="text/javascript" src="//translate.google.com/translate_a/element.js?cb=googleTranslateElementInit">
                         </script>
                     </div>
-=======
->>>>>>> a2d139c8
                     <ul class="nav tabs">
                         <li><a href="/new">Request a Record</a></li>
                         <li><a href="/view_requests">All Requests</a></li>
