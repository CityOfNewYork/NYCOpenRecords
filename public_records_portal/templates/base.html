{#
This template provides the header, footer, and envelope info for all pages except signup.
#}<!DOCTYPE html>
<html class="no-js" lang="en">
<head>
    <meta http-equiv="X-UA-Compatible" content="IE=edge">
    <meta charset="UTF-8">
    <meta name="viewport" content="width=device-width, initial-scale=1.0">
    <title>{% block title %}{% endblock title %}</title>
    <!-- HTML5 shim for IE backwards compatibility -->
    <!--[if lt IE 9]>
    <script src="{{ url_for('static', filename='js/plugins/html5.js') }}"></script>
    <![endif]-->

    <link rel=stylesheet type=text/css
          href="{{ url_for('static', filename='style/css/screen.css') }}">

    <!--[if lte IE 9]>
    <link rel=stylesheet type=text/css
          href="{{ url_for('static', filename='style/css/ie.css') }}">
    <![endif]-->

    <!-- Favicon -->
    <link rel="icon" type="image/png" sizes="32x32"
          href="{{ url_for('static', filename='images/favicon-32x32.png') }}"/>

    {% block custom_css_links %}

    {% endblock custom_css_links %}

    <!-- modernizr -->
    <script type="text/javascript"
            src="{{ url_for('static', filename='js/plugins/modernizr-latest-min.js') }}"></script>

    <!-- auth_script requires jquery and Mozilla's 'include.js' shim -->
<<<<<<< HEAD
    <script type="text/javascript" src="{{ url_for('static', filename='js/plugins/jquery-1.11.1.min.js') }}"></script>
    <script type="text/javascript" src="{{ url_for('static', filename='js/plugins/include.js') }}"></script>
=======
    <script type="text/javascript"
            src="{{ url_for('static', filename='js/plugins/jquery-1.11.1.min.js') }}"></script>
    <script type="text/javascript"
            src="{{ url_for('static', filename='js/plugins/include.js') }}"></script>
>>>>>>> 74b0b9df
    <script type="text/javascript">{
        {
            auth_script | safe
        }
    }</script>

    <!-- IE8 polyfill for CSS3 pseudo classes like :hover -->
    <script type="text/javascript"
            src="{{ url_for('static', filename='js/plugins/jquery-1.11.1.min.js') }}"></script>
    <!--[if (gte IE 6)&(lte IE 8)]>
<<<<<<< HEAD
    <script type="text/javascript" src="{{ url_for('static', filename='js/plugins/selectivizr-min.js') }}"></script>
=======
    <script type="text/javascript"
            src="{{ url_for('static', filename='js/plugins/selectivizr-min.js') }}"></script>
>>>>>>> 74b0b9df
    <noscript>
        <link rel="stylesheet" href="[fallback css]"/>
    </noscript>
    <![endif]-->

    <!-- transform and other prefixes polyfill -->
    <script src="{{ url_for('static', filename='js/plugins/jquery.css3finalize.min.js') }}"></script>

    <!-- REM unit polyfill -->
    <script type="text/javascript"
            src="{{ url_for('static', filename='js/plugins/rem.min.js') }}"></script>

    <script type='text/javascript'
            src="{{ url_for('static', filename='js/plugins/d3.v3.min.js') }}"
            charset="utf-8"></script>

</head>

<body>
{#Contains all of the links to be used in the header#}
{#First item in tuple is url, second item is value active_page is assigned to which can be found at top of each html file, third is the view of the tab from frontend#}
{% set navigation_bar = [

    ('/new', 'new', 'Request a Record'),
    ('view_requests','view_requests','All Requests'),
    ('/track','track','Track an Existing Record'),
    ('/report','report','Report'),
    ('/faq','faq','FAQ'),
    ('/about','about','About'),
] -%}
{% if current_user.is_authenticated %}
    {% set active_page = active_page|default('view_requests') -%}
{% else %}
    {% set active_page=active_page|default('') -%}
{% endif %}
<div class="agency-header">
    <div class="upper-header-black">
        <div class="container">
          <span class="upper-header-left">
            <a href="http://www1.nyc.gov"><img
                    src="http://www1.nyc.gov/assets/home/images/global/nyc_white.png"
                    alt="NYC" class="small-nyc-logo"/></a>
            <img src="http://www1.nyc.gov/assets/home/images/global/upper-header-divider.gif"
                 alt=""/>
            <span class="upper-header-black-title">OpenRecords</span>
          </span>
            <span class="upper-header-padding"></span>
          <span class="upper-header-right">
            <span class="upper-header-three-one-one">
              <a href="http://www1.nyc.gov/311/index.page">311</a>
            </span>
            <img src="http://www1.nyc.gov/assets/home/images/global/upper-header-divider.gif"
                 alt=""/>
            <span class="upper-header-search">
              <a href="http://www1.nyc.gov/home/search/index.page">Search all
                  NYC.gov websites</a>
            </span>
          </span>
        </div>
    </div>
</div>
<div class="wrapper">
    <div class="navbar">
        <div class="navbar-inner">
            <!-- .btn-navbar is used as the toggle for collapsed navbar content -->
            <a class="btn btn-navbar" data-toggle="collapse"
               data-target=".navbar-responsive-collapse">
                <span class="icon-bar"></span>
                <span class="icon-bar"></span>
                <span class="icon-bar"></span>
            </a>
            <a class="brand" href="/"><img id="logo_nav"
                                           src="{{ url_for('static', filename='images/logo.png') }}"
                                           alt="{{ config['AGENCY_NAME'] }} logo"/></a>

            <div class="nav-collapse navbar-responsive-collapse collapse"
                 style="height: 0px;">
                {% if current_user.is_authenticated %}
                <div class="google_translate btn">
                    <p><a href="/logout">Logout</a></p>
                </div>
                <ul class="nav tabs">
<<<<<<< HEAD
{#                    loops through the navigation_bar container for the label and definition of each tab#}
                    <ul class="nav nav-pills">
                    {% for href, id, caption in navigation_bar %}
                      <li{% if id == active_page %} class="active"{% endif%}>
                      <a href="{{ href|e }}">{{ caption|e }}</a></li>
                    {% endfor %}
                    </ul>
                    <ul class="nav pull-right">
                    </ul>
=======
                    <li><a href="/new">Request a Record</a></li>
                    <li><a href="/view_requests">All Requests</a></li>
                    <li><a href="/track">Track an Existing Request</a></li>
                    <li><a href="/report">Report</a></li>
                    <li><a href="/faq">FAQ</a></li>
                    <li><a href="/about">About</a></li>
                </ul>
                <ul class="nav pull-right">
                </ul>
>>>>>>> 74b0b9df
                {% else %}
                <div class="google_translate">
                    <div id="google_translate_element"></div>
                    <script type="text/javascript">
                        function googleTranslateElementInit() {
                            new google.translate.TranslateElement({
                                pageLanguage: 'en',
                                layout: google.translate.TranslateElement.InlineLayout.SIMPLE
                            }, 'google_translate_element');
                        }
                    </script>
                    <script type="text/javascript"
<<<<<<< HEAD
                        <script type="text/javascript" src="//translate.google.com/translate_a/element.js?cb=googleTranslateElementInit">
                        </script>
                    </div>
                    <ul class="nav nav-pills">
                    {% for href, id, caption in navigation_bar %}
                      <li{% if id == active_page %} class="active"{% endif%}
                      ><a href="{{ href|e }}">{{ caption|e }}</a></li>
                    {% endfor %}
                    </ul>
                </ul>
                <ul class="nav pull-right">
                </ul>
                {% endif %}
            </div>
        </div>
    </div>
    <div id="container-fluid">
        {% block container %}
        <div class="row-fluid">
            <div class="span10">
                {% block banner %}

                {% endblock banner %}
            </div>
        </div>
=======
                            src="//translate.google.com/translate_a/element.js?cb=googleTranslateElementInit">
                    </script>
                </div>
                <ul class="nav tabs">
                    <li><a href="/new">Request a Record</a></li>
                    <li><a href="/view_requests">All Requests</a></li>
                    <li><a href="/track">Track an Existing Request</a></li>
                    <li><a href="/faq">FAQ</a></li>
                    <li><a href="/about">About</a></li>
                </ul>
                <ul class="nav pull-right">
                </ul>
            {% endif %}
        </div>
    </div>
</div>
<div id="container-fluid">
    {% block container %}
    <div class="row-fluid">
        <div class="span10">
            {% block banner %}
>>>>>>> 74b0b9df

            {% endblock banner %}
        </div>
    </div>

    {% endblock container %}
</div>
<div class="push"></div>
</div>
<!-- // Wrapper -->
<div class="iw_component" id="1422284559235">
    <div class="row">
        <footer>
            <div class="container">
                <div class="span9 footer-links">
                    <a href="http://www1.nyc.gov/nyc-resources/agencies.page">Directory
                        of City Agencies</a>
                    <a href="http://www1.nyc.gov/home/contact-us.page">Contact
                        NYC Government</a>
                    <a href="https://a127-ess.nyc.gov">City Employees</a>
                    <a href="http://www.nyc.gov/notifynyc">Notify NYC</a>
                    <a href="http://a856-citystore.nyc.gov/">CityStore</a>
                    <a href="http://www1.nyc.gov/connect/social-media.page">Stay
                        Connected</a>
                    <a href="http://www1.nyc.gov/connect/applications.page">NYC
                        Mobile Apps</a>
                    <a href="http://www1.nyc.gov/nyc-resources/nyc-maps.page">Maps</a>
                    <a href="http://www1.nyc.gov/nyc-resources/resident-toolkit.page">Resident
                        Toolkit</a>
                </div>
                <div class="span3">
                    <span class="logo-nyc">NYC</span>

                    <form class="form-search" method="get"
                          action="http://www1.nyc.gov/home/search/index.page">
                        <input placeholder="Search"
                               class="input-search placeholder"
                               name="search-terms" type="text"/>
                        <button class="ico-search">Search</button>
                    </form>
                    <div class="copyright">
                        <p>City of New York. 2015 All Rights Reserved,</p>

                        <p>NYC is a trademark and service mark of the City of
                            New York</p>

                        <p>
                            <a href="http://www1.nyc.gov/home/privacy-policy.page"
                               title="Privacy">Privacy Policy</a>.
                            <a href="http://www1.nyc.gov/home/terms-of-use.page"
                               title="TOU">Terms of Use</a>.</p>
                    </div>
                </div>
            </div>
        </footer>
    </div>
</div>

<<<<<<< HEAD
<script type="text/javascript" src="{{ url_for('static', filename='js/plugins/jquery.placeholder.js') }}"></script>
<script type="text/javascript" src="{{ url_for('static', filename='js/plugins/jquery.validate.js') }}"></script>
<script type="text/javascript" src="{{ url_for('static', filename='js/plugins/bootstrap.js') }}"></script>
=======
<script type="text/javascript"
        src="{{ url_for('static', filename='js/plugins/jquery.placeholder.js') }}"></script>
<script type="text/javascript"
        src="{{ url_for('static', filename='js/plugins/jquery.validate.js') }}"></script>
<script type="text/javascript"
        src="{{ url_for('static', filename='js/plugins/bootstrap.js') }}"></script>

>>>>>>> 74b0b9df
{% block custom_script_links %}
{% endblock custom_script_links %}
</body>
</html><|MERGE_RESOLUTION|>--- conflicted
+++ resolved
@@ -33,15 +33,10 @@
             src="{{ url_for('static', filename='js/plugins/modernizr-latest-min.js') }}"></script>
 
     <!-- auth_script requires jquery and Mozilla's 'include.js' shim -->
-<<<<<<< HEAD
-    <script type="text/javascript" src="{{ url_for('static', filename='js/plugins/jquery-1.11.1.min.js') }}"></script>
-    <script type="text/javascript" src="{{ url_for('static', filename='js/plugins/include.js') }}"></script>
-=======
     <script type="text/javascript"
             src="{{ url_for('static', filename='js/plugins/jquery-1.11.1.min.js') }}"></script>
     <script type="text/javascript"
             src="{{ url_for('static', filename='js/plugins/include.js') }}"></script>
->>>>>>> 74b0b9df
     <script type="text/javascript">{
         {
             auth_script | safe
@@ -52,12 +47,8 @@
     <script type="text/javascript"
             src="{{ url_for('static', filename='js/plugins/jquery-1.11.1.min.js') }}"></script>
     <!--[if (gte IE 6)&(lte IE 8)]>
-<<<<<<< HEAD
-    <script type="text/javascript" src="{{ url_for('static', filename='js/plugins/selectivizr-min.js') }}"></script>
-=======
     <script type="text/javascript"
             src="{{ url_for('static', filename='js/plugins/selectivizr-min.js') }}"></script>
->>>>>>> 74b0b9df
     <noscript>
         <link rel="stylesheet" href="[fallback css]"/>
     </noscript>
@@ -77,22 +68,6 @@
 </head>
 
 <body>
-{#Contains all of the links to be used in the header#}
-{#First item in tuple is url, second item is value active_page is assigned to which can be found at top of each html file, third is the view of the tab from frontend#}
-{% set navigation_bar = [
-
-    ('/new', 'new', 'Request a Record'),
-    ('view_requests','view_requests','All Requests'),
-    ('/track','track','Track an Existing Record'),
-    ('/report','report','Report'),
-    ('/faq','faq','FAQ'),
-    ('/about','about','About'),
-] -%}
-{% if current_user.is_authenticated %}
-    {% set active_page = active_page|default('view_requests') -%}
-{% else %}
-    {% set active_page=active_page|default('') -%}
-{% endif %}
 <div class="agency-header">
     <div class="upper-header-black">
         <div class="container">
@@ -140,17 +115,6 @@
                     <p><a href="/logout">Logout</a></p>
                 </div>
                 <ul class="nav tabs">
-<<<<<<< HEAD
-{#                    loops through the navigation_bar container for the label and definition of each tab#}
-                    <ul class="nav nav-pills">
-                    {% for href, id, caption in navigation_bar %}
-                      <li{% if id == active_page %} class="active"{% endif%}>
-                      <a href="{{ href|e }}">{{ caption|e }}</a></li>
-                    {% endfor %}
-                    </ul>
-                    <ul class="nav pull-right">
-                    </ul>
-=======
                     <li><a href="/new">Request a Record</a></li>
                     <li><a href="/view_requests">All Requests</a></li>
                     <li><a href="/track">Track an Existing Request</a></li>
@@ -160,7 +124,6 @@
                 </ul>
                 <ul class="nav pull-right">
                 </ul>
->>>>>>> 74b0b9df
                 {% else %}
                 <div class="google_translate">
                     <div id="google_translate_element"></div>
@@ -173,33 +136,6 @@
                         }
                     </script>
                     <script type="text/javascript"
-<<<<<<< HEAD
-                        <script type="text/javascript" src="//translate.google.com/translate_a/element.js?cb=googleTranslateElementInit">
-                        </script>
-                    </div>
-                    <ul class="nav nav-pills">
-                    {% for href, id, caption in navigation_bar %}
-                      <li{% if id == active_page %} class="active"{% endif%}
-                      ><a href="{{ href|e }}">{{ caption|e }}</a></li>
-                    {% endfor %}
-                    </ul>
-                </ul>
-                <ul class="nav pull-right">
-                </ul>
-                {% endif %}
-            </div>
-        </div>
-    </div>
-    <div id="container-fluid">
-        {% block container %}
-        <div class="row-fluid">
-            <div class="span10">
-                {% block banner %}
-
-                {% endblock banner %}
-            </div>
-        </div>
-=======
                             src="//translate.google.com/translate_a/element.js?cb=googleTranslateElementInit">
                     </script>
                 </div>
@@ -221,7 +157,6 @@
     <div class="row-fluid">
         <div class="span10">
             {% block banner %}
->>>>>>> 74b0b9df
 
             {% endblock banner %}
         </div>
@@ -280,11 +215,6 @@
     </div>
 </div>
 
-<<<<<<< HEAD
-<script type="text/javascript" src="{{ url_for('static', filename='js/plugins/jquery.placeholder.js') }}"></script>
-<script type="text/javascript" src="{{ url_for('static', filename='js/plugins/jquery.validate.js') }}"></script>
-<script type="text/javascript" src="{{ url_for('static', filename='js/plugins/bootstrap.js') }}"></script>
-=======
 <script type="text/javascript"
         src="{{ url_for('static', filename='js/plugins/jquery.placeholder.js') }}"></script>
 <script type="text/javascript"
@@ -292,7 +222,6 @@
 <script type="text/javascript"
         src="{{ url_for('static', filename='js/plugins/bootstrap.js') }}"></script>
 
->>>>>>> 74b0b9df
 {% block custom_script_links %}
 {% endblock custom_script_links %}
 </body>
