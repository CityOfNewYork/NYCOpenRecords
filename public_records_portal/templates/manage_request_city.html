<!-- This template is for testing purposes. -->

{% extends "case.html" %}
{% block title %}Request {{ req.id }}{% endblock %}
{% block head %} {% endblock head %}
{% block content %}
  <div class="span8">
  <ul class="nav nav-pills hidden-phone hidden-tablet">
    <li class="disabled"><a href="#">Shortcuts </a></li>
    <li><a href="#submitRecord">Add a record <i class="icon-arrow-down"></i></a></li>
    <li><a href="#note">Add a note <i class="icon-arrow-down"></i></a></li>
    <li><a href="#closeRequest">Close request <i class="icon-arrow-down"></i></a></li>
  </ul>
</div>
  <p class="text-right">Due: {{ req.date_created | due_date(req.extended) }} <span class="muted">(Submitted {{ req.date_created | date }})</span></p>
  {{ super() }}
{% endblock content %}
{% block status %}
    <div class="pull-right">
      {% block routing %}
        Routed to  
        <div class="btn-group"  style="font-size:15px">
          <div><a class="btn btn-info" data-placement="bottom" href="#" id="reroutePopover"> {{(req.current_owner | owner_uid)| directory("name")}} <span class="caret"></span> </a></div>
          <div id="reroutePopover-head" class="hide">Reassign to:</div>
          <div id="reroutePopover-content" class="hide">              
            <form id="rerouteForm" class="form-inline" method ="post" action="/update_a_owner">
              <!-- my form -->
              <div class="control-group">
                <div class="controls">
                  <input type="hidden" name="request_id" value="{{ req.id }}"/>
                  <input id="rerouteEmail" type="email" name="owner_email" placeholder="name@email.com" data-provide="typeahead" autocomplete="off" required />
                  <input id="rerouteReason" type="text" name="owner_reason" placeholder="Say why." required />
                  <button id="rerouteButton" class="btn" type="submit"> <i class="icon-envelope"> </i> </button>
                </div>
              </div>
            </form>
          </div>
        </div>
      {% endblock routing %}
      {% block history %}
        {{ super() }}
      {% endblock history %}
    </div>
  {% endblock status %}

  {% block proxyrequester_info %}
    {{ super() }}
  {% endblock proxyrequester_info %}
  {% block requester_info %}
    <small>
      <span> Requester's name: {{ (req.id | get_requester) | subscriber_name }} and phone number: {{ (req.id | get_requester) | subscriber_phone }}</span>
    </small>
  {% endblock requester_info %}

  {% block answer %}
    Requester hasn't answered yet.
  {% endblock answer %}

  {% block clarify_request %}
            <!-- ask a question -->
        <form name="ask_question" class="form-horizontal" id="question" method="post" action="/add_a_qa" autocomplete="on">
          <fieldset> 
            <div class="row-fluid">
              <!-- <div class="span4"> -->
                <h4>Ask a question about this request <span rel="tooltip" data-toggle="tooltip" data-placement="right" title="" data-original-title="{{"Ask a question" | explain_action }}"><small><i class="icon-info-sign"></i></small></span></h4>
              <!-- </div> -->
              <div>

                <div class="control-group">
                  <label class="control-label">Question</label>
                  <div class="row-fluid">
                    <div class="controls">
                        <input type="hidden" name="request_id" value="{{ req.id }}"/>
                        <input id="questionTextarea" type="text" name="question_text" rows="3" cols="20" placeholder="Ask the requester a question" required/>
                      <button id="askQuestion" class="btn btn-primary" type="submit">Ask</button>
                    </div>
                  </div>
                </div>

              </div>
            </div>
          </fieldset>
        </form>
  {% endblock clarify_request %}

    
{% block actions %}
  <!-- Add a record form -->
  <form name="input_doc" class="form-horizontal" id="submitRecord" method="post" action="/add_a_record" autocomplete="on" enctype="multipart/form-data">
  <input type="hidden" name="request_id" value="{{ req.id }}"/>
    <fieldset> 
      <div class="row-fluid">
          <h4>Add a record</h4>
          <div class="control-group">
            <label class="control-label" for="recordSummary">Summary</label>
            <div class="controls">
              <input class="input-xxlarge" name="record_description" type="text" id="recordSummary" placeholder="Add a short explanation of the record" required />
            </div>
          </div>
          <div class="control-group">
            <label class="control-label">Upload a record <span id="recordTooltip" rel="tooltip" data-toggle="tooltip" data-placement="right" title="" data-original-title="{{"Upload a document" | explain_action}}" ><small><i class="icon-info-sign"></i></small></span></label>
            <div class="row-fluid">
              <div class="controls">
                <div class="fileupload fileupload-new" data-provides="fileupload">
                  <div class="input-append">
                    <div class="uneditable-input span3">
                      <i class="icon-file fileupload-exists"></i> 
                      <span class="fileupload-preview" />
                    </div>
                    <span class="btn btn-file">
                      <span class="fileupload-new">Select file</span>
                      <span class="fileupload-exists">Change</span>
                      <input type="file" name="record" />
                    </span>
                    <a href="#" class="btn fileupload-exists" data-dismiss="fileupload">Remove</a>              
                  </div>
                </div>
              </div>
            </div>
          </div>
          <div class="control-group">
            <label class="control-label">Or provide a link to a record <span rel="tooltip" data-toggle="tooltip" data-placement="right" title="" data-original-title="{{"Add a link" | explain_action}}"><small><i class="icon-info-sign"></i></small></span></label>
            <div class="row-fluid">
              <div class="controls">
                  <input name="link_url" id="inputUrl"/>
                <!-- need to clean this up with jquery: needs to switch from being disabled when no file exists to being enabled when a file exists -->
              </div>
            </div>
          </div>
          <div class="control-group">
            <label class="control-label">Or indicate how the record can be accessed offline <span id="offlinedocTooltip" rel="tooltip" data-toggle="tooltip" data-placement="right" title="" data-original-title="{{"Describe hard copies" | explain_action}}"><small><i class="icon-info-sign"></i></small></span></label>
            <div class="row-fluid">
              <div class="controls">
                <textarea class="input-xxlarge" id="offlineDoc_textarea" name="record_access" rows="3" placeholder="How can the requester get this record?  Ex. 'Sent via mail on a CD', 'Print out awaiting requester at City Clerk desk'" ></textarea>
              </div>
            </div>
          </div>
        <div class="control-group">
          <div class="controls">
            <button type="submit" class="btn btn-primary">Add record</button>
          </div>
        </div>
      </div>
      
    </fieldset>
  </form>

  <!-- Add a note form -->
  <form name="note" class="form-horizontal" id="note" method="post" action="/add_a_note">
    <input type="hidden" name="request_id" value="{{ req.id }}"/>
    <fieldset> 
      <div class="row-fluid">
          <h4>Add a note</h4>
          <div class="control-group">
            <label class="control-label">Note <span rel="tooltip" data-toggle="tooltip" data-placement="right" title="" data-original-title="{{"Add a note"| explain_action }}"><small><i class="icon-info-sign"></i></small></span></label>
            <div class="controls">
              <input type="text" class="input-xlarge" id="noteTextarea" name="note_text" rows="3" placeholder="Anything else the requester should know."required/>
            </div>
          </div>
          <div class="control-group">
            <div class="controls">
              <button type="submit" class="btn btn-primary">Add note</button>
            </div>
          </div>
      </div>
    </fieldset>
  </form>

  <!-- Request an extension form -->
  <form name="extend_request" class="form-horizontal" id="extension" method="post" action="/update_a_request_extend">
    <input type="hidden" name="request_id" value="{{ req.id }}"/>
    <fieldset>
      <div class="row-fluid">
        <h4>Request an extension</h4>
        <div class="control-group">
          <label class="control-label">Reason <span rel="tooltip" data-toggle="tooltip" data-placement="right" title="" data-original-title="{{"Request an extension"| explain_action }}"><small><i class="icon-info-sign"></i></small></span></label>
            <div class="controls">
              <select id="extend_reasons" name="extend_reasons" multiple="multiple" required>
                <option value="{{"Extension - Large Amount" | explain_action("What")}}">Large amount</option>
                <option value="{{"Extension - Separate Facility" | explain_action("What")}}">Separate facility</option>
                <option value="{{"Extension - Another Agency" | explain_action("What")}}">Another agency</option>
                <option value="{{"Extension - Data" | explain_action("What")}}">Data extraction</option>
              </select>
              <p class="help-block">You can select multiple reasons by using Ctrl (Win) or ⌘ (Mac).</p>
            </div>
        </div>
        <div class="control-group">
          <div class="controls">
            <button id="extendRequest" class="btn btn-primary" type="submit">Request an extension</button>
          </div>
        </div>
      </div>
    </fieldset>
  </form>

  <!-- Close request form -->
  <form name="close" class="form-horizontal" id="closeRequest" method="post" action="/close">
    <input type="hidden" name="request_id" value="{{ req.id }}"/>
    <input type="hidden" name="close_reason"/>
    <fieldset> 
      <div class="row-fluid">
        <h4>Close this request <span rel="tooltip" data-toggle="tooltip" data-placement="right" title="" data-original-title="{{"Close a request"| explain_action }}"><small><i class="icon-info-sign"></i></small></span></h4>
        <div class="control-group">

          <label class="control-label">Reason</label>
            <div class="controls">
              <select id="close_reasons" name="close_reasons" multiple="multiple" required>
                <option value="{{"Fulfilled" | explain_action("What")}}">Fulfilled</option>
                <option value="{{"Not a public records request" | explain_action("What")}}">Not a public records request</option>
                <option value="{{"Record Does Not Exist" | explain_action("What")}}">Do not have this record</option>
                <option value="{{"Can Not Release - Personal Files" | explain_action("What")}}">Can Not Release - Privacy</option>
                <option value="{{"Can Not Release - Ongoing Litigation" | explain_action("What")}}">Can Not Release - Ongoing Litigation</option>
                <option value="{{"Can Not Release - Investigative Reports" | explain_action("What")}}">Can Not Release - Investigative Reports</option>
                <option value="{{"Can Not Release - Finances" | explain_action("What")}}">Can Not Release - Finances</option>
                <option value="{{"Requester Not Interested" | explain_action("What")}}">Requester Not Interested</option>
              </select>
              <p class="help-block">You can select multiple reasons by using Ctrl (Win) or ⌘ (Mac).</p>
            </div>
        </div>
        <div class="control-group">
          <div class="controls">
            <!-- Button to trigger modal -->
            <a id="closeRequest_button" href="#closeModal" role="button" class="btn btn-inverse" >Close request...</a>
             
            <!-- Modal -->
            <div id="closeModal" class="modal hide fade" tabindex="-1" role="dialog" aria-labelledby="closeModalLabel" aria-hidden="true">
              <div class="modal-header">
                <button type="button" class="close" data-dismiss="modal" aria-hidden="true">×</button>
                <h3 id="closeModalLabel">Reason for closing</h3>
              </div>
              <div class="modal-body">
                <!-- NOTE: need to remove the line breaks in the CODE in textarea in order to remove the funky indentation -->
                <textarea id="closeTextarea" class="input-block-level" rows="10"></textarea>
              </div>
              <div class="modal-footer">
                <button class="btn" data-dismiss="modal" aria-hidden="true">Cancel</button>
                <button id="closeButton" type="submit" class="btn btn-inverse">Close this request</button>
              </div>
            </div>
          </div>
        </div>
      </div>
    </fieldset>
  </form>
    
{% endblock actions %}


{% block bottom_script %}
<script>
$(document).ready(function(){
  /* validates add a record form */
  $("#submitRecord").validate({
    rules: {
      record_description: {
        required: true,
        minlength: 2
           }
       },
     highlight: function(element) {
        $(element).closest('.control-group').removeClass('success').addClass('error');
      },
      success: function(element) {
        element
        .text('OK!').addClass('valid')
        .closest('.control-group').removeClass('error').addClass('success');
      }
  });

  /* validates extension form */
$("#extension").validate({
  rules: {
    extend_reasons: {
      required: true
         }
     },
   highlight: function(element) {
      $(element).closest('.control-group').removeClass('success').addClass('error');
    },
    success: function(element) {
      element
      .text('OK!').addClass('valid')
      .closest('.control-group').removeClass('error').addClass('success');
    }
<<<<<<< HEAD
});
// $(".selector").validate({
//   onclick: false
// });

// $('#myModal').modal('hide')
=======
    else{
      $("#closeRequest").valid({
        rules: {
          close_reasons: {
            required: true,
               }
           },
        highlight: function(element) {
            $(element).closest('.control-group').removeClass('success').addClass('error');
          },
        success: function(element) {
            element
            .text('OK!').addClass('valid')
            .closest('.control-group').removeClass('error').addClass('success');
          }
      });
    }
  });
>>>>>>> 3c306e97

// if($("a:contains('Level 2 (Admin Only)')").length) {
//    alert("yup!");
// }else{
//    alert("nope!");
// }

  // $("#closeRequest_button").click(function() {
  //   $("#closeRequest").valid({
  //     rules: {
  //       close_reasons: {
  //         required: true,
  //       }
  //     },
  //     highlight: function(element) {
  //       $(element).closest('.control-group').removeClass('success').addClass('error');
  //     },
  //     success: function(element) {
  //       element
  //         .text('OK!').addClass('valid')
  //         .closest('.control-group').removeClass('error').addClass('success');
  //         $('#closeModal').modal('show');
  //     }
  //   });
  // });
    
  // if($("#closeRequest").valid()) {
    // $("#closeRequest").validate({
    //   rules: {
    //     close_reasons: {
    //       required: true,
    //     }
    //   },
    //   highlight: function(element) {
    //     $(element).closest('.control-group').removeClass('success').addClass('error');
    //   },
    //   success: function(element) {
    //     element
    //       .text('OK!').addClass('valid')
    //       .closest('.control-group').removeClass('error').addClass('success');
    //   }
    // }).form();

    // else{
    //    $('#closeModal').modal('hide')
    // }



  /* typeahead for email in reroute form */
   var emails = [];
  $.getJSON("{{ url_for('static', filename='directory.json') }}", function(data) {
        $.each(data, function (i, line) {
              emails.push(line.EMAIL_ADDRESS);
          });
          $('#rerouteEmail').typeahead.defaults = {
    source: emails
  , items: 8
  , menu: '<ul class="typeahead dropdown-menu"></ul>'
  , item: '<li><a href="#"></a></li>'
  , minLength: 1
  }

    }); 
});
</script>

<script>
  /* takes text from json file for each reason and populates the editable textarea in the modal */
  $("#close_reasons").change(function () {
    var str = "";
    $("#close_reasons option:selected").each(function () {
          str += $(this).val() + " ";
        });
    $("#closeTextarea").text(str);
  });

  /* takes the edited text in the modal as a variable for use in posting to the case */
  $("#closeButton").click(function () {
    var estr = $("#closeTextarea").val();
    $('input[name=close_reason]').val(estr);
  });


</script>

{% endblock bottom_script %}<|MERGE_RESOLUTION|>--- conflicted
+++ resolved
@@ -282,33 +282,31 @@
       .text('OK!').addClass('valid')
       .closest('.control-group').removeClass('error').addClass('success');
     }
-<<<<<<< HEAD
 });
 // $(".selector").validate({
 //   onclick: false
 // });
 
 // $('#myModal').modal('hide')
-=======
-    else{
-      $("#closeRequest").valid({
-        rules: {
-          close_reasons: {
-            required: true,
-               }
-           },
-        highlight: function(element) {
-            $(element).closest('.control-group').removeClass('success').addClass('error');
-          },
-        success: function(element) {
-            element
-            .text('OK!').addClass('valid')
-            .closest('.control-group').removeClass('error').addClass('success');
-          }
-      });
-    }
-  });
->>>>>>> 3c306e97
+
+  //   else{
+  //     $("#closeRequest").valid({
+  //       rules: {
+  //         close_reasons: {
+  //           required: true,
+  //              }
+  //          },
+  //       highlight: function(element) {
+  //           $(element).closest('.control-group').removeClass('success').addClass('error');
+  //         },
+  //       success: function(element) {
+  //           element
+  //           .text('OK!').addClass('valid')
+  //           .closest('.control-group').removeClass('error').addClass('success');
+  //         }
+  //     });
+  //   }
+  // });
 
 // if($("a:contains('Level 2 (Admin Only)')").length) {
 //    alert("yup!");
