<!-- This template is for testing purposes. -->

{% extends "case.html" %}
{% block title %}Request {{ req.id }}{% endblock %}
{% block head %} {% endblock head %}
{% block status %}
    <div class="pull-right">
      {% block routing %}
        Routed to  
        <div class="btn-group">
          <div><a class="btn btn-info" data-placement="bottom" href="#" id="reroutePopover"> {{req.current_owner | owner_name}} <span class="caret"></span> </a></div>
          <div id="reroutePopover-head" class="hide">Reassign to:</div>
          <div id="reroutePopover-content" class="hide">              
            <form id="rerouteForm" class="form-inline" method ="post" action="/update_a_owner">
              <!-- my form -->
              <div class="control-group">
                <div class="controls">
                  <input type="hidden" name="request_id" value="{{ req.id }}"/>
                  <input id="rerouteEmail" type="email" name="owner_email" placeholder="name@email.com" required />
                  <input id="rerouteReason" type="text" name="owner_reason" placeholder="Say why." required />
                  <button id="rerouteButton" class="btn" type="submit"> <i class="icon-envelope"> </i> </button>
                </div>
              </div>
            </form>
          </div>
        </div>
      {% endblock routing %}
      {% block history %}
        {{ super() }}
      {% endblock history %}
    </div>
  {% endblock status %}

  {% block request %}
  <small>{% if req.creator_id %}
          <div>This request was submitted on behalf of the requester by {{ req.creator_id | user_name }}.</div> 
          {% endif %}
  <div>Requester's name: {{ (req.id | get_requester) | subscriber_name }} and phone number: {{ (req.id | get_requester) | subscriber_phone }}</div></small>
  {{ super() }}
            <!-- ask a question -->
        <form name="ask_question" class="form-horizontal" id="question" method="post" action="/add_a_qa" autocomplete="on">
          <fieldset> 
            <div class="row-fluid">
              <!-- <div class="span4"> -->
                <h4>Ask a question about this request <span rel="tooltip" data-toggle="tooltip" data-placement="right" title="" data-original-title="{{"Ask a question" | explain_action }}"><small><i class="icon-info-sign"></i></small></span></h4>
              <!-- </div> -->
              <div>

                <div class="control-group">
                  <label class="control-label">Question</label>
                  <div class="row-fluid">
                    <div class="controls">
                        <input type="hidden" name="request_id" value="{{ req.id }}"/>
                        <input id="questionTextarea" type="text" name="question_text" rows="3" cols="20" placeholder="Ask the requester a question" required/>
                      <button id="askQuestion" class="btn btn-primary" type="submit">Ask</button>
                    </div>
                  </div>
                </div>

<<<<<<< HEAD
    <div class="pull-right">
      Routed to  
            <div class="btn-group"  style="font-size:15px">
        <div><a class="btn btn-info" data-placement="bottom" href="#" id="reroutePopover"> {{req.current_owner | owner_name}} <span class="caret"></span> </a></div>
        <div id="reroutePopover-head" class="hide">Reassign to:</div>
        <div id="reroutePopover-content" class="hide">              
          <form id="rerouteForm" class="form-inline" method ="post" action="/update_a_owner">
            <!-- my form -->
            <div class="control-group">
              <div class="controls">
                <input type="hidden" name="request_id" value="{{ req.id }}"/>
                <input id="rerouteEmail" type="email" name="owner_email" placeholder="name@email.com" data-provide="typeahead" autocomplete="off" required />
                <input id="rerouteReason" type="text" name="owner_reason" placeholder="Say why." required />
                <button id="rerouteButton" class="btn" type="submit"> <i class="icon-envelope"> </i> </button>
=======
>>>>>>> 5dc7ff27
              </div>
            </div>
          </fieldset>
        </form>
  {% endblock request %}

    
          

{% block actions %}
  <form name="input_doc" class="form-horizontal" id="submitRecord" method="post" action="/add_a_record" autocomplete="on" enctype="multipart/form-data">
  <input type="hidden" name="request_id" value="{{ req.id }}"/>
    <fieldset> 
      <div class="row-fluid">
          <h4>Add a record</h4>
          <div class="control-group">
            <label class="control-label" for="recordSummary">Summary</label>
            <div class="controls">
              <input class="input-xxlarge" name="record_description" type="text" id="recordSummary" placeholder="Add a short explanation of the record" required />
            </div>
          </div>
          <div class="control-group">
            <label class="control-label">Upload a record <span id="recordTooltip" rel="tooltip" data-toggle="tooltip" data-placement="right" title="" data-original-title="{{"Upload a document" | explain_action}}" ><small><i class="icon-info-sign"></i></small></span></label>
            <div class="row-fluid">
              <div class="controls">
                <div class="fileupload fileupload-new" data-provides="fileupload">
                  <div class="input-append">
                    <div class="uneditable-input span3">
                      <i class="icon-file fileupload-exists"></i> 
                      <span class="fileupload-preview" />
                    </div>
                    <span class="btn btn-file">
                      <span class="fileupload-new">Select file</span>
                      <span class="fileupload-exists">Change</span>
                      <input type="file" name="record" />
                    </span>
                    <a href="#" class="btn fileupload-exists" data-dismiss="fileupload">Remove</a>              
                  </div>
                </div>
              </div>
            </div>
          </div>
          <div class="control-group">
            <label class="control-label">Or provide a link to a record <span rel="tooltip" data-toggle="tooltip" data-placement="right" title="" data-original-title="{{"Add a link" | explain_action}}"><small><i class="icon-info-sign"></i></small></span></label>
            <div class="row-fluid">
              <div class="controls">
                  <input name="link_url" id="inputUrl"/>
                <!-- need to clean this up with jquery: needs to switch from being disabled when no file exists to being enabled when a file exists -->
              </div>
            </div>
          </div>
          <div class="control-group">
            <label class="control-label">Or indicate how the record can be accessed offline <span id="offlinedocTooltip" rel="tooltip" data-toggle="tooltip" data-placement="right" title="" data-original-title="{{"Describe hard copies" | explain_action}}"><small><i class="icon-info-sign"></i></small></span></label>
            <div class="row-fluid">
              <div class="controls">
                <textarea class="input-xlarge" id="offlineDoc_textarea" name="record_access" rows="3" placeholder="How can the requester get this record?  Ex. 'Sent via mail on a CD', 'Print out awaiting requester at City Clerk desk'" ></textarea>
              </div>
            </div>
          </div>
      </div>
      <button type="submit" class="btn btn-primary">Add record</button>
    </fieldset>
  </form>

<form name="note" class="form-horizontal" id="note" method="post" action="/add_a_note">
  <input type="hidden" name="request_id" value="{{ req.id }}"/>
  <fieldset> 
    <div class="row-fluid">
        <h4>Add a note</h4>
        <div class="control-group">
          <label class="control-label">Note <span rel="tooltip" data-toggle="tooltip" data-placement="right" title="" data-original-title="{{"Add a note"| explain_action }}"><small><i class="icon-info-sign"></i></small></span></label>
          <div class="row-fluid">
            <div class="controls">
              <input type="text" class="input-xlarge" id="noteTextarea" name="note_text" rows="3" placeholder="Anything else the requester should know."required/>
            </div>
          </div>
        </div>
    </div>
     <button type="submit" class="btn btn-primary">Add note</button>
  </fieldset>
</form>

<form name="close" class="form-horizontal" id="closeRequest" method="post" action="/close">
  <input type="hidden" name="request_id" value="{{ req.id }}"/>
  <fieldset> 
    <div class="row-fluid">
        <h4>Close this request <span rel="tooltip" data-toggle="tooltip" data-placement="right" title="" data-original-title="{{"Close a request"| explain_action }}"><small><i class="icon-info-sign"></i></small></span></h4>
        <div class="control-group">
          <label class="control-label">Reason</label>
            <div class="controls">
            <select name="close_reason">
            <option>Fulfilled</option>
            <option>Not a public records request</option>
            <option>Do not have this record</option>
            <option>Can Not Release - Personal Files</option>
            <option>Can Not Release - Ongoing Litigation</option>
            <option>Can Not Release - Investigative Reports</option>
            <option>Can Not Release - Finances</option>
            <option>Requester Not Interested</option>
            </select>
              <button type="submit" class="btn btn-inverse">Close this request</button>
            </div>
        </div>
    </div>
  </fieldset>
</form>
    
{% endblock actions %}

{% block bottom_script %}
 <script>
$(document).ready(function() {
  var emails = [];
  $.getJSON("{{ url_for('static', filename='directory.json') }}", function(data) {
        $.each(data, function (i, line) {
              emails.push(line.EMAIL_ADDRESS);
          });
          $('#rerouteEmail').typeahead.defaults = {
    source: emails
  , items: 8
  , menu: '<ul class="typeahead dropdown-menu"></ul>'
  , item: '<li><a href="#"></a></li>'
  , minLength: 1
  }

    }); 
});
</script>
{% endblock bottom_script %}<|MERGE_RESOLUTION|>--- conflicted
+++ resolved
@@ -57,23 +57,6 @@
                   </div>
                 </div>
 
-<<<<<<< HEAD
-    <div class="pull-right">
-      Routed to  
-            <div class="btn-group"  style="font-size:15px">
-        <div><a class="btn btn-info" data-placement="bottom" href="#" id="reroutePopover"> {{req.current_owner | owner_name}} <span class="caret"></span> </a></div>
-        <div id="reroutePopover-head" class="hide">Reassign to:</div>
-        <div id="reroutePopover-content" class="hide">              
-          <form id="rerouteForm" class="form-inline" method ="post" action="/update_a_owner">
-            <!-- my form -->
-            <div class="control-group">
-              <div class="controls">
-                <input type="hidden" name="request_id" value="{{ req.id }}"/>
-                <input id="rerouteEmail" type="email" name="owner_email" placeholder="name@email.com" data-provide="typeahead" autocomplete="off" required />
-                <input id="rerouteReason" type="text" name="owner_reason" placeholder="Say why." required />
-                <button id="rerouteButton" class="btn" type="submit"> <i class="icon-envelope"> </i> </button>
-=======
->>>>>>> 5dc7ff27
               </div>
             </div>
           </fieldset>
@@ -181,25 +164,4 @@
   </fieldset>
 </form>
     
-{% endblock actions %}
-
-{% block bottom_script %}
- <script>
-$(document).ready(function() {
-  var emails = [];
-  $.getJSON("{{ url_for('static', filename='directory.json') }}", function(data) {
-        $.each(data, function (i, line) {
-              emails.push(line.EMAIL_ADDRESS);
-          });
-          $('#rerouteEmail').typeahead.defaults = {
-    source: emails
-  , items: 8
-  , menu: '<ul class="typeahead dropdown-menu"></ul>'
-  , item: '<li><a href="#"></a></li>'
-  , minLength: 1
-  }
-
-    }); 
-});
-</script>
-{% endblock bottom_script %}+{% endblock actions %}