--- conflicted
+++ resolved
@@ -165,29 +165,11 @@
 <form name="close" class="form-horizontal" id="closeRequest" method="post" action="/close">
   <input type="hidden" name="request_id" value="{{ req.id }}"/>
   <fieldset> 
-
     <div class="row-fluid">
       <div class="span4">
-<<<<<<< HEAD
-        <h4><div class="btn-group">
-          <a class="btn btn-inverse dropdown-toggle" data-toggle="dropdown" href="#">
-            Close this request
-            <span class="caret"></span>
-          </a>
-          <ul class="dropdown-menu">
-            <li> <a href="#">Fulfilled</a></li>
-            <li> <a href="#">Record does not exist</a> </li>
-            <li> <a href="#">Can not release - privacy</a> </li>
-            <li> <a href="#">Can not release - ongoing lawsuit</a> </li>
-            <li> <a href="#">Can not release - investigative report</a> </li>
-            <li> <a href="#">Requester no longer needs</a> </li>
-          </ul>
-=======
         <h4>Close this request <span rel="tooltip" data-toggle="tooltip" data-placement="right" title="" data-original-title="{{"Add a note"| explain_action }}"><small><i class="icon-info-sign"></i></small></span></h4>
       </div>
-
       <div class="span8">
-
         <div class="control-group">
           <label class="control-label">Reason</label>
             <div class="controls">
@@ -204,7 +186,6 @@
             </select>
               <button type="submit" class="btn btn-inverse">Close this request</button>
             </div>
->>>>>>> 0f49e0d6
         </div>
         <span rel="tooltip" data-toggle="tooltip" data-placement="right" title="" data-original-title="{{"Close a request" | explain_action}}"><small><i class="icon-info-sign"></i></small></span></h4>
       </div>
