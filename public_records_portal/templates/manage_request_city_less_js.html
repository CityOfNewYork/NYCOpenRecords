{% extends "case.html" %}
{% block title %}Request {{ req.id }}{% endblock %}
{% block custom_css_links %}
<!-- used for the extension and close request multi-select boxes in city view -->
<link rel=stylesheet type=text/css href="{{ url_for('static', filename='css/manage_request_city_less_js.css') }}">
<link rel=stylesheet type=text/css href="{{ url_for('static', filename='css/sidebar.css') }}">
<link rel=stylesheet type=text/css href="{{ url_for('static', filename='css/bottom_sidebar.css') }}">
<link rel=stylesheet type=text/css href="{{ url_for('static', filename='css/case.css') }}">
<link rel=stylesheet type=text/css href="{{ url_for('static', filename='css/plugins/bootstrap-select.css') }}">
<link rel=stylesheet type=text/css href="{{ url_for('static', filename='css/plugins/bootstrap-fileupload.css') }}">
{% endblock custom_css_links %}

{% block requester_info %}
{% include '_requester_info.html' %}
{% endblock requester_info %}

{% block clarify_request %}
<<<<<<< HEAD
  {% if email %}
    <!-- ask a question -->
    <form name="ask_question" id="question" class="form-inline" style="margin: 10px 0px 15px 0px;" method="post" action="/add_a_qa" autocomplete="on">
      <input type="hidden" name="request_id" value="{{ req.id }}"/>
      <fieldset>
        <label>Ask a question <span rel="tooltip" data-toggle="tooltip" data-placement="right" title="" data-original-title="{{"Ask a question" | explain_action }}"><small><i class="icon-info-sign"></i></small></span></label>
        <textarea id="questionTextarea"  name="question_text" class="input-xlarge" placeholder="Ask the requester a question" required/></textarea>
        <button id="askQuestion" class="btn btn-primary" data-toggle="modal" data-target="#confirm-submit" type="submit">Ask</button>
      </fieldset>
    </form>

=======
>>>>>>> d5099c9b
	<div class="modal fade" id="confirm-submit" tabindex="-1" role="dialog" aria-labelledby="myModalLabel" aria-hidden="true">
		<div class="modal-dialog">
			<div class="modal-content">
				<div class="modal-header">
					Confirmation
				</div>
				<div class="modal-body">
					Are you sure you want to make the following question public?
					<table class="table">
						<tr>
							<th>Question</th>
							<td id="question_text"></td>
						</tr>
					</table>
				</div>
				<div class="modal-footer">
					<button type="button" class="btn btn-default" data-dismiss="modal">Cancel</button>
					<a href="#" id="submit" class="btn btn-success success">Submit</a>
				</div>
			</div>
		</div>
	</div>
  {% endif %}
{% endblock clarify_request %}

{% block response_actions_lessjs %}
  <h3 style="margin-top:40px;">Response actions</h3>
  <!-- upload a record -->
  <form name="input_doc" style="margin-top: 2em;" class="form-horizontal" id="submitRecord" method="post" action="/add_a_record" autocomplete="on" enctype="multipart/form-data">
    <input type="hidden" name="request_id" value="{{ req.id }}"/>
    <fieldset>
      <legend>Add a record</legend>
      <div class="row-fluid">
        <!-- name of record -->
        <div class="control-group">
          <label class="control-label" for="recordSummary">Name of record</label>
          <div class="controls">
            <textarea class="input-xxlarge" name="record_description" type="text" id="recordSummary" placeholder="Add a short explanation of the record" required /></textarea>
          </div>
        </div>
        <!-- upload a record -->
        <div class="control-group">
          <label class="control-label">Upload a record <span id="recordTooltip" rel="tooltip" data-toggle="tooltip" data-placement="right" title="" data-original-title="{{"Upload a document" | explain_action}}" ><small><i class="icon-info-sign"></i></small></span></label>
          <div class="row-fluid">
            <div class="controls">
              <div class="fileupload fileupload-new" data-provides="fileupload">
                <div class="input-append">
                  <!-- <div class="uneditable-input">
                    <i class="icon-file fileupload-exists"></i>
                    <span class="fileupload-preview" />
                  </div> -->
                  <span class="btn btn-file">
                    <span class="fileupload-new">Select file</span>
                    <span class="fileupload-exists">Change</span>
                    <input type="file" name="record" />
                  </span>
                  <a href="#" class="btn fileupload-exists" data-dismiss="fileupload">Remove</a>
                </div>
              </div>
            </div>
          </div>
        </div>
        <!-- link to a record -->
        <div class="control-group">
          <label class="control-label">Or provide a link to a record <span rel="tooltip" data-toggle="tooltip" data-placement="right" title="" data-original-title="{{"Add a link" | explain_action}}"><small><i class="icon-info-sign"></i></small></span></label>
          <div class="row-fluid">
            <div class="controls">
              <input type="text" name="link_url" id="inputUrl" class="input-xxlarge"/>
              <!-- need to clean this up with jquery: needs to switch from being disabled when no file exists to being enabled when a file exists -->
            </div>
          </div>
        </div>
        <!-- offline record -->
        <div class="control-group button-margin">
          <label class="control-label">Or indicate how the record can be accessed offline <span id="offlinedocTooltip" rel="tooltip" data-toggle="tooltip" data-placement="right" title="" data-original-title="{{"Describe hard copies" | explain_action}}"><small><i class="icon-info-sign"></i></small></span></label>
          <div class="row-fluid">
            <div class="controls">
              <textarea class="input-xxlarge" id="offlineDoc_textarea" name="record_access" placeholder="How can the requester get this record?  Ex. 'Sent via mail on a CD', 'Print out awaiting requester at City Clerk desk'" ></textarea>
            </div>
          </div>
        </div>
        <!-- submission -->
        <div class="control-group">
          <div class="controls">
            <button type="submit" class="btn btn-primary">Add record</button>
          </div>
        </div>

      </div>
    </fieldset>
  </form>

  <!-- Add a note form -->
  <form name="note" class="form-horizontal" id="note" method="post" action="/add_a_note">
    <input type="hidden" name="request_id" value="{{ req.id }}"/>
    <fieldset>
      <legend>Add a note</legend>
      <div class="row-fluid">
        <div class="control-group">
          <label class="control-label">Note <span rel="tooltip" data-toggle="tooltip" data-placement="right" title="" data-original-title="{{"Add a note"| explain_action }}"><small><i class="icon-info-sign"></i></small></span></label>
          <div class="controls">
            <textarea type="text" class="input-xxlarge" id="noteTextarea" name="note_text"  placeholder="Notes visible to staff only."required/></textarea>
          </div>
        </div>
        <div class="control-group">
          <div class="controls">
            <button type="submit" class="btn btn-primary">Add note</button>
          </div>
		<input type="hidden" name="note_privacy" value="2"/>
        </div>
      </div>
    </fieldset>
  </form>
  </form>
  
  <!-- Generate PDF -->
  <form name="note" class="form-horizontal" id="note" method="post" action="/add_a_pdf">
    <input type="hidden" name="request_id" value="{{ req.id }}"/>
    <fieldset>
      <legend>Standard Responses (PDF)</legend>
      <div class="row-fluid">
        <div class="control-group">
          <label class="control-label">Template <span rel="tooltip" data-toggle="tooltip" data-placement="right" title="" data-original-title="{{"Generate PDF"}}"><small><i class="icon-info-sign"></i></small></span></label>
          <div class="controls">
            <div class="missing_field alert alert-danger hidden" id="missing_pdf_template">
                No Template Chosen
            </div>
            <select id="response_template" name="response_template" required data-selected-text-format="count" size="9">
              <option value="template_02">Message Sent</option>
              <option value="template_03">Request Status</option>
              <option value="template_04">Request Completed</option>
              <option value="template_05">Request Status - Fulfilled in Part</option>
              <option value="template_06">Request Denied</option>
              <option value="template_07">Request Closed</option>
              <option value="template_08">Request Payment Information</option>
              <option value="template_09">Request Closed - No Response</option>
              <option value="template_10">Time Extension Requested</option>
            </select>
          </div>
        </div>
        <div class="control-group">
          <div class="controls">
            <button type="submit" class="btn btn-primary" id="generatePDFButton">Generate PDF</button>
          </div>
        </div>
      </div>
    </fieldset>
  </form>

<!-- REMOVE THE FOLLOWING SECTION IF YOU DO NOT USE EXTENSIONS IN YOUR AGENCY. -->
  <!-- Extension.-->
  {% if req.extended %}
  {% else %}
  <form name="extend_request" class="form-horizontal" id="extension" method="post" action="/add_a_extension">
    <input type="hidden" name="request_id" value="{{ req.id }}"/>
	<input type="hidden" name="extend_reason" value="{{"Extension - Large Amount" | explain_action("What")}}"/>
    <fieldset>
      <legend>Extend request</legend>
      <div class="row-fluid">
        <div class="control-group">
          <label class="control-label">Length <span rel="tooltip" data-toggle="tooltip" data-placement="right" title="" data-original-title="{{"Request an extension"| explain_action }}"><small><i class="icon-info-sign"></i></small></span></label>
          <div class="controls">
            <select id="days_after" name="days_after">
              <option value="0">None selected</option>
              <option value="15">15 days</option>
              <option value="30">30 days</option>
              <option value="60">60 days</option>
              <option value="90">90 days</option>
              <option value="-1">Custom Due Date</option>
            </select>
          </div>
        </div>
        <div class="control-group" style="display:none"; id="custom_due_date">
          <label class="control-label">Custom Due Date<span rel="tooltip" data-toggle="tooltip" data-placement="right" title="" data-original-title="{{"Request an extension"| explain_action }}"><small><i class="icon-info-sign"></i></small></span></label>
            <div class="controls">
              <input type="date"
                         name="due_date"
                         value="{{ min_due_date }}"
                          >
            </div>
        </div>
        <div class="control-group">
          <div class="controls">
            <button id="extendButton" type="submit" class="btn btn-primary">Extend this request</button>

          </div>
        </div>
      </div>
    </fieldset>
  </form>
  {% endif %}
<!-- REMOVE THE ABOVE SECTION IF YOU DO NOT USE EXTENSIONS IN YOUR AGENCY. -->

  <!-- Close request -->
  <form name="close" class="form-horizontal" id="closeRequest" method="post" action="/close">
    <input type="hidden" name="request_id" value="{{ req.id }}"/>
    <fieldset>
      <legend>Close request</legend>
      <div class="row-fluid">
        <div class="control-group">
          <label class="control-label">Reason <span rel="tooltip" data-toggle="tooltip" data-placement="right" title="" data-original-title="{{"Close a request"| explain_action }}"><small><i class="icon-info-sign"></i></small></span></label>
          <div class="controls">
            <select id="close_reasons" name="close_reasons" multiple="multiple" size="5">
              <option value="{{"Fulfilled" | explain_action("What")}}">Fulfilled</option>
              <option value="{{"Fulfilled - Private Documents Not Uploaded" | explain_action("What")}}">Fulfilled - Private Documents Not Uploaded</option>
              <option value="{{"Fulfilled - Information Redacted" | explain_action("What")}}">Fulfilled - Information Redacted</option>
              <option value="{{"Fulfilled - Identity of Citizens Making Complaints Removed" | explain_action("What")}}">Fulfilled - Identity of Citizens Making Complaints Removed</option>
              <option value="{{"Not a public records request" | explain_action("What")}}">Not a public records request</option>
              <option value="{{"Record Does Not Exist" | explain_action("What")}}">Do not have this record</option>
              <option value="{{"Can Not Release - Personal Records" | explain_action("What")}}">Can Not Release - Personal Records</option>
              <option value="{{"Can Not Release - Ongoing Litigation" | explain_action("What")}}">Can Not Release - Ongoing Litigation</option>
              <option value="{{"Can Not Release - Investigative Records" | explain_action("What")}}">Can Not Release - Investigative Records</option>
              <option value="{{"Can Not Release - Attorney-Client Privilege" | explain_action("What")}}">Can Not Release - Attorney-Client Privilege</option>
              <option value="{{"Unable to contact the requester" | explain_action("What")}}">Unable to contact the requester</option>
              <option value="{{"Contact Another Government Agency" | explain_action("What")}}">Contact Another Government Agency</option>
              <option value="{{"Requester Not Interested" | explain_action("What")}}">Requester Not Interested</option>
             <option value="{{"Initial request redirected" | explain_action("What")}}">Initial request redirected</option>
              <option value="{{"Please visit NYC.gov" | explain_action("What")}}">Please visit NYC.gov</option>
              <option value="{{"Please visit nycopendata" | explain_action("What")}}">Please visit nycopendata</option>
              <option value="{{"Please visit NYC Government Publications Portal" | explain_action("What")}}">Please visit NYC Government Publications Portal</option>
            </select>
          </div>
        </div>
        <div class="control-group">
          <div class="controls">
            <button id="closeButton" type="submit" class="btn btn-inverse">Close this request</button>
          </div>
        </div>
      </div>
    </fieldset>
  </form>
{% endblock response_actions_lessjs %}

{% block sidebar %}
<<<<<<< HEAD

  {% block status %}
    {% set status = req.solid_status() %}
    {% include '_manage_requests_status.html' %}
  {% endblock status %}



  <div class="b_sidebar">
    <div class="row-fluid participantRow">

        <div><h4 class="participantRow-title" style="color: #333333;">Point of Contact </h4>
        </div>

    </div>
    <div class="row-fluid participantRow-poc">
        {% include '_contact_popover.html' %}
    </div>

    <form id="rerouteForm" class="form-inline" method ="post" action="/update_a_owner">
      <fieldset>
        <!-- <label>Change point of contact</label> -->
          <input type="hidden" name="request_id" value="{{ req.id }}"/>
          <!--input id="rerouteEmail" class="input-block-level" type="email" name="owner_email" placeholder="name@email.com" data-provide="typeahead" autocomplete="off" required /-->
          </select>
          <select class="span10" id="rerouteEmail" name="owner_email">
            {% for data in department_data %}
              <option value="{{ data.email }}">{{ data.name}}</option>
            {% endfor %}
          </select>
          <input id="rerouteReason" class="input-block-level" type="text" name="owner_reason" placeholder="Say why." required />
          <button id="rerouteButton" class="btn input-block-level" type="submit"> <i class="icon-envelope"> </i> Change point of contact</button>
      </fieldset>
    </form>

   <div><h4 class="participantRow-title" style="color: #333333;">Assignee</h4></div>

    <form id="rerouteForm" class="form-inline" method ="post" action="/update_a_owner">
      <fieldset>
        <!-- <label>Change Assignee</label> -->
          <input type="hidden" name="request_id" value="{{ req.id }}"/>
          <!--input id="rerouteEmail" class="input-block-level" type="email" name="owner_email" placeholder="name@email.com" data-provide="typeahead" autocomplete="off" required /-->
          <select class="span10" id="rerouteEmail" name="owner_email">
            {% for user in users %}
              {{ user.email }}
              <option value="{{ user.email }}">{{ user.alias}}</option>
            {% endfor %}
          </select>
          <input id="rerouteReason" class="input-block-level" type="text" name="owner_reason" placeholder="Say why." required />
          <button id="rerouteButton" class="btn input-block-level" type="submit"> <i class="icon-envelope"> </i> Change Assignee</button>
      </fieldset>
    </form>

    <div class="row-fluid participantRow">   
      <div class="participantRow-helpers"><h4 class="participantRow-title">Helpers</h4></div>  
    </div>
    <div class="row-fluid participantRow-participants">
      {% for owner in req.owners %}
        {% if owner.active %}
          {% set participant = (owner | display_staff_participant(req)) %} 
          {% if participant %}
            {% if current_user.is_authenticated %}
              
                <div>
                  {{ participant }}
                  <form id="unassignForm" class="form-inline" method ="post" action="/update_a_owner">
                        <input type="hidden" name="request_id" value="{{ req.id }}"/>
                        <input type="hidden" name="owner_id" value="{{ owner.id }}"/>
                        <input type="text" class="span8" name="reason_unassigned" value="Task complete" required />
                        <button id="unassignButton" class="btn btn-mini" type="submit"> <i class="icon-envelope"> </i> Remove</button>
                  </form>
                </div> 
                
            {% else %}
              <div>
                {{ participant }}
              </div>
            {% endif %}
          {% endif %}
        {% endif %}
      {% endfor %}
    </div>

    <form id="notifyForm" class="form-inline" method ="post" action="/add_a_owner">
      <fieldset>
        <input type="hidden" name="request_id" value="{{ req.id }}"/>
        <input id="notifyEmail" class="input-block-level" type="email" name="owner_email" placeholder="name@email.com" data-provide="typeahead" autocomplete="off" required />
        <input id="notifyReason" class="input-block-level" type="text" name="owner_reason" placeholder="Say why." required />
        <button id="notifyButton" class="btn input-block-level" type="submit"> <i class="icon-envelope"> </i> Add a helper</button>
    </form>

    <div class="row-fluid participantRow-history">
      {% include '_history.html' %}
    </div>

    

    


  </div>

=======
{% include '_manage_request_sidebar.html' %}
>>>>>>> d5099c9b
{% endblock sidebar %}

{% block follow %}{% endblock follow %}

{% block custom_script_links %}
<script type="text/javascript" src="{{ url_for('static', filename='js/case.js') }}"></script>

<!-- used for the extension and close request multi-select boxes in city view -->
<script type="text/javascript" src="{{ url_for('static', filename='js/plugins/bootstrap-select.min.js') }}"></script>
<script type="text/javascript" src="{{ url_for('static', filename='js/custom.bootstrap-select.js') }}"></script>


<!-- For file uploads -->
<script type="text/javascript" src="{{ url_for('static', filename='js/plugins/bootstrap-fileupload.js') }}"></script>
{% endblock custom_script_links %}<|MERGE_RESOLUTION|>--- conflicted
+++ resolved
@@ -15,20 +15,6 @@
 {% endblock requester_info %}
 
 {% block clarify_request %}
-<<<<<<< HEAD
-  {% if email %}
-    <!-- ask a question -->
-    <form name="ask_question" id="question" class="form-inline" style="margin: 10px 0px 15px 0px;" method="post" action="/add_a_qa" autocomplete="on">
-      <input type="hidden" name="request_id" value="{{ req.id }}"/>
-      <fieldset>
-        <label>Ask a question <span rel="tooltip" data-toggle="tooltip" data-placement="right" title="" data-original-title="{{"Ask a question" | explain_action }}"><small><i class="icon-info-sign"></i></small></span></label>
-        <textarea id="questionTextarea"  name="question_text" class="input-xlarge" placeholder="Ask the requester a question" required/></textarea>
-        <button id="askQuestion" class="btn btn-primary" data-toggle="modal" data-target="#confirm-submit" type="submit">Ask</button>
-      </fieldset>
-    </form>
-
-=======
->>>>>>> d5099c9b
 	<div class="modal fade" id="confirm-submit" tabindex="-1" role="dialog" aria-labelledby="myModalLabel" aria-hidden="true">
 		<div class="modal-dialog">
 			<div class="modal-content">
@@ -36,13 +22,20 @@
 					Confirmation
 				</div>
 				<div class="modal-body">
-					Are you sure you want to make the following question public?
-					<table class="table">
+					<div id="modalquestionDiv">Are you sure you want to make the following question public and send an email to the requester?</div>
+					<table id="modalQuestionTable" class="table">
 						<tr>
 							<th>Question</th>
 							<td id="question_text"></td>
+                                                        <input type="hidden" id="form_id" value=""/>
 						</tr>
 					</table>
+                                        <table id="modalAdditionalInfoTable" class="table">
+                                                <tr>
+                                                        <th>Additional Information</th>
+                                                        <td><textarea id="additional_note"  name="additional_note" class="input-xlarge" placeholder="Additional Information" /></textarea></td>
+                                                </tr>
+                                        </table>
 				</div>
 				<div class="modal-footer">
 					<button type="button" class="btn btn-default" data-dismiss="modal">Cancel</button>
@@ -51,7 +44,6 @@
 			</div>
 		</div>
 	</div>
-  {% endif %}
 {% endblock clarify_request %}
 
 {% block response_actions_lessjs %}
@@ -74,19 +66,14 @@
           <label class="control-label">Upload a record <span id="recordTooltip" rel="tooltip" data-toggle="tooltip" data-placement="right" title="" data-original-title="{{"Upload a document" | explain_action}}" ><small><i class="icon-info-sign"></i></small></span></label>
           <div class="row-fluid">
             <div class="controls">
-              <div class="fileupload fileupload-new" data-provides="fileupload">
-                <div class="input-append">
-                  <!-- <div class="uneditable-input">
-                    <i class="icon-file fileupload-exists"></i>
-                    <span class="fileupload-preview" />
-                  </div> -->
-                  <span class="btn btn-file">
-                    <span class="fileupload-new">Select file</span>
-                    <span class="fileupload-exists">Change</span>
-                    <input type="file" name="record" />
-                  </span>
-                  <a href="#" class="btn fileupload-exists" data-dismiss="fileupload">Remove</a>
-                </div>
+              <div class="fileinput fileinput-new" data-provides="fileinput">
+                <span class="btn btn-default btn-file">
+                  <span class="fileinput-new">Select file</span>
+                  <span class="fileinput-exists">Change</span>
+                  <input type="file" name="record">
+                </span>
+                <span class="fileinput-filename"></span>
+                <a href="#" class="close fileinput-exists" data-dismiss="fileinput" style="float: none">&times;</a>
               </div>
             </div>
           </div>
@@ -113,7 +100,7 @@
         <!-- submission -->
         <div class="control-group">
           <div class="controls">
-            <button type="submit" class="btn btn-primary">Add record</button>
+            <button type="submit" class="btn btn-primary" data-toggle="modal" data-target="#confirm-submit" id="addRecordButton">Add record</button>
           </div>
         </div>
 
@@ -135,7 +122,7 @@
         </div>
         <div class="control-group">
           <div class="controls">
-            <button type="submit" class="btn btn-primary">Add note</button>
+            <button type="submit" class="btn btn-primary" data-toggle="modal" data-target="#confirm-submit" id="addNoteButton">Add note</button>
           </div>
 		<input type="hidden" name="note_privacy" value="2"/>
         </div>
@@ -145,7 +132,7 @@
   </form>
   
   <!-- Generate PDF -->
-  <form name="note" class="form-horizontal" id="note" method="post" action="/add_a_pdf">
+  <form name="note" class="form-horizontal" id="note_pdf" method="post" action="/add_a_pdf">
     <input type="hidden" name="request_id" value="{{ req.id }}"/>
     <fieldset>
       <legend>Standard Responses (PDF)</legend>
@@ -201,10 +188,10 @@
             </select>
           </div>
         </div>
-        <div class="control-group" style="display:none"; id="custom_due_date">
+        <div class="control-group" style="display:none;" id="custom_due_date">
           <label class="control-label">Custom Due Date<span rel="tooltip" data-toggle="tooltip" data-placement="right" title="" data-original-title="{{"Request an extension"| explain_action }}"><small><i class="icon-info-sign"></i></small></span></label>
             <div class="controls">
-              <input type="date"
+              <input type="date" id="due_date"
                          name="due_date"
                          value="{{ min_due_date }}"
                           >
@@ -212,7 +199,7 @@
         </div>
         <div class="control-group">
           <div class="controls">
-            <button id="extendButton" type="submit" class="btn btn-primary">Extend this request</button>
+            <button id="extendButton" data-toggle="modal" data-target="#confirm-submit" type="submit" class="btn btn-primary">Extend this request</button>
 
           </div>
         </div>
@@ -254,7 +241,7 @@
         </div>
         <div class="control-group">
           <div class="controls">
-            <button id="closeButton" type="submit" class="btn btn-inverse">Close this request</button>
+            <button id="closeButton" data-toggle="modal" data-target="#confirm-submit" type="submit" class="btn btn-inverse">Close this request</button>
           </div>
         </div>
       </div>
@@ -263,112 +250,7 @@
 {% endblock response_actions_lessjs %}
 
 {% block sidebar %}
-<<<<<<< HEAD
-
-  {% block status %}
-    {% set status = req.solid_status() %}
-    {% include '_manage_requests_status.html' %}
-  {% endblock status %}
-
-
-
-  <div class="b_sidebar">
-    <div class="row-fluid participantRow">
-
-        <div><h4 class="participantRow-title" style="color: #333333;">Point of Contact </h4>
-        </div>
-
-    </div>
-    <div class="row-fluid participantRow-poc">
-        {% include '_contact_popover.html' %}
-    </div>
-
-    <form id="rerouteForm" class="form-inline" method ="post" action="/update_a_owner">
-      <fieldset>
-        <!-- <label>Change point of contact</label> -->
-          <input type="hidden" name="request_id" value="{{ req.id }}"/>
-          <!--input id="rerouteEmail" class="input-block-level" type="email" name="owner_email" placeholder="name@email.com" data-provide="typeahead" autocomplete="off" required /-->
-          </select>
-          <select class="span10" id="rerouteEmail" name="owner_email">
-            {% for data in department_data %}
-              <option value="{{ data.email }}">{{ data.name}}</option>
-            {% endfor %}
-          </select>
-          <input id="rerouteReason" class="input-block-level" type="text" name="owner_reason" placeholder="Say why." required />
-          <button id="rerouteButton" class="btn input-block-level" type="submit"> <i class="icon-envelope"> </i> Change point of contact</button>
-      </fieldset>
-    </form>
-
-   <div><h4 class="participantRow-title" style="color: #333333;">Assignee</h4></div>
-
-    <form id="rerouteForm" class="form-inline" method ="post" action="/update_a_owner">
-      <fieldset>
-        <!-- <label>Change Assignee</label> -->
-          <input type="hidden" name="request_id" value="{{ req.id }}"/>
-          <!--input id="rerouteEmail" class="input-block-level" type="email" name="owner_email" placeholder="name@email.com" data-provide="typeahead" autocomplete="off" required /-->
-          <select class="span10" id="rerouteEmail" name="owner_email">
-            {% for user in users %}
-              {{ user.email }}
-              <option value="{{ user.email }}">{{ user.alias}}</option>
-            {% endfor %}
-          </select>
-          <input id="rerouteReason" class="input-block-level" type="text" name="owner_reason" placeholder="Say why." required />
-          <button id="rerouteButton" class="btn input-block-level" type="submit"> <i class="icon-envelope"> </i> Change Assignee</button>
-      </fieldset>
-    </form>
-
-    <div class="row-fluid participantRow">   
-      <div class="participantRow-helpers"><h4 class="participantRow-title">Helpers</h4></div>  
-    </div>
-    <div class="row-fluid participantRow-participants">
-      {% for owner in req.owners %}
-        {% if owner.active %}
-          {% set participant = (owner | display_staff_participant(req)) %} 
-          {% if participant %}
-            {% if current_user.is_authenticated %}
-              
-                <div>
-                  {{ participant }}
-                  <form id="unassignForm" class="form-inline" method ="post" action="/update_a_owner">
-                        <input type="hidden" name="request_id" value="{{ req.id }}"/>
-                        <input type="hidden" name="owner_id" value="{{ owner.id }}"/>
-                        <input type="text" class="span8" name="reason_unassigned" value="Task complete" required />
-                        <button id="unassignButton" class="btn btn-mini" type="submit"> <i class="icon-envelope"> </i> Remove</button>
-                  </form>
-                </div> 
-                
-            {% else %}
-              <div>
-                {{ participant }}
-              </div>
-            {% endif %}
-          {% endif %}
-        {% endif %}
-      {% endfor %}
-    </div>
-
-    <form id="notifyForm" class="form-inline" method ="post" action="/add_a_owner">
-      <fieldset>
-        <input type="hidden" name="request_id" value="{{ req.id }}"/>
-        <input id="notifyEmail" class="input-block-level" type="email" name="owner_email" placeholder="name@email.com" data-provide="typeahead" autocomplete="off" required />
-        <input id="notifyReason" class="input-block-level" type="text" name="owner_reason" placeholder="Say why." required />
-        <button id="notifyButton" class="btn input-block-level" type="submit"> <i class="icon-envelope"> </i> Add a helper</button>
-    </form>
-
-    <div class="row-fluid participantRow-history">
-      {% include '_history.html' %}
-    </div>
-
-    
-
-    
-
-
-  </div>
-
-=======
 {% include '_manage_request_sidebar.html' %}
->>>>>>> d5099c9b
 {% endblock sidebar %}
 
 {% block follow %}{% endblock follow %}
