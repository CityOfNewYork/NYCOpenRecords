--- conflicted
+++ resolved
@@ -14,23 +14,6 @@
 {% include '_requester_info.html' %}
 {% endblock requester_info %}
 
-<<<<<<< HEAD
-{% block proxyrequester_info %}
-  {{ super() }}
-{% endblock proxyrequester_info %}
-
-{% block clarify_request %}
-    <!-- ask a question -->
-    <form name="ask_question" id="question" class="form-inline" style="margin: 10px 0px 15px 0px;" method="post" action="/add_a_qa" autocomplete="on">
-      <input type="hidden" name="request_id" value="{{ req.id }}"/>
-      <fieldset>
-      {% if email %}
-        <label>Ask a question <span rel="tooltip" data-toggle="tooltip" data-placement="right" title="" data-original-title="{{"Ask a question" | explain_action }}"><small><i class="icon-info-sign"></i></small></span></label>
-          <textarea id="questionTextarea"  name="question_text" class="input-xlarge" placeholder="Ask the requester a question" required/></textarea>
-        <button id="askQuestion" class="btn btn-primary" data-toggle="modal" data-target="#confirm-submit" type="submit">Ask</button>
-       {% endif %}
-      </fieldset>
-    </form>
 
 	<div class="modal fade" id="confirm-submit" tabindex="-1" role="dialog" aria-labelledby="myModalLabel" aria-hidden="true">
 		<div class="modal-dialog">
@@ -265,8 +248,6 @@
     </fieldset>
   </form>
 {% endblock response_actions_lessjs %}
-=======
->>>>>>> 9cc6d0d8
 
 {% block sidebar %}
 {% include '_manage_request_sidebar.html' %}
