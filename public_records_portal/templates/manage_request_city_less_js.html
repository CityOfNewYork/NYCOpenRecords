--- conflicted
+++ resolved
@@ -86,15 +86,11 @@
             node.append('<label>Title: <input class="title_text" name="title[]" required></label>');
             node.append('</td>');
             node.append('<tr>');
-<<<<<<< HEAD
-            node.append('<button class="btn btn-danger delete" type="button" onclick="parentNode.remove();"><i class="icon-remove icon-white"></i><span>Cancel</span>&nbsp;</button>');
+            node.append('<button class="btn btn-danger delete" type="button" onclick="parentNode.remove();"><i class="icon-remove icon-white"></i>&nbsp;<span>Cancel</span>&nbsp;</button>');
             node.append('</tr>')
             node.append('<tr>')
             node.append('<input type="checkbox" name="addAsEmailAttachment[]" id="addAttachment" style="display:inline-block;width:1em;margin-bottom:0.4em;"><label for"addAsEmailAttachment[]" style="display: inline-block;">Add to email');
             node.append('</tr>')
-=======
-            node.append('<button class="btn btn-danger delete" type="button" onclick="parentNode.remove();"><i class="glyphicon glyphicon-trash"></i><span>Cancel</span></button>');
->>>>>>> 76ba5694
             if (!index) {
                 node
                     .append('<br>')
