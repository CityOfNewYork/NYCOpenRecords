--- conflicted
+++ resolved
@@ -65,73 +65,6 @@
 {% endblock proxyrequester_info %}
 
 {% block clarify_request %}
-<<<<<<< HEAD
-  {% if email %}
-    <!-- ask a question -->
-    <form name="ask_question" id="question" class="form-inline" style="margin: 10px 0px 15px 0px;" method="post" action="/add_a_qa" autocomplete="on">
-      <input type="hidden" name="request_id" value="{{ req.id }}"/>
-      <fieldset>
-        <label>Ask a question <span rel="tooltip" data-toggle="tooltip" data-placement="right" title="" data-original-title="{{"Ask a question" | explain_action }}"><small><i class="icon-info-sign"></i></small></span></label>
-        <textarea id="questionTextarea"  name="question_text" class="input-xlarge" placeholder="Ask the requester a question" required/></textarea>
-        <button id="askQuestion" class="btn btn-primary" type="submit">Ask</button>
-      </fieldset>
-    </form>
-    {% endif %}
-{% endblock %}
-{% block acknowledge_actions %}
-    {% if req.solid_status() == 'open' %}
-        <div class="r_sidebar_banner hidden-phone hidden-tablet">
-            <form name="note" class="form-horizontal" id="note" method="post" action="/update_a_request_acknowledge">
-                <input type="hidden" name="request_id" value="{{ req.id }}"/>
-                <fieldset>
-                    <h4>Acknowledge a request</h4>
-                    <select class="span10" id="acknowledge_status" name="acknowledge_status">
-                        <option value="Granted - 15 days">Granted - 15 days</option>
-                        <option value="Granted - 30 days">Granted - 30 days</option>
-                        <option value="Granted - 60 days">Granted - 60 days</option>
-                        <option value="Granted - 90 days">Granted- 90 days</option>
-                        <option value="Granted - 120 days">Granted - 120 days</option>
-                        <option value="Granted - In Part 15 days">Granted - In Part 15 days</option>
-                        <option value="Granted - In Part 30 days">Granted - In Part 30 days</option>
-                        <option value="Granted - In Part 60 days">Granted - In Part 60 days</option>
-                        <option value="Granted - In Part 90 days">Granted - In Part 90 days</option>
-                        <option value="Granted - In Part 120 days">Granted - In Part 120 days</option>
-                    </select>
-                    <button id="rerouteButton" class="btn input-block-level" type="submit"> <i class="icon-envelope"> </i> Acknowledge Request</button>
-                </fieldset>
-            </form>
-        </div>
-	{% endif %}
-{% endblock %}
-{% block response_actions_lessjs %}
-    {% if req.solid_status() != 'open' %}
-        <h3 class="control-widget">Response</h3>
-  <h3 style="margin-top:40px;">Response actions</h3>
-  <!-- upload a record -->
-  <form name="input_doc" style="margin-top: 2em;" class="form-horizontal" id="submitRecord" method="post" action="/add_a_record" autocomplete="on" enctype="multipart/form-data">
-    <input type="hidden" name="request_id" value="{{ req.id }}"/>
-    <fieldset>
-      <legend>Add a record</legend>
-      <div class="row-fluid">
-        <!-- name of record -->
-        <div class="control-group">
-          <label class="control-label" for="recordSummary">Name of record</label>
-          <div class="controls">
-            <textarea class="input-xxlarge" name="record_description" type="text" id="recordSummary" placeholder="Add a short explanation of the record" required /></textarea>
-          </div>
-        </div>
-        <!-- upload a record -->
-        <div class="control-group">
-          <label class="control-label">Upload a record <span id="recordTooltip" rel="tooltip" data-toggle="tooltip" data-placement="right" title="" data-original-title="{{"Upload a document" | explain_action}}" ><small><i class="icon-info-sign"></i></small></span></label>
-          <div class="row-fluid">
-            <div class="controls">
-              <div class="fileupload fileupload-new" data-provides="fileupload">
-                <div class="input-append">
-                  <!-- <div class="uneditable-input">
-                    <i class="icon-file fileupload-exists"></i>
-                    <span class="fileupload-preview" />
-                  </div> -->
-=======
     <!-- ask a question -->
     <form name="ask_question" id="question" class="form-inline" style="margin: 10px 0px 15px 0px;" method="post"
           action="/add_a_qa" autocomplete="on">
@@ -181,7 +114,6 @@
                                       <i class="icon-file fileupload-exists"></i>
                                       <span class="fileupload-preview" />
                                     </div> -->
->>>>>>> c870ce4d
                   <span class="btn btn-file">
                     <span class="fileupload-new">Select file</span>
                     <span class="fileupload-exists">Change</span>
@@ -270,96 +202,6 @@
         </fieldset>
     </form>
 
-<<<<<<< HEAD
-      </div>
-    </fieldset>
-  </form>
-
-  <!-- Add a note form -->
-  <form name="note" class="form-horizontal" id="note" method="post" action="/add_a_note">
-    <input type="hidden" name="request_id" value="{{ req.id }}"/>
-    <fieldset>
-      <legend>Add a note</legend>
-      <div class="row-fluid">
-        <div class="control-group">
-          <label class="control-label">Note <span rel="tooltip" data-toggle="tooltip" data-placement="right" title="" data-original-title="{{"Add a note"| explain_action }}"><small><i class="icon-info-sign"></i></small></span></label>
-          <div class="controls">
-            <textarea type="text" class="input-xxlarge" id="noteTextarea" name="note_text"  placeholder="Notes visible to staff only."required/></textarea>
-          </div>
-        </div>
-        <div class="control-group">
-          <div class="controls">
-            <button type="submit" class="btn btn-primary">Add note</button>
-          </div>
-		<input type="hidden" name="note_privacy" value="2"/>
-        </div>
-      </div>
-    </fieldset>
-  </form>
-
-  <!-- Generate PDF -->
-  <form name="note" class="form-horizontal" id="note" method="post" action="/add_a_pdf">
-    <input type="hidden" name="request_id" value="{{ req.id }}"/>
-    <fieldset>
-      <legend>Standard Responses (PDF)</legend>
-      <div class="row-fluid">
-        <div class="control-group">
-          <label class="control-label">Template <span rel="tooltip" data-toggle="tooltip" data-placement="right" title="" data-original-title="{{"Generate PDF"}}"><small><i class="icon-info-sign"></i></small></span></label>
-          <div class="controls">
-            <select id="response_template" name="response_template" required data-selected-text-format="count" size="9">
-              <option value="template_02">Message Sent</option>
-              <option value="template_03">Request Status</option>
-              <option value="template_04">Request Completed</option>
-              <option value="template_05">Request Status - Fulfilled in Part</option>
-              <option value="template_06">Request Denied</option>
-              <option value="template_07">Request Closed</option>
-              <option value="template_08">Request Payment Information</option>
-              <option value="template_09">Request Closed - No Response</option>
-              <option value="template_10">Time Extension Requested</option>
-            </select>
-          </div>
-        </div>
-        <div class="control-group">
-          <div class="controls">
-            <button type="submit" class="btn btn-primary">Generate PDF</button>
-          </div>
-        </div>
-      </div>
-    </fieldset>
-  </form>
-
-<!-- REMOVE THE FOLLOWING SECTION IF YOU DO NOT USE EXTENSIONS IN YOUR AGENCY. -->
-  <!-- Extension.-->
-  {% if req.extended %}
-  {% else %}
-  <form name="extend_request" class="form-horizontal" id="extension" method="post" action="/add_a_extension">
-    <input type="hidden" name="request_id" value="{{ req.id }}"/>
-	<input type="hidden" name="extend_reason" value="{{"Extension - Large Amount" | explain_action("What")}}"/>
-    <fieldset>
-      <legend>Extend request</legend>
-      <div class="row-fluid">
-        <div class="control-group">
-          <label class="control-label">Length <span rel="tooltip" data-toggle="tooltip" data-placement="right" title="" data-original-title="{{"Request an extension"| explain_action }}"><small><i class="icon-info-sign"></i></small></span></label>
-          <div class="controls">
-            <select id="days_after" name="days_after">
-              <option value="0">None selected</option>
-              <option value="15">15 days</option>
-              <option value="30">30 days</option>
-              <option value="60">60 days</option>
-              <option value="90">90 days</option>
-              <option value="-1">Custom Due Date</option>
-            </select>
-          </div>
-        </div>
-        <div class="control-group" style="display:none"; id="custom_due_date">
-          <label class="control-label">Custom Due Date<span rel="tooltip" data-toggle="tooltip" data-placement="right" title="" data-original-title="{{"Request an extension"| explain_action }}"><small><i class="icon-info-sign"></i></small></span></label>
-            <div class="controls">
-              <input type="date"
-                         name="due_date"
-                         value="{{ min_due_date }}"
-                          >
-              <textarea type="text" class="input-xxlarge" id="extension_reason_text" name="extend_reason" placeholder="Extension Reason"></textarea>
-=======
     <!-- Generate PDF -->
     <form name="note" class="form-horizontal" id="note" method="post" action="/add_a_pdf">
         <input type="hidden" name="request_id" value="{{ req.id }}"/>
@@ -392,56 +234,10 @@
                         <button type="submit" class="btn btn-primary">Generate PDF</button>
                     </div>
                 </div>
->>>>>>> c870ce4d
             </div>
         </fieldset>
     </form>
 
-<<<<<<< HEAD
-          </div>
-        </div>
-      </div>
-    </fieldset>
-  </form>
-  {% endif %}
-<!-- REMOVE THE ABOVE SECTION IF YOU DO NOT USE EXTENSIONS IN YOUR AGENCY. -->
-
-  <!-- Close request -->
-  <form name="close" class="form-horizontal" id="closeRequest" method="post" action="/close">
-    <input type="hidden" name="request_id" value="{{ req.id }}"/>
-    <fieldset>
-      <legend>Close request</legend>
-      <div class="row-fluid">
-        <div class="control-group">
-          <label class="control-label">Reason <span rel="tooltip" data-toggle="tooltip" data-placement="right" title="" data-original-title="{{"Close a request"| explain_action }}"><small><i class="icon-info-sign"></i></small></span></label>
-          <div class="controls">
-            <select id="close_reasons" name="close_reasons" multiple="multiple" size="5">
-              <option value="{{"Fulfilled" | explain_action("What")}}">Fulfilled</option>
-              <option value="{{"Fulfilled - Private Documents Not Uploaded" | explain_action("What")}}">Fulfilled - Private Documents Not Uploaded</option>
-              <option value="{{"Fulfilled - Information Redacted" | explain_action("What")}}">Fulfilled - Information Redacted</option>
-              <option value="{{"Fulfilled - Identity of Citizens Making Complaints Removed" | explain_action("What")}}">Fulfilled - Identity of Citizens Making Complaints Removed</option>
-              <option value="{{"Not a public records request" | explain_action("What")}}">Not a public records request</option>
-              <option value="{{"Record Does Not Exist" | explain_action("What")}}">Do not have this record</option>
-              <option value="{{"Can Not Release - Personal Records" | explain_action("What")}}">Can Not Release - Personal Records</option>
-              <option value="{{"Can Not Release - Ongoing Litigation" | explain_action("What")}}">Can Not Release - Ongoing Litigation</option>
-              <option value="{{"Can Not Release - Investigative Records" | explain_action("What")}}">Can Not Release - Investigative Records</option>
-              <option value="{{"Can Not Release - Attorney-Client Privilege" | explain_action("What")}}">Can Not Release - Attorney-Client Privilege</option>
-              <option value="{{"Unable to contact the requester" | explain_action("What")}}">Unable to contact the requester</option>
-              <option value="{{"Contact Another Government Agency" | explain_action("What")}}">Contact Another Government Agency</option>
-              <option value="{{"Requester Not Interested" | explain_action("What")}}">Requester Not Interested</option>
-            </select>
-          </div>
-        </div>
-        <div class="control-group">
-          <div class="controls">
-            <button id="closeButton" type="submit" class="btn btn-inverse">Close this request</button>
-          </div>
-        </div>
-      </div>
-    </fieldset>
-  </form>
-    {% endif %}
-=======
     <!-- REMOVE THE FOLLOWING SECTION IF YOU DO NOT USE EXTENSIONS IN YOUR AGENCY. -->
     <!-- Extension.-->
     {% if req.extended %}
@@ -557,7 +353,6 @@
             </div>
         </fieldset>
     </form>
->>>>>>> c870ce4d
 {% endblock response_actions_lessjs %}
 
 {% block sidebar %}
