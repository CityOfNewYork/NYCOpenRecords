<!-- This template houses the baseline case information (request, documents, status, etc.) only. -->

{% extends "base.html" %}
{% block title %}Request{% endblock %}

{% block content %}
  {% block well %}
    <div class="row-fluid well"> 
      <div class="row-fluid">
        {% block status %}
          <div class="text-right">
            {% block routing %}
            {% set uid = (req.current_owner | owner_uid) %}
            {% set staffName = (uid | directory("name")) %}
            {% set staffDept = (uid | directory("dept")) %}
            {% set staffEmail = (uid | user_email) %}
              Routed to <a data-placement="left" data-toggle="popover" href="#" id="contactinfoPopoverRoute" class="hidden-phone hidden-tablet"><span class="label label-info" onmouseover="directoryPopover('{{staffEmail}}', '{{staffDept}}', '#contactinfoPopoverRoute')">{{ staffName }}</span></a>
            {% endblock routing %}
            {% block history %}
              <a data-placement="left" data-toggle="popover" href="#" class="historyPopover hidden-phone hidden-tablet"> <i class="icon-time"></i>  </a>
              <div id="historyPopover-head" class="hide">Routing history</div>
              <div id="historyPopover-content" class="hide">              
                <table class="table table-condensed">
                  <thead>
                    <tr>
                      <th>Date</th>
                      <th></th>
                      <th>To</th>
                      <th>Note</th>
                    </tr>
                  </thead>
                  <tbody>
                    <!-- the order of data returned here should be reverse chronological (right now it's shown as oldest first)-->
                    {% for owner in req.owners %}
                      <tr>
                        <td>{{ owner.date_created | date }}</td>
                        <td><i class="icon-circle-arrow-right"></i></td>
                        <td>{{ owner.user_id | directory("name") }}</td>
                        <td>{{ owner.reason }}</td>
                      </tr>              
                    {% endfor %}
                  </tbody>
                </table>
              </div>
            {% endblock history %}
          </div>
        {% endblock status %}
      </div>
    
      

      {% block request %}
      <!-- request area -->
        <div class="row-fluid">
          <h3 >Request <span class="muted">#{{req.id}}</span></h3>
          <div class="span10">
              <p class="lead"> {{ req.text }} </p>
          </div>
        </div>
        {% block proxyrequester_info %}
          <small>
            {% if req.creator_id %}
              <span>This request was submitted on behalf of the requester by {{ req.creator_id | directory("name") }}.</span>
            {% endif %}
          </small>
        {% endblock proxyrequester_info %}
        {% block requester_info %}{% endblock requester_info %}
      {% endblock request %}

      <!-- shows any existing Q&A or public notes -->
      {% if req.notes or req.qas %}
        <!-- shows any existing public notes -->
        {% if req.notes %}
          {% for note in req.notes %}
          {% if not note.user_id %}
            <div class="row-fluid response">
              <div class="span2 text-center">
                <i class="icon-edit icon-2x">  </i> </br>
                <small> {{ note.date_created | date_granular }}</small> </br>
              </div>
              <div class="span10">
                <p>{{ note.text }} - <em>Requester</em></p>
              </div>
            </div>
          {% endif %}
          {% endfor %}
        {% endif %}
        <!-- shows any existing Q&A -->
        {% if req.qas %}
        {% block qas %}
          <div class="row-fluid">
            {% for qa in req.qas %}
              <div class="row-fluid response">
                <div class="span2 text-center">
                  <i class="icon-question icon-2x">  </i> </br>
                  <small> {{ qa.date_created | date_granular }}</small> </br>
                </div>
                <div class="span10">
                   {% set uid = qa.owner_id %}
                   {% set staffName = (uid | directory("name")) %}
                   {% set staffDept = (uid | directory("dept")) %}
                   {% set staffEmail = (uid | user_email) %}
                  <p> {{ qa.question }} - <em><a data-placement="left" data-toggle="popover" href="#" id="contactinfoPopoverQA{{loop.index}}" class="hidden-phone hidden-tablet"><span class="contactinfoPopover" onmouseover="directoryPopover('{{staffEmail}}', '{{staffDept}}', '#contactinfoPopoverQA{{loop.index}}')">{{ staffName }}</span></a></em></p>
                  {% if qa.answer %}
                    <p>{{ qa.answer }} - <em>{{qa.subscriber_id | user_name }}</em></p>
                  {% else %}
                    {% block answer %}
                    {% endblock answer %}
                  {% endif %}
                </div>
              </div>
            {% endfor %}
          </div>
          {% endblock qas %}
        {% endif %}
      {% endif %}

        {% block public_note %}
        {% endblock public_note %}


      {% block clarify_request %}
      {% endblock clarify_request %}

      {% block response %}

        <!-- response area: need to give this more space between the request area-->
        <div class="row-fluid">
          <h3 class="response">Response</h3>
            <!-- shows all existing responses (links, documents, offline docs, notes) -->
            {% if req.records or req.notes %} 

              {% if req.records %}
                <div class="span10">
                  {% for record in req.records %}
                    {% set uid = record.user_id %}
                    {% set staffName = (uid | directory("name")) %}
                    {% set staffDept = (uid | directory("dept")) %}
                    {% set staffEmail = (uid | user_email) %}
                    {% if record.doc_id %}
                      <div class="row-fluid response">
                        <div class="span2 text-center">
                          <i class="icon-file-alt icon-2x">  </i></br>
                          <small> {{ record.date_created | date_granular }} </small> </br>
                        </div>
                        <div class="span10">
                          <p> 
<<<<<<< HEAD
                            {% set direct_download_url = record.download_url %}
                            {% if not direct_download_url %}
                            {% set direct_download_url = (record.doc_id | get_scribd_download_url(record.id)) %}
                            {% endif %}
                              <a href="{{record.url}}" rel="tooltip" data-toggle="tooltip" data-placement="right" title="" data-original-title="{{record.url}}">  {{record.description}} <sup><i class="icon-external-link"></i></sup></a> - <em><a data-placement="left" data-toggle="popover" href="#" id="contactinfoPopoverRecord{{loop.index}}" class="hidden-phone hidden-tablet"><span class="contactinfoPopover" onmouseover="directoryPopover('{{staffEmail}}', '{{staffDept}}', '#contactinfoPopoverRecord{{loop.index}}')">{{ staffName }}</span></a></em>. {% if direct_download_url %} <a href = "{{ direct_download_url }}" rel="tooltip" data-toggle="tooltip" dataplacement="right" title="">Direct Download</a> {% endif %}
=======
                            {% set direct_download_url = (record.doc_id | get_scribd_download_url) %}
                              <a href="{{record.url}}" rel="tooltip" data-toggle="tooltip" data-placement="right" title="" data-original-title="{{record.url}}">  {{record.description}} <i class="icon-external-link"></i></a> - <em><a data-placement="left" data-toggle="popover" href="#" id="contactinfoPopoverRecord{{loop.index}}" class="hidden-phone hidden-tablet"><span class="contactinfoPopover" onmouseover="directoryPopover('{{staffEmail}}', '{{staffDept}}', '#contactinfoPopoverRecord{{loop.index}}')">{{ staffName }}</span></a></em>. {% if direct_download_url %} <a href = "{{ direct_download_url }}" rel="tooltip" data-toggle="tooltip" dataplacement="right" title="">Direct Download</a> {% endif %}
>>>>>>> 7eed010f
                          </p>
                        </div>
                      </div>
                      {% elif record.access %}
                        <div class="row-fluid response">
                          <div class="span2 text-center">
                            <i class="icon-file-alt icon-2x">  </i></br>
                            <small> {{ record.date_created | date_granular }} </small> </br>
                          </div>
                          <div class="span10">
                            <p>{{record.description}} can be accessed: {{record.access}} </a> - <em><a data-placement="left" data-toggle="popover" href="#" id="contactinfoPopoverRecord{{loop.index}}" class="hidden-phone hidden-tablet"><span class="contactinfoPopover" onmouseover="directoryPopover('{{staffEmail}}', '{{staffDept}}', '#contactinfoPopoverRecord{{loop.index}}')">{{ staffName }}</span></a></em></p>
                          </div>
                        </div>
                    {% else %} <!-- treat it as a link -->
                      <div class="row-fluid response">
                        <div class="span2 text-center">
                          <i class="icon-link icon-2x">  </i></br>
                          <small> {{ record.date_created | date_granular }} </small> </br>
                        </div>
                        <div class="span10">
                          <p> <a href="{{record.url}}" rel="tooltip" data-toggle="tooltip" data-placement="right" title="" data-original-title="{{record.url}}">  {{record.description}} <i class="icon-external-link"></i></a> - <em><a data-placement="left" data-toggle="popover" href="#" id="contactinfoPopoverRecord{{loop.index}}" class="hidden-phone hidden-tablet"><span class="contactinfoPopover" onmouseover="directoryPopover('{{staffEmail}}', '{{staffDept}}', '#contactinfoPopoverRecord{{loop.index}}')">{{ staffName }}</span></a></em></p>
                        </div>
                      </div>
                    {% endif %}
                  {% endfor %}
                </div>
              {% endif %}

              {% if req.notes %}
                <div class="span10">
                  {% for note in req.notes %}
                  {% if note.user_id %}
                    {% set uid = note.user_id %}
                    {% set staffName = (uid | directory("name")) %}
                    {% set staffDept = (uid | directory("dept")) %}
                    {% set staffEmail = (uid | user_email) %}
                    <div class="row-fluid response">
                      <div class="span2 text-center">
                        <i class="icon-edit icon-2x">  </i> </br>
                        <small> {{ note.date_created | date_granular }} </small> </br>
                      </div>
                      <div class="span10">
                        <p> {{ note.text}} - <em><a data-placement="left" data-toggle="popover" href="#" id="contactinfoPopoverNote{{loop.index}}" class="hidden-phone hidden-tablet"><span class="contactinfoPopover" onmouseover="directoryPopover('{{staffEmail}}', '{{staffDept}}', '#contactinfoPopoverNote{{loop.index}}')">{{ staffName }}</span></a></em></p>
                      </div>
                    </div>
                  {% endif %}
                  {% endfor %}
                </div>
              {% endif %}

            {% else %}<!--added an if then to check to see if any responses exist - if no then show text here for the "if any response exists" above -->
              <div class="span10">
                <p>There are no records uploaded just yet.  Stay tuned!</p>
              </div>
          {% endif %}

            

  <!-- This code will definitely not work.  All it's meant to do is convey that we need to post whatever the "close" reason is for the case in the page itself. --> 
            {% if closed %}
              <div class="span10">
                <div class="row-fluid response">
                  <div class="span2 text-center">
                    <i class="icon-lock icon-2x">  </i> </br>
                    <small> {{ request.status_updated | date_granular }} </small> </br> 
                  </div>
                  <div class="span10">
                    {% if request_fulfilled_city %}
                      <p> {{request_fulfilled_city.email_body}} </p>
                      {% elif request_rejected_norecord %}
                      <p> {{request_rejected_norecord.email_body}} </p>
                      {% elif equest_rejected_privacy %}
                      <p> {{equest_rejected_privacy}} </p>
                      {% elif request_rejected_lawsuit %}
                      <p> {{request_rejected_lawsuit}} </p>
                      {% elif request_rejected_investigation %}
                      <p> {{request_rejected_investigation}} </p>
                      {% elif request_withdrawn %}
                      <p> {{request_withdrawn}} </p>
                    {% endif %}
                  </div>
                </div>
              </div> 
            {% endif %}

        </div>
      {% endblock response %}

      </div>
    </div>
  {% endblock well %}
{% endblock content %}<|MERGE_RESOLUTION|>--- conflicted
+++ resolved
@@ -145,16 +145,11 @@
                         </div>
                         <div class="span10">
                           <p> 
-<<<<<<< HEAD
                             {% set direct_download_url = record.download_url %}
                             {% if not direct_download_url %}
                             {% set direct_download_url = (record.doc_id | get_scribd_download_url(record.id)) %}
                             {% endif %}
-                              <a href="{{record.url}}" rel="tooltip" data-toggle="tooltip" data-placement="right" title="" data-original-title="{{record.url}}">  {{record.description}} <sup><i class="icon-external-link"></i></sup></a> - <em><a data-placement="left" data-toggle="popover" href="#" id="contactinfoPopoverRecord{{loop.index}}" class="hidden-phone hidden-tablet"><span class="contactinfoPopover" onmouseover="directoryPopover('{{staffEmail}}', '{{staffDept}}', '#contactinfoPopoverRecord{{loop.index}}')">{{ staffName }}</span></a></em>. {% if direct_download_url %} <a href = "{{ direct_download_url }}" rel="tooltip" data-toggle="tooltip" dataplacement="right" title="">Direct Download</a> {% endif %}
-=======
-                            {% set direct_download_url = (record.doc_id | get_scribd_download_url) %}
                               <a href="{{record.url}}" rel="tooltip" data-toggle="tooltip" data-placement="right" title="" data-original-title="{{record.url}}">  {{record.description}} <i class="icon-external-link"></i></a> - <em><a data-placement="left" data-toggle="popover" href="#" id="contactinfoPopoverRecord{{loop.index}}" class="hidden-phone hidden-tablet"><span class="contactinfoPopover" onmouseover="directoryPopover('{{staffEmail}}', '{{staffDept}}', '#contactinfoPopoverRecord{{loop.index}}')">{{ staffName }}</span></a></em>. {% if direct_download_url %} <a href = "{{ direct_download_url }}" rel="tooltip" data-toggle="tooltip" dataplacement="right" title="">Direct Download</a> {% endif %}
->>>>>>> 7eed010f
                           </p>
                         </div>
                       </div>
