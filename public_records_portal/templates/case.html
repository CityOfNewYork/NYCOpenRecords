<!-- This template houses the baseline case information (request, documents, status, etc.) only. -->

{% extends "base.html" %}
<<<<<<< HEAD
{% block title %}Request{% endblock %}

{% block content %}
  {% block well %}
  <div id="request-container" class="row-fluid">
    <div class="span9 well">

      {% block request %}
        <!-- request area -->
        <div class="row-fluid">
          <h3 >Request <span class="muted">#{{req.id}}</span></h3>
          <div class="span10">
            <p class="lead" truncateable="150"> {{ req.text | new_lines }} </p>
          </div>
=======
{% block title %}Request{% endblock title %}


{% block container %}
  <div class="row-fluid">
    <div class="span9">
      {% block banner %}{{super()}}{% endblock banner %}
    </div>
  </div>
  <div class="row-fluid">
    <div class="span8 offset1">
      {% block well %}
        <div class="well">

          {% block request %}
            <!-- request area -->
            <div class="row-fluid">
              <h3 >Request <span class="muted">#{{req.id}}</span></h3>
               {% block clarify_request %}{% endblock clarify_request %}
              <p class="lead" truncateable="250"> {{ req.text | new_lines }} </p>
            </div>
            <div class="row-fluid">
              {% block proxyrequester_info %}
                <small>
                  {% if req.creator_id %}
                    <span>This request was submitted on behalf of the requester by {{ "alias"| get_attribute(req.creator_id, "User") }}.</span>
                  {% endif %}
                </small>
              {% endblock proxyrequester_info %}
            </div>
            <div class="row-fluid">
              {% block public_note %}{% endblock public_note %}
            </div>
            <div>
            <!-- shows any existing Q&A or public notes -->
            {% set request_data = ( req | get_request_data_chronologically ) %}
              {% for response in request_data %}
                {% set icon = response.get_icon() %}
                <div class="row-fluid response">
                  <div class="span1 text-left">
                    <i class="{{icon}}"></i>
                  </div>
                  <div class="span9">
                    <p truncateable="175"> 
                     {{ response.display_text() | safe }} 
                   </p>
                  </div>
                  <div class="span2 text-right">
                    <div class="row-fluid">
                      <p>Requester</p>
                    </div>
                    <div class="row-fluid">
                      <span class="timestampPopover" onmouseover="timestampPopover('{{ response.date() | date_granular }}')">{{ response.date() | date_granular }}</span>
                      {% include '_timestamp.html' %}
                    </div>
                  </div>
                </div>
              {% endfor %}
              </div>
            
          {% endblock request %}
>>>>>>> 8ce037da
        </div>
      {% endblock well %}
      <div class="row-fluid">
        {% block requester_info %}{% endblock requester_info %}
      </div>
      {% block responses_container %}
        <div id="responses-container" class="row-fluid">
          <h3 class="response">Response</h3>{% block response_actions %}{% endblock response_actions %}
          <!-- shows all existing responses (links, documents, offline docs, notes) -->
          {% set responses = ( req | get_responses_chronologically ) %}
          {% if responses %} 
            {% for response in responses %}
              {% set uid = response.uid() %}
              {% set staff = ("User" | get_obj(uid)) %}
              {% set icon = response.get_icon() %}
              <div class="row-fluid response-wrapper">
                <div class="span1 text-left">
                  <i class="{{icon}}"></i>
                </div>
                <div class="span9">
                  <p truncateable="175"> 
                   {{ response.display_text() | safe }} 
                 </p>
                </div>
<<<<<<< HEAD
              </div>
            {% endif %}
          {% endfor %}
        {% endif %}

        <!-- shows any existing Q&A -->
        {% if req.qas %}
          {% block qas %}
          <div class="row-fluid">
            {% for qa in req.qas %}
              <div class="row-fluid response qa">
                <div class="span2 text-center">
                  <i class="icon-question icon-2x">  </i> </br>
                  <small> {{ qa.date_created | date_granular }}</small> </br>
                </div>
                <div class="span10">
                  {% set uid = qa.owner_id %}
                  {% set staff = (uid | get_staff) %}
                  <div class="qa-question" truncateable="250"> {{ qa.question }} - <em><a href="/staff_card/{{uid}}" data-placement="top" data-toggle="popover" href="#" id="contactinfoPopoverQA{{loop.index}}" class="hidden-phone hidden-tablet"><span class="contactinfoPopover" onmouseover="directoryPopover('{{staff.email}}', '{{staff.department}}', '{{staff.phone}}', '#contactinfoPopoverQA{{loop.index}}')">{{ staff.alias or staff.email }}</span></a></em></div>
                  {% if qa.answer %}
                    <div class="qa-answer"> {{ qa.answer }} - <em>{{qa.subscriber_id | user_name }}</em></div>
                    {% else %}
                    {% block answer %}{% endblock answer %}
                  {% endif %}
=======
                <div class="span2 text-right">
                  <div class="row-fluid">
                    <a href="/staff_card/{{uid}}" data-placement="right" data-toggle="popover" id="contactinfoPopoverResponse{{loop.index}}" class="hidden-phone hidden-tablet"><span class="contactinfoPopover" onmouseover="directoryPopover('{{staff.email}}', '{{staff.department}}', '{{staff.phone}}', '#contactinfoPopoverResponse{{loop.index}}')">{{ staff.alias or staff.email }}</span></a>
                  </div>
                  <div class="row-fluid">
                    <!-- <a data-placement="right" data-toggle="popover" href="#" id="timestampPopover" class="hidden-phone hidden-tablet"> -->
                      <span class="timestampPopover" onmouseover="timestampPopover('{{ response.date() | date_granular }}')">{{ response.date() | date_granular }}</span>
                    <!-- </a> -->
                    {% include '_timestamp.html' %}
                  </div>
>>>>>>> 8ce037da
                </div>
              </div>
            {% endfor %}
          {% else %}<!--added an if then to check to see if any responses exist - if no then show text here for the "if any response exists" above -->
            <div class="row-fluid">
              <p>There are no records uploaded just yet.  Stay tuned!</p>
            </div>
          {% endif %}
        </div>
      {% endblock responses_container %}
    </div>
    
    <div class="span3">
      {% block sidebar %}
        {% block status %}
        <div class="well well-small r_sidebar_banner r_sidebar-fixed hidden-phone hidden-tablet">
          <h4 class="text-center">Status</h4>
        </div>
        {% endblock status %}
        <div class="well well-small b_sidebar r_sidebar-fixed hidden-phone hidden-tablet">
          <div class="row-fluid">
              <h4>Point of Contact</h4>
              {% include '_contact_popover.html' %}
          </div>
          <div class="row-fluid">
              <h4>Helpers</h4>
              {% for owner in req.owners %}
              {% set staff = ( "User" | get_obj(owner.user_id)) %}
               {{ staff.alias }} </br>
              {% endfor %}
          </div>
          <div class="row-fluid">
            <div>
              {% include '_history.html' %}
            </div>
          </div>
        </div>
      {% endblock sidebar %}

<<<<<<< HEAD
      {% endif %}
      <div id="load-more-qa">
        Load More... (WORK IN PROGRESS)
      </div>
    </div>
  {% endblock well %}

  <div id="routed-to-container" class="span3" data-sticky="true">
    {% block status %}
    <div class="text-right">
      {% block routing %}
      {% set uid = (req.current_owner | owner_uid) %}
      {% set staff = (uid | get_staff) %}
      Routed to <a href="/staff_card/{{uid}}" data-placement="top" data-toggle="popover" href="#" id="contactinfoPopoverRoute"><span class="label label-info" onmouseover="directoryPopover('{{staff.email}}', '{{staff.department}}', '{{staff.phone}}', '#contactinfoPopoverRoute')">{{ staff.alias or staff.email }}</span></a>
      {% endblock routing %}
      {% block history %}
      <a data-placement="left" data-toggle="popover" href="#" class="historyPopover hidden-phone hidden-tablet"> <i class="icon-time" ></i>  </a>
      <div id="historyPopover-head" class="hide">Routing history</div>
      <div id="historyPopover-content" class="hide">
        <table class="table table-condensed">
          <thead>
            <tr>
              <th>Date</th>
              <th></th>
              <th>To</th>
              <th>Note</th>
            </tr>
          </thead>
          <tbody>
            <!-- the order of data returned here should be reverse chronological (right now it's shown as oldest first)-->
            {% for owner in req.owners %}
            <tr>
              <td>{{ owner.date_created | date }}</td>
              <td><i class="icon-circle-arrow-right"></i></td>
              <td>{{ owner.user_id | get_staff_info("name") }}</td>
              <td>{{ owner.reason }}</td>
            </tr>
            {% endfor %}
          </tbody>
        </table>
      </div>
      {% endblock history %}
    </div>
    {% endblock status %}
=======
      {% block request_dates %}
        <div class="muted text-center">Created: {{ req.date_created | date }}</div>
      {% endblock request_dates %}
    </div>
    
>>>>>>> 8ce037da
  </div>

{% endblock container %}







<<<<<<< HEAD
{% block responses_container %}
<div id="responses-container" class="row-fluid">
  <div class="span9">
  <h3 class="response">Response</h3>
  <!-- shows all existing responses (links, documents, offline docs, notes) -->
  {% set responses = ( req | get_responses_chronologically ) %}
  {% if responses %}
    {% for response in responses %}
      {% set uid = response.uid() %}
      {% set staff = (uid | get_staff) %}
      {% set icon = response.get_icon() %}
      <div class="row-fluid response-wrapper">
        <div class="span2 text-center">
          <i class="{{icon}}">  </i></br>
          <small> {{ response.date() | date_granular }} </small> </br>
        </div>
        <div class="span10">
          <p truncateable="100">
           {{ response.display_text() | safe }} - <em><a href="/staff_card/{{uid}}" data-placement="top" data-toggle="popover" href="#" id="contactinfoPopoverResponse{{loop.index}}" class="hidden-phone hidden-tablet"><span class="contactinfoPopover" onmouseover="directoryPopover('{{staff.email}}', '{{staff.department}}', '{{staff.phone}}', '#contactinfoPopoverResponse{{loop.index}}')">{{ staff.alias or staff.email }}</span></a></em>.
         </p>
        </div>
      </div>
    {% endfor %}
  {% else %}<!--added an if then to check to see if any responses exist - if no then show text here for the "if any response exists" above -->
 <div class="span10">
  <p>There are no records uploaded just yet.  Stay tuned!</p>
  </div>
  {% endif %}
  </div>
</div>
{% endblock responses_container %}

{% block custom_script_links %}
  <link rel=stylesheet type=text/css href="{{ url_for('static', filename='css/case.css') }}">
  <script type="text/javascript" src="{{ url_for('static', filename='js/case.js') }}"></script>
=======


{% block custom_script_links %}
  <!-- Listed in case instead of manage_request_city for truncation -->
  <script type="text/javascript" src="{{ url_for('static', filename='js/manage_request_city.js') }}"></script>
  <link rel=stylesheet type=text/css href="{{ url_for('static', filename='css/manage_request_city.css') }}">

  <!-- For response_widget partial -->
  <link rel=stylesheet type=text/css href="{{ url_for('static', filename='css/_response_widget.css') }}">
  <script type="text/javascript" src="{{ url_for('static', filename='js/_response_widget.js') }}"></script>

  <!-- For sidebar styling -->
  <link rel=stylesheet type=text/css href="{{ url_for('static', filename='css/sidebar.css') }}">
  <link rel=stylesheet type=text/css href="{{ url_for('static', filename='css/bottom_sidebar.css') }}">
>>>>>>> 8ce037da
{% endblock custom_script_links %}<|MERGE_RESOLUTION|>--- conflicted
+++ resolved
@@ -1,22 +1,6 @@
 <!-- This template houses the baseline case information (request, documents, status, etc.) only. -->
 
 {% extends "base.html" %}
-<<<<<<< HEAD
-{% block title %}Request{% endblock %}
-
-{% block content %}
-  {% block well %}
-  <div id="request-container" class="row-fluid">
-    <div class="span9 well">
-
-      {% block request %}
-        <!-- request area -->
-        <div class="row-fluid">
-          <h3 >Request <span class="muted">#{{req.id}}</span></h3>
-          <div class="span10">
-            <p class="lead" truncateable="150"> {{ req.text | new_lines }} </p>
-          </div>
-=======
 {% block title %}Request{% endblock title %}
 
 
@@ -78,7 +62,6 @@
               </div>
             
           {% endblock request %}
->>>>>>> 8ce037da
         </div>
       {% endblock well %}
       <div class="row-fluid">
@@ -103,32 +86,6 @@
                    {{ response.display_text() | safe }} 
                  </p>
                 </div>
-<<<<<<< HEAD
-              </div>
-            {% endif %}
-          {% endfor %}
-        {% endif %}
-
-        <!-- shows any existing Q&A -->
-        {% if req.qas %}
-          {% block qas %}
-          <div class="row-fluid">
-            {% for qa in req.qas %}
-              <div class="row-fluid response qa">
-                <div class="span2 text-center">
-                  <i class="icon-question icon-2x">  </i> </br>
-                  <small> {{ qa.date_created | date_granular }}</small> </br>
-                </div>
-                <div class="span10">
-                  {% set uid = qa.owner_id %}
-                  {% set staff = (uid | get_staff) %}
-                  <div class="qa-question" truncateable="250"> {{ qa.question }} - <em><a href="/staff_card/{{uid}}" data-placement="top" data-toggle="popover" href="#" id="contactinfoPopoverQA{{loop.index}}" class="hidden-phone hidden-tablet"><span class="contactinfoPopover" onmouseover="directoryPopover('{{staff.email}}', '{{staff.department}}', '{{staff.phone}}', '#contactinfoPopoverQA{{loop.index}}')">{{ staff.alias or staff.email }}</span></a></em></div>
-                  {% if qa.answer %}
-                    <div class="qa-answer"> {{ qa.answer }} - <em>{{qa.subscriber_id | user_name }}</em></div>
-                    {% else %}
-                    {% block answer %}{% endblock answer %}
-                  {% endif %}
-=======
                 <div class="span2 text-right">
                   <div class="row-fluid">
                     <a href="/staff_card/{{uid}}" data-placement="right" data-toggle="popover" id="contactinfoPopoverResponse{{loop.index}}" class="hidden-phone hidden-tablet"><span class="contactinfoPopover" onmouseover="directoryPopover('{{staff.email}}', '{{staff.department}}', '{{staff.phone}}', '#contactinfoPopoverResponse{{loop.index}}')">{{ staff.alias or staff.email }}</span></a>
@@ -139,7 +96,6 @@
                     <!-- </a> -->
                     {% include '_timestamp.html' %}
                   </div>
->>>>>>> 8ce037da
                 </div>
               </div>
             {% endfor %}
@@ -179,58 +135,11 @@
         </div>
       {% endblock sidebar %}
 
-<<<<<<< HEAD
-      {% endif %}
-      <div id="load-more-qa">
-        Load More... (WORK IN PROGRESS)
-      </div>
-    </div>
-  {% endblock well %}
-
-  <div id="routed-to-container" class="span3" data-sticky="true">
-    {% block status %}
-    <div class="text-right">
-      {% block routing %}
-      {% set uid = (req.current_owner | owner_uid) %}
-      {% set staff = (uid | get_staff) %}
-      Routed to <a href="/staff_card/{{uid}}" data-placement="top" data-toggle="popover" href="#" id="contactinfoPopoverRoute"><span class="label label-info" onmouseover="directoryPopover('{{staff.email}}', '{{staff.department}}', '{{staff.phone}}', '#contactinfoPopoverRoute')">{{ staff.alias or staff.email }}</span></a>
-      {% endblock routing %}
-      {% block history %}
-      <a data-placement="left" data-toggle="popover" href="#" class="historyPopover hidden-phone hidden-tablet"> <i class="icon-time" ></i>  </a>
-      <div id="historyPopover-head" class="hide">Routing history</div>
-      <div id="historyPopover-content" class="hide">
-        <table class="table table-condensed">
-          <thead>
-            <tr>
-              <th>Date</th>
-              <th></th>
-              <th>To</th>
-              <th>Note</th>
-            </tr>
-          </thead>
-          <tbody>
-            <!-- the order of data returned here should be reverse chronological (right now it's shown as oldest first)-->
-            {% for owner in req.owners %}
-            <tr>
-              <td>{{ owner.date_created | date }}</td>
-              <td><i class="icon-circle-arrow-right"></i></td>
-              <td>{{ owner.user_id | get_staff_info("name") }}</td>
-              <td>{{ owner.reason }}</td>
-            </tr>
-            {% endfor %}
-          </tbody>
-        </table>
-      </div>
-      {% endblock history %}
-    </div>
-    {% endblock status %}
-=======
       {% block request_dates %}
         <div class="muted text-center">Created: {{ req.date_created | date }}</div>
       {% endblock request_dates %}
     </div>
     
->>>>>>> 8ce037da
   </div>
 
 {% endblock container %}
@@ -241,43 +150,6 @@
 
 
 
-<<<<<<< HEAD
-{% block responses_container %}
-<div id="responses-container" class="row-fluid">
-  <div class="span9">
-  <h3 class="response">Response</h3>
-  <!-- shows all existing responses (links, documents, offline docs, notes) -->
-  {% set responses = ( req | get_responses_chronologically ) %}
-  {% if responses %}
-    {% for response in responses %}
-      {% set uid = response.uid() %}
-      {% set staff = (uid | get_staff) %}
-      {% set icon = response.get_icon() %}
-      <div class="row-fluid response-wrapper">
-        <div class="span2 text-center">
-          <i class="{{icon}}">  </i></br>
-          <small> {{ response.date() | date_granular }} </small> </br>
-        </div>
-        <div class="span10">
-          <p truncateable="100">
-           {{ response.display_text() | safe }} - <em><a href="/staff_card/{{uid}}" data-placement="top" data-toggle="popover" href="#" id="contactinfoPopoverResponse{{loop.index}}" class="hidden-phone hidden-tablet"><span class="contactinfoPopover" onmouseover="directoryPopover('{{staff.email}}', '{{staff.department}}', '{{staff.phone}}', '#contactinfoPopoverResponse{{loop.index}}')">{{ staff.alias or staff.email }}</span></a></em>.
-         </p>
-        </div>
-      </div>
-    {% endfor %}
-  {% else %}<!--added an if then to check to see if any responses exist - if no then show text here for the "if any response exists" above -->
- <div class="span10">
-  <p>There are no records uploaded just yet.  Stay tuned!</p>
-  </div>
-  {% endif %}
-  </div>
-</div>
-{% endblock responses_container %}
-
-{% block custom_script_links %}
-  <link rel=stylesheet type=text/css href="{{ url_for('static', filename='css/case.css') }}">
-  <script type="text/javascript" src="{{ url_for('static', filename='js/case.js') }}"></script>
-=======
 
 
 {% block custom_script_links %}
@@ -292,5 +164,4 @@
   <!-- For sidebar styling -->
   <link rel=stylesheet type=text/css href="{{ url_for('static', filename='css/sidebar.css') }}">
   <link rel=stylesheet type=text/css href="{{ url_for('static', filename='css/bottom_sidebar.css') }}">
->>>>>>> 8ce037da
 {% endblock custom_script_links %}