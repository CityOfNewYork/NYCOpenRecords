--- conflicted
+++ resolved
@@ -42,8 +42,6 @@
                             <a href="{{config['APPLICATION_URL']}}request/{{ req.id }}">{{req.id}}</a>
                         </span>
                     </h3>
-<<<<<<< HEAD
-=======
                     {% block clarify_request %}
                     <!-- ask a question -->
                     <form name="ask_question" id="question" class="form-inline" style="margin: 10px 0px 15px 0px;"
@@ -101,9 +99,6 @@
                     </div>
                     {% endblock clarify_request %}
                     <p class="lead" style="margin-bottom: 0rem;" truncateable="250"> Title </p>
->>>>>>> 4b5ae056
-
-                    {% block clarify_request %}{% endblock clarify_request %}
                     {% if req %}
                         {% if current_user.is_authenticated==True or req.titlePrivate==False%}
                             <p class="lead" style="margin-bottom: 0rem;"
@@ -115,7 +110,6 @@
                     {% endif %}
 {#                    Form for changing field to public or private#}
                     {% if current_user.is_authenticated %}
-<<<<<<< HEAD
                     <form class="form-horizontal" method="post" action="/changeprivacy">
                         <input type="hidden" name="request_id" value="{{ req.id }}"/>
                         <input type="hidden" name="fieldtype" value="title"/>
@@ -150,9 +144,6 @@
                                   Private
                                 </label>
                                 {% endif %}
-=======
-                    <p class="lead" truncateable="250" style="margin-bottom: 0rem;"> Request: </p>
->>>>>>> 4b5ae056
 
                               </div>
                             </div>
