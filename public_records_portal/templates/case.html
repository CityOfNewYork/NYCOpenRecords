--- conflicted
+++ resolved
@@ -342,10 +342,7 @@
                         </fieldset>
                     </form>
                     {% endif %}
-<<<<<<< HEAD
-                </div>
-=======
-                    {% if current_user.is_authenticated and audience == 'city' %}
+                  {% if current_user.is_authenticated and audience == 'city' %}
                     <form class="form-horizontal" method="post" action="/changeprivacy">
                         <input type="hidden" name="request_id" value="{{ req.id }}"/>
                         <input name=_csrf_token type=hidden value="{{ csrf_token() }}">
@@ -429,7 +426,6 @@
                     <!--</div>-->
                     <!--{% endif %}-->
                 <!--</div>-->
->>>>>>> d0e123af
             </div>
 
             {% endblock request %}
