<!-- This template houses the baseline case information (request, documents, status, etc.) only. -->

{% extends "base.html" %}
{% block title %}Request{% endblock %}
{% block head %} {% endblock head %}
{% block body %}
  <div class="row-fluid well"> 
    {% block status %}
      <div class="row-fluid">
        <div class="text-right">Routed to <span class="label label-info">{{req.current_owner | owner_name}} </span> 
          <a data-placement="left" href="#" id="historyPopover"> <i class="icon-time"></i>  </a>
          <div id="historyPopover-head" class="hide">Routing history</div>
          <div id="historyPopover-content" class="hide">              
            <table class="table table-condensed">
              <thead>
                <tr>
                  <th>Date</th>
                  <th></th>
                  <th>To</th>
                  <th>Note</th>
                </tr>
              </thead>
              <tbody>
                <!-- the order of data returned here should be reverse chronological (right now it's shown as oldest first)-->
                {% for owner in req.owners %}
                  <tr>
                    <td>{{ owner.date_created | date }}</td>
                    <td><i class="icon-circle-arrow-right"></i></td>
                    <td>{{ owner.id | owner_name }}</td>
                    <td>{{ owner.reason }}</td>
                  </tr>              
                {% endfor %}
              </tbody>
            </table>
          </div>
        </div>
      </div>
    {% endblock status %}

    {% block request %}
    <!-- request area -->
      <div class="row-fluid">
        <h3>Request</h3>
        <div class="span10">
            <p class="lead"> {{ req.text }} <small>{% if req.creator_id %}
        <div>This request was made on behalf of the requester by {{ req.creator_id | user_name }}.</div>
        {% endif %}</small></p>
        </div>
      </div>

      <!-- shows any existing Q&A -->
      {% if req.qas %}
        <div class="span10">
          {% for qa in req.qas %}
            <div class="row-fluid response">
              <div class="span2 text-center">
                <i class="icon-question icon-3x">  </i> </br>
                <small> {{ time }} [insert date here]</small> </br>
              </div>
              <div class="span10">
                <p> {{ qa.question }} - <em>{{qa.owner_id | user_name }}</em></p>
                {% if qa.answer %}
                  <p>{{ qa.answer }} - <em>{{qa.subscriber_id | user_name }}</em></p>
                {% else %}
                      <!-- respond to a question -->
                        <form name="respond_question" class="form-horizontal" id="answer" method="post" action="/update_a_qa" autocomplete="on">
                          <fieldset> 
                            <div class="row-fluid">
                              <div class="control-group span8">
                                <label class="control-label">Answer</label>
                                  <div class="controls">
                                      <input type="hidden" name="user_id" value="{{ user_id }}"/>
                                      <input type="hidden" name="qa_id" value="{{ qa.id }}"/>
<<<<<<< HEAD
                                      <textarea id="answerTextarea" name="answer_text" type="text" rows="3" cols="20" placeholder="Can you respond to the above question?" required/></textarea>
=======
                                      <input type="hidden" name="request_id" value="{{ req.id }}"/>
                                      <input id="answerTextarea" name="answer_text" type="text" rows="3" cols="20" placeholder="Can you respond to the above question?" required/>
>>>>>>> eb1cd9f7
                                    <button id="askQuestion" class="btn btn-primary" type="submit">Respond</button>
                                  </div>
                              </div>
                            </div>
                          </fieldset>
                        </form>
                {% endif %}
              </div>
            </div>
          {% endfor %}
        </div>
      {% endif %}
    {% if user_id %}
          <!-- ask a question -->
      <form name="ask_question" class="form-horizontal" id="question" method="post" action="/add_a_qa" autocomplete="on">
        <fieldset> 
          <div class="row-fluid">
            <div class="span4">
              <h4>Ask a question <span rel="tooltip" data-toggle="tooltip" data-placement="right" title="" data-original-title="{{"Ask a question" | explain_action }}"><small><i class="icon-info-sign"></i></small></span></h4>
            </div>
            <div>

              <div class="control-group">
                <label class="control-label">Question</label>
                <div class="row-fluid">
                  <div class="controls">
                      <input type="hidden" name="request_id" value="{{ req.id }}"/>
                      <input type="hidden" name="user_id" value="{{ user_id }}"/>
                      <input id="questionTextarea" type="text" name="question_text" rows="3" cols="20" placeholder="Ask the requester a question" required/>
                    <button id="askQuestion" class="btn btn-primary" type="submit">Ask</button>
                  </div>
                </div>
              </div>

            </div>
          </div>
        </fieldset>
      </form>
      {% endif %}
    
    {% endblock request %}

    {% block response %}
      <!-- response area: need to give this more space between the request area-->
      <div class="row-fluid">
        <h3>Response</h3>

          <!-- initiate a new response -->
<!--           <div class="row-fluid">
            <div class="btn-group">
              <a class="btn dropdown-toggle" data-toggle="dropdown" href="#"><i class="icon-question-sign"></i>
                Add a response
                <span class="caret"></span>
              </a>
              <ul class="dropdown-menu">
                <li>
                  <a href="#">Attach a document</a>
                </li>
              </ul>
            </div>
          </div> -->

          <!-- shows all existing responses (links, documents, offline docs, notes) -->
          {% if links %}
            <div class="span10">
              {% for link in links %}
                <div class="row-fluid response">
                  <div class="span2 text-center">
                    <i class="icon-link icon-3x">  </i></br>
                    <small> {{ time }} [May 4, 2013]</small> </br>
                  </div>
                  <div class="span10">
                    <p> <a href="{{record.url}}" rel="tooltip" data-toggle="tooltip" data-placement="right" title="" data-original-title="{{record.url}}">  {{link.description}} </a> - <em>{{link[
                      'owner_id'] | owner_name }}</em></p>
                  </div>
                </div>
              {% endfor %}
            </div>
          {% endif %}

          {% if req.records %}
            <div class="span10">
              {% for record in req.records %}
                <div class="row-fluid response">
                  <div class="span2 text-center">
                    <i class="icon-file-alt icon-3x">  </i></br>
                    <small> {{ time }} [May 4, 2013]</small> </br>
                  </div>
                  <div class="span10">
                    <p> <a href="{{record.url}}" rel="tooltip" data-toggle="tooltip" data-placement="right" title="" data-original-title="{{record.url}}">  {{record.description}} </a> - <em>{{record.owner_id | owner_name }}</em></p>
                  </div>
                </div>
              {% endfor %}
            </div>
          {% endif %}

          {% if req.notes %}
            <div class="span10">
              {% for note in req.notes %}
                <div class="row-fluid response">
                  <div class="span2 text-center">
                    <i class="icon-edit icon-3x">  </i> </br>
                    <small> {{ time }} [May 4, 2013]</small> </br>
                  </div>
                  <div class="span10">
                    <p> {{ note.text}} - <em>{{note.user_id | user_name }}</em></p>
                  </div>
                </div>
              {% endfor %}
            </div>
          {% endif %}

          

<!-- This code will definitely not work.  All it's meant to do is convey that we need to post whatever the "close" reason is for the case in the page itself. --> 
          {% if [closed] %}
            <div class="span10">
              <div class="row-fluid response">
                <div class="span2 text-center">
                  <i class="icon-lock icon-3x">  </i> </br>
                  <small> {{ request.status_updated | date_granular }} </small> </br> 
                </div>
                <div class="span10">
                  {% if request_fulfilled_city %}
                    <p> {{request_fulfilled_city.email_body}} </p>
                    {% elif request_rejected_norecord %}
                    <p> {{request_rejected_norecord.email_body}} </p>
                    {% elif equest_rejected_privacy %}
                    <p> {{equest_rejected_privacy}} </p>
                    {% elif request_rejected_lawsuit %}
                    <p> {{request_rejected_lawsuit}} </p>
                    {% elif request_rejected_investigation %}
                    <p> {{request_rejected_investigation}} </p>
                    {% elif request_withdrawn %}
                    <p> {{request_withdrawn}} </p>
                  {% endif %}
                </div>
              </div>
            </div> 
          {% endif %}

      </div>
    {% endblock response %}

  </div>
{% endblock body %}<|MERGE_RESOLUTION|>--- conflicted
+++ resolved
@@ -69,14 +69,9 @@
                               <div class="control-group span8">
                                 <label class="control-label">Answer</label>
                                   <div class="controls">
-                                      <input type="hidden" name="user_id" value="{{ user_id }}"/>
-                                      <input type="hidden" name="qa_id" value="{{ qa.id }}"/>
-<<<<<<< HEAD
-                                      <textarea id="answerTextarea" name="answer_text" type="text" rows="3" cols="20" placeholder="Can you respond to the above question?" required/></textarea>
-=======
-                                      <input type="hidden" name="request_id" value="{{ req.id }}"/>
-                                      <input id="answerTextarea" name="answer_text" type="text" rows="3" cols="20" placeholder="Can you respond to the above question?" required/>
->>>>>>> eb1cd9f7
+                                    <input type="hidden" name="user_id" value="{{ user_id }}"/>
+                                    <input type="hidden" name="qa_id" value="{{ qa.id }}"/>
+                                    <textarea id="answerTextarea" name="answer_text" type="text" rows="3" cols="20" placeholder="Can you respond to the above question?" required/></textarea>
                                     <button id="askQuestion" class="btn btn-primary" type="submit">Respond</button>
                                   </div>
                               </div>
