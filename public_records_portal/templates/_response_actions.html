--- conflicted
+++ resolved
@@ -64,11 +64,8 @@
                   method="post"
                   action="/add_a_record_and_close" autocomplete="on"
                   enctype="multipart/form-data">
-<<<<<<< HEAD
                   <p>Please provide a short explanation of the record along with at least a file upload, a link to the record, or instructions on how to access the record offline.</p>
                 <input type="hidden" name="request_id" value="{{ req.id }}"/>
-=======
->>>>>>> 76ba5694
                 <input type="hidden" name="audience" value="city"/>
                 <input name=_csrf_token type=hidden value="{{ csrf_token() }}">
                 {% if "missing_record_description" in errors %}
@@ -107,12 +104,6 @@
 
                             <div class="row-fluid" style="width:98%;" id="test_id">
                                 <div class="controls">
-<<<<<<< HEAD
-                                               <span class="btn btn-primary fileinput-button">
-                                               <i class="glyphicon glyphicon-plus"></i>
-                                               <span>Add files...</span>
-                                               <!-- The file input field used as target for the file upload widget -->
-=======
                                     <div class="alert alert-danger" id="record_title_alert" style="display:none;">Record
                                         Title Cannot Be Longer Than 140 Characters
                                     </div>
@@ -120,7 +111,6 @@
                                                <i class="glyphicon glyphicon-plus"></i>
                                                <span>Add files...</span>
                                                    <!-- The file input field used as target for the file upload widget -->
->>>>>>> 76ba5694
                                                <input id="record" type="file" name="record" multiple>
                                                 </span>
                                                <span class="btn btn-primary start" type="submit">
@@ -131,14 +121,9 @@
                                                <i class="glyphicon glyphicon-plus"></i>
                                                <span id="cancel_all">Cancel All</span>
                                                 </span>
-<<<<<<< HEAD
-                                                <!-- The container for the uploaded files -->
-                                                <div id="files" class="files"></div>
-=======
                                     <!-- The container for the uploaded files -->
                                     <div id="files" class="files"></div>
->>>>>>> 76ba5694
-                                    <p>Size of file is limited to 10 Mb</p>
+                                    <p>Size of file is limited to 10 MB</p>
                                 </div>
                             </div>
                         </div>
@@ -442,16 +427,11 @@
                 {% if "filesize" in errors %}
                     <div class="alert alert-danger" id="filesize">{{ errors['filesize'] }}</div>
                 {% endif %}
-<<<<<<< HEAD
-                <div class="alert alert-danger" id="numFiles" style="display:none;">A maximum of four documents can be added in one session.</div>
-                <p>Please provide a short explanation of the record along with at least a file upload, a link to the record, or instructions on how to access the record offline.</p>
-=======
                 <div class="alert alert-danger" id="numFiles" style="display:none;">A maximum of four documents can be
                     added in one session.
                 </div>
                 <p>Please provide a short explanation of the record along with at least a file upload, a link to the
                     record, or instructions on how to access the record offline.</p>
->>>>>>> 76ba5694
                 <input type="hidden" name="request_id" value="{{ req.id }}"/>
                 <input type="hidden" name="audience" value="city"/>
                 <fieldset>
@@ -462,32 +442,20 @@
                                     id="recordTooltip" rel="tooltip"
                                     data-toggle="tooltip"
                                     data-placement="right" title=""
-<<<<<<< HEAD
-                                    data-original-title="{{'Upload a document'| explain_action}}">
-=======
                                     data-original-title="{{ 'Upload a document'| explain_action }}">
->>>>>>> 76ba5694
                                         <small><i class="icon-info-sign"></i>
                                         </small>
                                     </span></label>
 
                             <div class="row-fluid" style="width:98%;" id="test_id">
                                 <div class="controls">
-<<<<<<< HEAD
-                                               <div class="alert alert-danger" id="record_title_alert" style="display:none;">Record Title Cannot Be Longer Than 140 Characters</div>
+                                    <div class="alert alert-danger" id="record_title_alert" style="display:none;">Record
+                                        Title Cannot Be Longer Than 140 Characters
+                                    </div>
                                                <span class="btn btn-primary fileinput-button">
                                                <i class="glyphicon glyphicon-plus"></i>
                                                <span>Add files...</span>
                                                <!-- The file input field used as target for the file upload widget -->
-=======
-                                    <div class="alert alert-danger" id="record_title_alert" style="display:none;">Record
-                                        Title Cannot Be Longer Than 140 Characters
-                                    </div>
-                                               <span class="btn btn-primary fileinput-button">
-                                               <i class="glyphicon glyphicon-plus"></i>
-                                               <span>Add files...</span>
-                                                   <!-- The file input field used as target for the file upload widget -->
->>>>>>> 76ba5694
                                                <input id="record" type="file" name="record" multiple>
                                                 </span>
                                                <span class="btn btn-primary start" type="submit">
@@ -498,25 +466,15 @@
                                                <i class="glyphicon glyphicon-plus"></i>
                                                <span id="cancel_all">Cancel All</span>
                                                 </span>
-<<<<<<< HEAD
-                                                <!-- The container for the uploaded files -->
-                                                <div id="files" class="files"></div>
-=======
                                     <!-- The container for the uploaded files -->
                                     <div id="files" class="files"></div>
->>>>>>> 76ba5694
-                                    <p>Size of file is limited to 10 Mb</p>
+                                    <p>Size of file is limited to 10 MB</p>
                                 </div>
                             </div>
                         </div>
                         <!-- name of record -->
                         <div class="control-group">
-<<<<<<< HEAD
                             <label class="control-label" for="recordSummary">Provide a name for a link to a record</label>
-=======
-                            <label class="control-label" for="recordSummary">Provide a name for a link to a
-                                record</label>
->>>>>>> 76ba5694
 
                             {% if form %}
                                 <div class="controls">
@@ -542,21 +500,12 @@
                         <div class="control-group">
 
                             {% if form %}
-<<<<<<< HEAD
                             <label class="control-label">Provide the url for a link <span rel="tooltip"
                                              data-toggle="tooltip"
                                              data-placement="right"
                                              title=""
                                              data-original-title="{{'Add a link' |
                                         explain_action}}">
-=======
-                                <label class="control-label">Provide the url for a link <span rel="tooltip"
-                                                                                              data-toggle="tooltip"
-                                                                                              data-placement="right"
-                                                                                              title=""
-                                                                                              data-original-title="{{ 'Add a link' |
-                                        explain_action }}">
->>>>>>> 76ba5694
                                         <small><i class="icon-info-sign"></i>
                                         </small>
                                     </span></label>
@@ -570,21 +519,12 @@
                                     </div>
                                 </div>
                             {% else %}
-<<<<<<< HEAD
                             <label class="control-label">Provide the url for a link <span rel="tooltip"
                                          data-toggle="tooltip"
                                          data-placement="right"
                                          title=""
                                          data-original-title="{{'Add a link' |
                                     explain_action}}">
-=======
-                                <label class="control-label">Provide the url for a link <span rel="tooltip"
-                                                                                              data-toggle="tooltip"
-                                                                                              data-placement="right"
-                                                                                              title=""
-                                                                                              data-original-title="{{ 'Add a link' |
-                                    explain_action }}">
->>>>>>> 76ba5694
                                     <small><i class="icon-info-sign"></i>
                                     </small>
                             </span></label>
@@ -646,23 +586,6 @@
                         <!-- privacy -->
                         <div class="control-group">
                             <div class="controls">
-<<<<<<< HEAD
-                                    <label class="radio inline" for="privacy setting-0">
-                                        <input type="radio" name="record_privacy" value="False">
-                                        {# Value set to False means release and public#}
-                                        Release and Public
-                                    </label>
-                                    <label class="radio inline" for="privacy setting-1">
-                                        <input type="radio" name="record_privacy" value="True" checked="checked">
-                                        {# Value set to True means private#}
-                                        Private
-                                    </label>
-                                    <label class="radio inline" for="privacy setting-2">
-                                        <input type="radio" name="record_privacy" value="Both">
-                                        {# Value set to Both means released and private#}
-                                        Released and Private
-                                    </label>
-=======
                                 <p>Privacy Options:</p>
                                 <div class="row-fluid" style="padding-bottom: 1px; margin-bottom: 1px;">
                                     <label class="radio inline" for="release_and_public"/>
@@ -683,7 +606,6 @@
                                            checked="checked">
                                     Private
                                 </div>
->>>>>>> 76ba5694
                             </div>
                         </div>
                         <!-- submission -->
@@ -936,8 +858,7 @@
                                             Link
                                         </option>
 
-<<<<<<< HEAD
-                                </select>
+                                    </select>
                             </div>
                         </div>
                         <div class="control-group">
@@ -954,49 +875,6 @@
                 </fieldset>
             </form>
         </div>
-        <div class="tab-pane" id="manage_helpers" style="width: 98%;">
-            {% if helpers %}
-            <p class="lead">Remove Helpers</p>
-            {% for owner in req.owners %}
-            {% if owner.active %}
-            {% set participant = (owner | display_staff_participant(req)) %}
-            {% if participant %}
-            <form id="rerouteForm" class="form-inline" method="post"
-                  action="/update_a_owner">
-                <!-- my form -->
-                <div class="control-group">
-                    <div class="controls">
-                        <input type="hidden" name="request_id"
-                               value="{{ req.id }}"/>
-                        <input name=_csrf_token type=hidden value="{{ csrf_token() }}">
-                        <input type="hidden" name="owner_id"
-                               value="{{ owner.id }}"/>
-                        <input type="hidden" name="remove_helper"
-                                value="remove_helper"/>
-                        <div class="row-fluid" style="width:98%;">
-                            <div class="span8">
-                                <input type="text" class="span12"
-                                       name="reason_unassigned"
-                                       value="Task complete" required="" style="height:100%">
-=======
-                                    </select>
-                                </div>
->>>>>>> 76ba5694
-                            </div>
-                            <div class="control-group">
-                                <div class="controls">
-                                    <button id="closeButton" data-toggle="modal"
-                                            data-target="#confirm-submit"
-                                            type="submit"
-                                            class="btn btn-default btn-block">Close
-                                        request
-                                    </button>
-                                </div>
-                            </div>
-                        </div>
-                    </fieldset>
-                </form>
-            </div>
             <div class="tab-pane" id="manage_helpers" style="width: 98%;">
                 {% if helpers %}
                     <p class="lead">Remove Helpers</p>
@@ -1039,46 +917,6 @@
                 {% endif %}
                 <p class="lead">Add Helper</p>
 
-<<<<<<< HEAD
-            <form id="notifyForm" method="post" action="/add_a_owner">
-                <fieldset>
-                    <input type="hidden" name="request_id"
-                           value="{{ req.id }}"/>
-                    <input name=_csrf_token type=hidden value="{{ csrf_token() }}">
-                    <!--input id="notifyEmail" class="input-block-level"
-                           type="email" name="owner_email"
-                           placeholder="name@email.com" data-provide="typeahead"
-                           autocomplete="off" required/>
-                    autocomplete="off" required /-->
-                    <select class="span12" id="notifyEmail"
-                                name="owner_email" style="height:100%;">
-                                    {% for user in users %}
-                                        {%  if user.is_staff %}
-                                            <option value="{{ user.email }}" department_id="{{ user.department_id }}">{{ user.alias}}</option>
-                                        {% endif %}
-                                    {% endfor %}
-                    </select>
-                    <input id="notifyReason" class="input-block-level"
-                           type="text" name="owner_reason"
-                           placeholder="Say why." required/>
-                    <button id="notifyButton" class="btn btn-block btn-default"
-                            type="submit"><i
-                            class="icon-envelope"> </i> Add a helper
-                    </button>
-            </form>
-        </div>
-        <div class="tab-pane" id="change_assignee">
-            <form id="rerouteForm" method="post" action="/update_a_owner">
-                <!-- my form -->
-                <div class="control-group" style="width: 98%;">
-                    <div class="controls">
-                        <input type="hidden" name="request_id"
-                               value="{{ req.id }}"/>
-                        <input name=_csrf_token type=hidden value="{{ csrf_token() }}">
-                        <!--input id="rerouteEmail" type="email" name="owner_email" placeholder="name@email.com" data-provide="typeahead" autocomplete="off" required /-->
-                        <select class="span12" id="rerouteEmail"
-                                name="owner_email" style="height:100%">
-=======
                 <form id="notifyForm" method="post" action="/add_a_owner">
                     <fieldset>
                         <input type="hidden" name="request_id"
@@ -1091,7 +929,6 @@
                         autocomplete="off" required /-->
                         <select class="span12" id="notifyEmail"
                                 name="owner_email" style="height:100%;">
->>>>>>> 76ba5694
                             {% for user in users %}
                                 {% if user.is_staff %}
                                     <option value="{{ user.email }}"
