<!-- This template is to initiate a new request. -->
{% extends "base.html" %}
{% from 'help_text.html' import help %}
{% block title %}Public records{% endblock title %}
{% block custom_css_links %}
<!-- used for department dropdown -->
<link rel=stylesheet type=text/css
    href="{{ url_for('static', filename='css/plugins/jquery-ui-1.10.4.custom.css') }}">
    <link rel=stylesheet type=text/css href="{{ url_for('static', filename='css/plugins/jquery-ui.css') }}">
    <link rel=stylesheet type=text/css href="{{ url_for('static', filename='css/sidebar.css') }}">
    <link rel=stylesheet type=text/css href="{{ url_for('static', filename='css/new_request.css') }}">
    <link rel=stylesheet type=text/css href="{{ url_for('static', filename='css/plugins/bootstrap-fileupload.css') }}">
    <link rel=stylesheet type=text/css href="{{ url_for('static', filename='css/case.css') }}">
{% endblock custom_css_links %}
{% block container %}
    <!-- start of static form -->
    <div class="row-fluid">
        <div class="span8">
            <h1>Request a Record</h1>
            <p>Please make your request specific so you receive the fastest service. After you submit a FOIL request you
                will receive a confirmation number so you can track the status of the response. The agency will notify
            you about how much time is required to respond to your request.</p>
        </div>
        <div class="span4">
            <div class="form-nav">
                <div class="active" id="s1">
                    <h4>Step 1</h4>
                </div>
                <div id="s2">
                    <h4>Step 2</h4>
                </div>
            </div>
        </div>
        <form name="newrequest" class="form-horizontal" id="submitRequest" method="post" action="/new"
            autocomplete="off" novalidate="novalidate" enctype="multipart/form-data">
            <div class="row-fluid">
                <div class="step" id="step1">
                    <div class="span8">
                        {% if errors %}
                            <div class="alert alert-warning">
                                {% for error in errors %}
                                    {{ error }}
                                {% endfor %}
                            </div>
                        {% endif %}
                        <fieldset>
                            <div class="control-group">
                                <h2>
                                <small id='categoryTitle' >Category</small>
                                </h2>
                                {{ form.request_category(class="input-block-level") }}
                            </div>
                            <div class="control-group">
                                <h2>
                                <small>What agency has the records you want?*</small>
                                </h2>
                                <div class="missing_field alert alert-danger" id="missing_agency" style="width: calc(100% - 4.5rem);">
                                    Agency Missing
                                </div>
                                {{ form.request_agency(class="input-block-level") }}
                            </div>
                            <div class="control-group">
                                <h2>
                                <small>What is the topic of your request?*</small>
                                </h2>
                                <div class="missing_field alert alert-danger" id="missing_summary">
                                    Summary Missing
                                </div>
                                {{ form.request_summary(class="input-block-level", rows="2", id="request_summary", placeholder="Please provide a short summary of your request" ) }}
                            </div>
                        </fieldset>
                        <div id="button1" class="btn btn-primary btn-large input-block-level">Next</div>
                    </div>
                    <div class="span4">
                        <div class="sideblock">
                            <h3>Example Topic</h3>
                            <p>Public Advocate Emails from 2015</p>
                        </div>
                        <h5>Note: The agency, category, and topic of your request will be visible to the public. Do not
                        enter personal information here.</h5>
                        <p><em>*</em> denotes a required field</p>
                    </div>
                </div>
            </div>
            <div class="row-fluid">
                <div class="step" id="step2">
                    <fieldset>
                        <div class="row-fluid">
                            <div class="span8">
                                <div class="control-group">
                                    <h2>
                                    <small>{{ form.request_text.label.text }}</small>
                                    </h2>
<<<<<<< HEAD
                                    <div class="missing_field alert alert-danger" id="missing_text">
                                        Details Missing
                                    </div>
                                    <textarea rows="8" , id="request_text" , class="input-block-level"
                                    {{ form.request_text(rows="8" , id="request_text" , class="input-block-level", placeholder="Provide more information about your request to help the City locate the record. If don’t know the record name, describe type of information you think it would contain and the approximate date range. Do not include private info – such as social security # or credit card.") }}
=======
                                    {{ form.request_text(class="input-block-level",rows="6",id="request_text",placeholder="Provide more information about your request to help the City locate the record. If don’t know the record name, describe type of information you think it would contain and the approximate date range. Do not include private info – such as social security # or credit card." ) }}
>>>>>>> 224db17b
                                </div>
                            </div>
                            <div class="span4">
                                <div class="sideblock">
                                    <h3>Example Request</h3>
                                    <p>Topic: Public Advocate Emails from 2015</p>
                                    <p>Emails that mention bike lanes or bicycle lanes from the Public Advocate's Office
                                    between July 27, 2015 and September 10, 2015</p>
                                </div>
                                <h5>Note: The details of your request will not be visible to the public.</h5>
                            </div>
                        </div>
                        <div class="row-fluid">
                            <div class="span8">
                                <h2>
                                <lead>Personal Information</lead>
                                </h2>
                                <p>This information will not be publicly viewable on this site. You must provide contact information so that the agency can respond to your request for records.
                                   </p>
                                <div class="row-fluid">
                                    <div class="control-group span6">
                                        <h2>
                                        <small>{{ form.request_first_name.label.text }}</small>
                                        </h2>
                                        <div class="missing_field alert alert-danger" id="missing_first_name">
                                            First Name Missing
                                        </div>
                                        {{ form.request_first_name(id="request_first_name", class="input-block-level", type="text", placeholder="John") }}
                                    </div>
                                    <div class="control-group span6">
                                        <h2>
                                        <small>{{ form.request_last_name.label.text }}</small>
                                        </h2>
                                        <div class="missing_field alert alert-danger" id="missing_last_name">
                                            Last Name Missing
                                        </div>
                                        {{ form.request_last_name(id="request_last_name", class="input-block-level", type="text", placeholder="Doe")}}
                                    </div>
                                </div>
                                <div class="control-group">
                                    <h2>
                                    <small>{{ form.request_role.label.text }}</small>
                                    </h2>
                                    {{ form.request_role( class="input-block-level", type="text", placeholder="Your role in your organization (if applicable)" ) }}
                                </div>
                                <div class="control-group">
                                    <h2>
                                    <small>{{ form.request_organization.label.text }}</small>
                                    </h2>
                                    {{ form.request_organization(class="input-block-level", type="text", placeholder="Your organization (if applicable)") }}
                                </div>
                                <h2>
                                <lead>Contact Information</lead>
                                </h2>
                                <div class="missing_field alert alert-danger" id="missing_contact_information">
                                    At least one form of contact information needed.
                                </div>
                                <p>No information entered in this section will be visibile to the public. <em>Please
                                Note: At least one method of communication is required</em></p>
                                <div class="control-group">
                                    <h2>
                                    <small>{{ form.request_email.label.text }}</small>
                                    </h2>
                                    {{ form.request_email(class="input-block-level" , type="email" , placeholder="requester@email.com") }}
                                    <h2>
                                    <small>{{ form.request_phone.label.text }}</small>
                                    </h2>
                                    {{ form.request_phone(class="input-block-level", type="tel", placeholder="(555) 555-5555")}}
                                    <h2>
                                    <small>{{ form.request_fax.label.text }}</small>
                                    </h2>
                                    {{form.request_fax(class="input-block-level", type="tel", placeholder="(555) 555-5555")}}
                                    <h2>
                                    <small>Address</small>
                                    </h2>
                                    <small>{{ form.request_address_street_one.label.text }}</small>
                                    {{form.request_address_street_one(class="input-block-level", type="text", placeholder="123 Main Street")}}
                                    <small>{{ form.request_address_street_two.label.text }}</small>
                                    {{form.request_address_street_two(class="input-block-level", type="text", placeholder="Apartment 3D")}}
                                    <div class="row-fluid">
                                        <div class="span5">
                                            <small>{{ form.request_address_city.label.text }}</small>
                                            <div class="spacer">
                                                {{ form.request_address_city(class="input-block-level", type="text", placeholder="New York")}}
                                            </div>
                                        </div>
                                        <div class="span4">
                                            <small>{{ form.request_address_state.label.text }}</small>
                                            <div class="spacer">
                                                {{ form.request_address_state(class="input-block-level combobox") }}
                                            </div>
                                        </div>
                                        <div class="span3">
                                            <small>{{ form.request_address_zip.label.text }}</small>
                                            <div class="spacer">
                                                {{form.request_address_zip(class="input-block-level",type="text", placeholder="12345")}}
                                            </div>
                                        </div>
                                    </div>
                                </div>
                                {% if config['ENVIRONMENT'] != 'LOCAL' %}
                                    {{ recaptcha }}
                                {% endif %}
                                <div id="requestButton" class="spacer">
                                    <button id="button2" title="submit_request_button"
                                    class="btn btn-primary btn-large input-block-level">
                                    Submit request
                                    </button>
                                </div>
                            </div>
                        </div>
                    </div>
                </fieldset>
            </div>
        </form>
    </div>
    <!-- end of static form -->
{% endblock container %}
{% block custom_script_links %}
    <!-- used for department dropdown -->
    <script type="text/javascript"
    src="{{ url_for('static', filename='js/plugins/jquery-ui-1.10.4.custom.min.js') }}"></script>
    <script type="text/javascript" src="{{ url_for('static', filename='js/new_request.js') }}"></script>
    {% if date %}
        <script type="text/javascript">
        $(document).ready(function () {
        $("input[id^='request_date']").datepicker().val("{{ date }}");
        });
        </script>
    {% else %}
        <script type="text/javascript">
        $(document).ready(function () {
        $("input[id^='request_date']").datepicker().val('');
        });
        </script>
    {% endif %}
    <script type="text/javascript" src="{{ url_for('static', filename = 'js/newrequestform.js') }}"></script>
    <script type="text/javascript" src="{{ url_for('static', filename = 'js/validate.js') }}"></script>
{% endblock custom_script_links %}<|MERGE_RESOLUTION|>--- conflicted
+++ resolved
@@ -91,15 +91,10 @@
                                     <h2>
                                     <small>{{ form.request_text.label.text }}</small>
                                     </h2>
-<<<<<<< HEAD
                                     <div class="missing_field alert alert-danger" id="missing_text">
                                         Details Missing
                                     </div>
-                                    <textarea rows="8" , id="request_text" , class="input-block-level"
-                                    {{ form.request_text(rows="8" , id="request_text" , class="input-block-level", placeholder="Provide more information about your request to help the City locate the record. If don’t know the record name, describe type of information you think it would contain and the approximate date range. Do not include private info – such as social security # or credit card.") }}
-=======
                                     {{ form.request_text(class="input-block-level",rows="6",id="request_text",placeholder="Provide more information about your request to help the City locate the record. If don’t know the record name, describe type of information you think it would contain and the approximate date range. Do not include private info – such as social security # or credit card." ) }}
->>>>>>> 224db17b
                                 </div>
                             </div>
                             <div class="span4">
