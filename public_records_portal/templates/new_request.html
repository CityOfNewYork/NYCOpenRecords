--- conflicted
+++ resolved
@@ -64,20 +64,10 @@
                                         want?*
                                     </small>
                                 </h2>
-<<<<<<< HEAD
-                                {{
-                                form.request_agency(class="input-block-level")
-                                }}
-=======
-                                <div class="missing_field alert alert-danger"
-                                     id="missing_agency"
-                                     style="width: calc(100% - 4.5rem);">
-                                    Agency Missing
                                 </div>
                                 <select id="agency" name="request_agency" class="input-block-level">
                                     <option selected value></option>
                                 </select>
->>>>>>> fcc51c8b
                             </div>
                         </div>
                     </div>
