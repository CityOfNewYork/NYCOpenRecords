--- conflicted
+++ resolved
@@ -29,11 +29,7 @@
     <div class="row-fluid">
         <form name="newrequest" class="form-horizontal" id="submitRequest" method="post" action="/new"
               autocomplete="off" novalidate="novalidate" enctype="multipart/form-data">
-<<<<<<< HEAD
-            <input name=_csrf_token type=hidden value="{{ csrf_token() }}">  
-=======
             <input name=_csrf_token type=hidden value="{{ csrf_token() }}">
->>>>>>> 33ef22ef
             <fieldset>
 
                 <div class="row-fluid">
