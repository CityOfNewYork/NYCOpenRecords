<!-- This template is to initiate a new request. -->

{% extends "base.html" %}
{% from 'help_text.html' import help %}

{% block title %}Public records{% endblock title%}

{% block container %}
  <div class="row-fluid">

    <div class="span8 offset1">
      <div class="row-fluid">
        <div class="span8">
          <h3>Request a new record</h3>
          <p>Use this site to request copies of specific documents, photos, emails, texts, audio recordings, electronic information and data in the City’s databases. If you need general information on City services, try <a href="http://answers.oaklandnet.com">Oakland Answers</a>.</p>

          <form name="input" class="form-horizontal" id="submitRequest" method="post" action="/new" autocomplete="on"novalidate="novalidate">
            <fieldset>

              <p class="lead">What are you trying to find?</p>

              <div class="control-group">
                <label for="requestTextarea"><strong><i class="icon-exclamation-sign"></i> Everything in this request box will be displayed publicly. </strong><a class="muted" href="/about#why" target="_blank"> Why?</a></label>
                <div >
                  <!-- <a data-placement="right" data-toggle="popover" href="#" id="requestPopover" class="hidden-phone hidden-tablet"> -->
                  <textarea id="requestTextarea" name="request_text" rows="3" class="input-block-level" placeholder="Describe your request. Be as specific as possible."></textarea>
                 <!--  </a> -->
                  {{ help("requestPopover-content", "Enter records request") }}
                </div>
                <div id="not_public_record">

                </div>
              </div>
              <p class="lead">Select a department</p>
              <div class="control-group">
                <div>
                  <input id="inputDepartment" class="input-block-level" type="text" name="request_department" placeholder="Who should it go to?" data-provide="typeahead" autocomplete="off" />
                  {{ help("deptPopover-content", "Enter department or document type") }}
                </div>
              </div>

              <p class="lead">Contact information</p>
              <div class="control-group">
                <label for="inputEmail">Your email</label>
                <div class="spacer">
                  <input class="input-block-level" name="request_email" type="email" id="inputEmail" placeholder="yourname@email.com" />
                  {{ help("emailPopover-content", "Enter email address") }}
                </div>
                <label for="inputName">Your name <small>(optional)</small></label>
                <div class="spacer">
                  <input class="input-block-level" name="request_alias" type="text" id="inputName" placeholder="Your Name" />
                  {{ help("namePopover-content", "Enter name") }}
                </div>
                <label for="inputPhone">Your phone number <small>(optional)</small></label>
                <div class="spacer spacer_phone">
                  <input class="input-block-level" name="request_phone" type="tel" id="inputPhone" placeholder="(510) 555-1234" maxlength="14" />
                  {{ help("phonePopover-content", "Enter phone number") }}
                </div>
              </div>

              <div id="requestButton" class="control-group">
                <div>
                  <button type="submit" class="btn btn-primary">Submit my request</button>
                </div>
              </div>

            </fieldset>
          </form>
        </div>
      </div>
    </div>

    <div class="span3">
      {% block sidebar %}
        <div class="well r_sidebar r_sidebar-fixed hidden-phone hidden-tablet">
          <h4>Example</h4>
<<<<<<< HEAD
          <!-- needs to be hooked up to prr_help.json PLEASE DELETE THIS COMMENT WHEN DONE -->
            <p class="example">I need a copy of the all of Mayor Jean Quan’s emails sent to City Administrator Santana between July 30, 2013-August 8, 2013.</p><p class="example">The emails should contain the words “Art+Soul festival” or  “Art + Soul Oakland.”</p>
=======
            <blockquote><p>I need a copy of all of Mayor Jean Quan’s emails sent to City Administrator Santana between July 30, 2013-August 8, 2013.</p><p>The emails should contain the words “Art+Soul festival” or  “Art + Soul Oakland.”</p></blockquote>
>>>>>>> 7ae720ab
          <h4>Tips</h4>
            <ul>
              <li>Don't reveal personal information, like your social security number or home address.</li>
              <li>Limit your request by a date range.</li>
              <li>Provide the name of the record or take a guess.</li>
              <li>If you don't know the name of the record, describe the information you believe is contained in it.</li>
            </ul>
        </div>
      {% endblock sidebar %}
    </div>

  </div>
{% endblock container %}



{% block custom_script_links %}
  <link rel=stylesheet type=text/css href="{{ url_for('static', filename='css/sidebar.css') }}">
  <link rel=stylesheet type=text/css href="{{ url_for('static', filename='css/new_request.css') }}">
  <script type="text/javascript" src="{{ url_for('static', filename='js/new_request.js') }}"></script>


{% endblock custom_script_links %}<|MERGE_RESOLUTION|>--- conflicted
+++ resolved
@@ -74,12 +74,8 @@
       {% block sidebar %}
         <div class="well r_sidebar r_sidebar-fixed hidden-phone hidden-tablet">
           <h4>Example</h4>
-<<<<<<< HEAD
           <!-- needs to be hooked up to prr_help.json PLEASE DELETE THIS COMMENT WHEN DONE -->
-            <p class="example">I need a copy of the all of Mayor Jean Quan’s emails sent to City Administrator Santana between July 30, 2013-August 8, 2013.</p><p class="example">The emails should contain the words “Art+Soul festival” or  “Art + Soul Oakland.”</p>
-=======
-            <blockquote><p>I need a copy of all of Mayor Jean Quan’s emails sent to City Administrator Santana between July 30, 2013-August 8, 2013.</p><p>The emails should contain the words “Art+Soul festival” or  “Art + Soul Oakland.”</p></blockquote>
->>>>>>> 7ae720ab
+            <p class="example">I need a copy of all of Mayor Jean Quan’s emails sent to City Administrator Santana between July 30, 2013-August 8, 2013.</p><p class="example">The emails should contain the words “Art+Soul festival” or  “Art + Soul Oakland.”</p>
           <h4>Tips</h4>
             <ul>
               <li>Don't reveal personal information, like your social security number or home address.</li>
