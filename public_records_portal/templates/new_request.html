--- conflicted
+++ resolved
@@ -22,7 +22,6 @@
             <h2>
               <small id='categoryTitle'>Category</small>
             </h2>
-            {{ form.request_category(class="input-block-level") }}
           </div>
           <div class="control-group">
             <h2>
@@ -31,7 +30,6 @@
             <div class="missing_field alert alert-danger" id="missing_agency" style="width: calc(100% - 4.5rem);">
               Agency Missing
             </div>
-<<<<<<< HEAD
             {{ form.request_agency(class="input-block-level") }}
           </div>
           <div class="control-group">
@@ -74,60 +72,6 @@
                 Last Name Missing
               </div>
               {{ form.request_last_name(id="request_last_name", class="input-block-level", type="text", placeholder="Doe")}}
-=======
-        </div>
-        <form name="newrequest" class="form-horizontal" id="submitRequest" method="post" action="/new"
-            autocomplete="off" novalidate="novalidate" enctype="multipart/form-data">
-            <div class="row-fluid">
-                <div class="step" id="step1">
-                    <div class="span8">
-                        {% if errors %}
-                            <div class="alert alert-warning">
-                                {% for error in errors %}
-                                    {{ error }}
-                                {% endfor %}
-                            </div>
-                        {% endif %}
-                        <fieldset>
-                            <div class="control-group">
-                                <h2>
-                                <small id='categoryTitle' >Category</small>
-                                </h2>
-{#                                {{ form.request_category(class="input-block-level") }}#}
-                            </div>
-                            <div class="control-group">
-                                <h2>
-                                <small>What agency has the records you want?*</small>
-                                </h2>
-                                <div class="missing_field alert alert-danger" id="missing_agency" style="width: calc(100% - 4.5rem);">
-                                    Agency Missing
-                                </div>
-                                {{ form.request_agency(class="input-block-level") }}
-                            </div>
-                            <div class="control-group">
-                                <h2>
-                                <small>What is the topic of your request?*</small>
-                                </h2>
-                                <div class="missing_field alert alert-danger" id="missing_summary">
-                                    Summary Missing
-                                </div>
-                                {{ form.request_summary(class="input-block-level", rows="2", id="request_summary", placeholder="Please provide a short summary of your request" ) }}
-                            </div>
-                        </fieldset>
-                        <div id="button1" class="btn btn-primary btn-large input-block-level">Next</div>
-{#                        Javascript needs to go here#}
-                    </div>
-                    <div class="span4">
-                        <div class="sideblock">
-                            <h3>Example Topic</h3>
-                            <p>Public Advocate Emails from 2015</p>
-                        </div>
-                        <h5>Note: The agency, category, and topic of your request will be visible to the public. Do not
-                        enter personal information here.</h5>
-                        <p><em>*</em> denotes a required field</p>
-                    </div>
-                </div>
->>>>>>> 00beba1f
             </div>
           </div>
           <div class="control-group">
