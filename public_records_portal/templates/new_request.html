--- conflicted
+++ resolved
@@ -41,21 +41,13 @@
                                 <h2>
                                     <small>Category*</small>
                                 </h2>
-<<<<<<< HEAD
-                                {{ form.request_category(class="combobox") }}
-=======
-                                {{ form.request_category(id="category", class="combobox input-block-level") }}
->>>>>>> 922b94fa
+                                {{ form.request_category(id="category", class="combobox") }}
                             </div>
                             <div class="control-group">
                                 <h2>
                                     <small>What agency has the records you want?*</small>
                                 </h2>
-<<<<<<< HEAD
-                                {{ form.request_agency(class="combobox") }}
-=======
-                                {{ form.request_agency(id="agency", class="combobox input-block-level") }}
->>>>>>> 922b94fa
+                                {{ form.request_agency(id="agency", class="combobox") }}
                             </div>
 
                             <div class="control-group">
