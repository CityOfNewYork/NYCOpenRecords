{% extends "base.html" %}
<<<<<<< HEAD
{% block content %}
	<div class="alert alert-block alert-error span8">
	    <div class="span1 text-right"><i class="icon-exclamation icon-2x"> </i></div>
	    <div class="offset1">
			<h4 class='alert-heading'>Oops, you forgot to provide an email address.</h4>
			<p> We're experiencing higher spam traffic than usual, so at this time you'll have to provide an e-mail address. Thanks! </p>
			<!-- <p>Enter an email if you have one.  We need it to let you know when your record is ready.</p> -->
<!-- 			<div id='include_email'>
=======
{% block container %}
	<div id="missing-email" class="alert alert-block alert-error span8 offset1">
    <div class="span1 text-right"><i class="icon-exclamation icon-2x"> </i></div>
    <div class="offset1">
			<h4 class='alert-heading'>Oops, looks like the email address is missing.</h4>
			<p>Enter an email if you have one.  We need it to let you know when your record is ready.</p>
			<div id='include_email'>
>>>>>>> f4acb5d8
				<form class="form-inline" name ="input" method="post" action="/new">
					<input type = "hidden" name = "request_text" value = "{{form.request_text}}"/>
					<input type="hidden"name = "request_alias" value = "{{form.request_alias}}"/>
					<input type = "hidden" name = "request_phone" value = "{{form.request_phone}}"/>
					<input type="hidden" name="request_department" value = "{{form.request_department}}"/>
					<input name="request_email" type="email" id="inputEmail" placeholder="yourname@email.com" />
					<input type = "hidden"name = "ignore_email"/>
			   	<button id='submit' class='btn btn-primary' type='submit'>Submit my request</button>
			   </form>
			</div> -->
		</div>
  </div>
{% endblock container %}

{% block custom_script_links %}
<link rel=stylesheet type=text/css href="{{ url_for('static', filename='css/missing_email.css') }}">
{% endblock custom_script_links %}<|MERGE_RESOLUTION|>--- conflicted
+++ resolved
@@ -1,6 +1,5 @@
 {% extends "base.html" %}
-<<<<<<< HEAD
-{% block content %}
+{% block container %}
 	<div class="alert alert-block alert-error span8">
 	    <div class="span1 text-right"><i class="icon-exclamation icon-2x"> </i></div>
 	    <div class="offset1">
@@ -8,15 +7,12 @@
 			<p> We're experiencing higher spam traffic than usual, so at this time you'll have to provide an e-mail address. Thanks! </p>
 			<!-- <p>Enter an email if you have one.  We need it to let you know when your record is ready.</p> -->
 <!-- 			<div id='include_email'>
-=======
-{% block container %}
 	<div id="missing-email" class="alert alert-block alert-error span8 offset1">
     <div class="span1 text-right"><i class="icon-exclamation icon-2x"> </i></div>
     <div class="offset1">
 			<h4 class='alert-heading'>Oops, looks like the email address is missing.</h4>
 			<p>Enter an email if you have one.  We need it to let you know when your record is ready.</p>
 			<div id='include_email'>
->>>>>>> f4acb5d8
 				<form class="form-inline" name ="input" method="post" action="/new">
 					<input type = "hidden" name = "request_text" value = "{{form.request_text}}"/>
 					<input type="hidden"name = "request_alias" value = "{{form.request_alias}}"/>
