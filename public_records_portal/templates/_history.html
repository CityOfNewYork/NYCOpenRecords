<!-- history -->
<div>
  <a data-placement="left" data-toggle="popover" href="#" class="historyPopover hidden-phone hidden-tablet"><i class="icon-time" ></i> History</a>
</div>
<div id="historyPopover-head" class="hide">Routing history</div>
<div id="historyPopover-content" class="hide">              
  <table class="table table-condensed">
    <thead>
      <tr>
        <th>Date</th>
        <th></th>
        <th>To</th>
        <th>Note</th>
      </tr>
    </thead>
    <tbody>
      <!-- the order of data returned here should be reverse chronological (right now it's shown as oldest first)-->
      {% for owner in req.owners %}
      <tr>
        <td>{{ owner.date_created | date }}</td>
        <td><i class="icon-circle-arrow-right"></i></td>
<<<<<<< HEAD
        <td>{{ owner.reason or "N/A"}}</td>
=======
        <td>{{ "alias" | get_attribute(owner.user_id, "User") }}</td>
        <td>{{ owner.reason or N/A}}</td>
>>>>>>> 3663514d
      </tr>
<!--        {% if not owner.active %}
      <tr>
        <td></td>
        <td>{{ owner.date_updated | date }}</td>
        <td><i class="icon-circle-arrow-left"></i></td>
        <td>Unassigned</td>
      </tr>
       {% endif %}    -->        
      {% endfor %}
    </tbody>
  </table>
</div><|MERGE_RESOLUTION|>--- conflicted
+++ resolved
@@ -19,12 +19,8 @@
       <tr>
         <td>{{ owner.date_created | date }}</td>
         <td><i class="icon-circle-arrow-right"></i></td>
-<<<<<<< HEAD
-        <td>{{ owner.reason or "N/A"}}</td>
-=======
         <td>{{ "alias" | get_attribute(owner.user_id, "User") }}</td>
         <td>{{ owner.reason or N/A}}</td>
->>>>>>> 3663514d
       </tr>
 <!--        {% if not owner.active %}
       <tr>
