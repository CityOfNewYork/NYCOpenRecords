{% extends "base.html" %}
{% set active_page='view_requests' %}
{% block title %}
    {{ title }} &#45; RecordTrac
{% endblock title %}
{% block custom_css_links %}
    <link rel=stylesheet type=text/css href="{{ url_for('static', filename='css/all_requests.css') }}">
    <link rel=stylesheet type=text/css href="{{ url_for('static', filename='css/all_requests_noresults.css') }}">
    <link rel=stylesheet type=text/css href="{{ url_for('static', filename='css/sidebar.css') }}">
    <link rel=stylesheet type=text/css href="{{ url_for('static', filename='css/plugins/bootstrap-select.css') }}">
    <link rel=stylesheet type=text/css
          href="{{ url_for('static', filename='css/plugins/jquery-ui-1.10.4.custom.css') }}">
    <link rel=stylesheet type=text/css href="{{ url_for('static', filename='css/plugins/jquery-ui.css') }}">
    <style type=text/css>
        .clickable-row {
            cursor: pointer;
        }

    </style>
{% endblock custom_css_links %}
{% block custom_script_links %}
    <script type="text/javascript"
            src="{{ url_for('static', filename='js/plugins/bootstrap-select.min.js') }}"></script>
    <script type="text/javascript" src="{{ url_for('static', filename='js/custom.bootstrap-select.js') }}"></script>
    <script type="text/javascript"
            src="{{ url_for('static', filename='js/plugins/jquery-ui-1.10.4.custom.min.js') }}"></script>
    <script type="text/javascript" src="{{ url_for('static', filename='js/date_picker.js') }}"></script>
    <script type="text/javascript" src="{{ url_for('static', filename='js/all_requests.js') }}"></script>
{% endblock custom_script_links %}
{% block container %}
    <div class="row-fluid">
        <div class="span12">
            <div class="row-fluid">
                <div id="exploreTitle" class="span8">
                    <h2>Explore <span class="badge">{{ total_requests_count }}</span> requests and counting</h2>

                    <p class="intro_text">NYC Open Gov makes every public records request available to the public,
                        including messages or documents uploaded by agency staff. By searching the reqeusts, you may
                        find the information you are interested in, which will save time for you and for
                        the {{ config['AGENCY_NAME'] }}</p>

                </div>
                <div class="span4">
                    <a href="/new" class="btn btn-primary btn-large pull-right">Request new record</a>
                </div>
            </div>
            <form id="all_requests_form" name="all_requests" action="/requests" method="GET">
                <div class="row-fluid" style="padding-bottom: 5%;">
<<<<<<< HEAD
                    <div class="span4">
                        <div class="well well-small" style="padding-bottom: 6em;">
=======
                    <div class="span3">
                        <div class="well well-small" id="mobile-filter" style="padding-bottom: 6em;">

>>>>>>> d5099c9b
                            <h5>Search request text</h5>
                            <div>
                                <input class="span12" name="search_term" type="search" value="{{ search_term or '' }}"
                                       placeholder="I'd like to find...">
                            </div>
                            <div class="row-fluid">
                                <!-- <h4 class="underline">ADVANCED FILTER</h4> -->
                                {% if current_user.is_authenticated %}
                                    <div class="span6">
                                        <h5>My requests</h5>
                                        <div class="indent">
                                            <label class="checkbox">
                                                <input type="checkbox" ID="checkbox" name="mine_as_poc" {% if mine_as_poc %}
                                                       checked {% endif %} />
                                                <em>&nbsp as Point of Contact</em>
                                                <br><br>
                                            </label>
                                            <label class="checkbox">
                                                <input type="checkbox" ID="checkbox" name="mine_as_helper" {% if mine_as_helper %}
                                                       checked {% endif %} />
                                                <em>&nbsp as Helper</em>
                                            </label>
                                        </div>
                                    </div>
                                {% endif %}
                                <div class="span6">
                                    <h5>Status</h5>

                                    <div class="indent">
                                        <label class="checkbox">
                                            <input type="checkbox" ID="checkbox" name="is_open" {% if is_open %}checked {% endif %}/>
                                            <em class="open_style">Open</em>
                                        </label>
                                        {% if current_user.is_authenticated %}
                                            <label class="checkbox">
                                                <input type="checkbox" ID="checkbox"  name="due_soon" {% if due_soon %}
                                                       checked {% endif %} />
                                                <em class="duesoon_style">Due Soon</em>
                                            </label>
                                            <label class="checkbox">
                                                <input type="checkbox" ID="checkbox" name="overdue" {% if overdue %}
                                                       checked {% endif %} />
                                                <em class="overdue_style">Overdue</em>
                                            </label>
                                        {% endif %}
                                        <label class="checkbox">
                                            <input type="checkbox" ID="checkbox"  name="is_closed" {% if is_closed %}
                                                   checked {% endif %} />
                                            <em class="closed_style">Closed</em>
                                        </label>
                                    </div>
                                </div>
                            </div>
                            <h5>Date received</h5>

                            <div class="control-group">
                                <input type="date"
                                       name="min_date_received"
                                       value="{{ min_date_received }}"
                                       class="span12">
                                <input type="date"
                                       name="max_date_received"
                                       value="{{ max_date_received }}"
                                       class="span12">
                            </div>
                            {% if current_user.is_authenticated %}
                                <h5>Due date</h5>
                                <div class="control-group">
                                    <input type="date"
                                           name="min_due_date"
                                           value="{{ min_due_date }}"
                                           class="span12">
                                    <input type="date"
                                           name="max_due_date"
                                           value="{{ max_due_date }}"
                                           class="span12">
                                </div>
                                <h5>Requester name</h5>
                                <div>
                                    <input class="span12" name="requester_name" type="search" placeholder="Enter name"
                                           value="{{ requester_name or '' }}">
                                </div>
                            {% endif %}
                            {% if current_user.is_anonymous or (current_user.is_authenticated and current_user.show_department_filters()) %}
                                <h5>Agency Name</h5>
                                <div class="control-group">
                                    <select name="departments_selected" class="selectpicker span12">
<<<<<<< HEAD
=======
                                    <option>All Agencies</option>
>>>>>>> d5099c9b
                                        {% for department in departments %}
                                            {% if departments_selected and department.name in departments_selected %}
                                                <option selected>{{ department.name }}</option>
                                            {% else %}
                                                <option>{{ department.name }}</option>
                                            {% endif %}

                                        {% endfor %}
                                    </select>
                                </div>
                            {% endif %}
                            <button class="btn btn-primary span12" style="margin-left: 0px;" type="submit"
                                    value="Submit">Find
                            </button>
                        </div>
                        {% if current_user.is_authenticated %}
                            <div class="row-fluid">
                                <p class="text-center">
                                    <a href="/export"> <i class="icon-download"></i> Export data</a>
                                </p>
                            </div>
                        {% endif %}
                    </div>
<<<<<<< HEAD
                    <div class="span7">
                        <table id="requests">
=======
                    <div class="span9">
                        <table width="100%" id="requests">
>>>>>>> d5099c9b
                            <thead id="headings">
                            <tr>
                                <th class="status"></th>
                                <th>
                                    <button class="btn btn-link sortable" type="submit"
                                            onclick="return insertInput('id');">#
                                    </button>
                                </th>
                                <th>
                                    <button class="btn btn-link sortable" type="submit"
                                            onclick="return insertInput('date_received');">Received
                                    </button>
                                </th>
                                <th>
                                    <button class="btn btn-link sortable" type="submit"
                                            onclick="return insertInput('text');">Request
                                    </button>
                                </th>
                                <th>Assigned Agency</th>
                                <th>Point of Contact</th>
                                <th>
                                    <button class="btn btn-link sortable" type="submit"
                                            onclick="return insertInput('due_date');">Due
                                    </button>
                                </th>
                                <th>Requester</th>
                            </tr>
                            </thead>
                            <tbody>
                            {% for request in requests %}
                                {% if current_user.is_authenticated %}
                                    <tr class="clickable-row"
                                        onclick="window.location='/city/request/{{ request.id }}'">
                                        {% else %}
                                    <tr class="clickable-row" onclick="window.location='/request/{{ request.id }}'">
                                {% endif %}
                            <td class="status {{ request.solid_status }}">
                                {% if request.solid_status == "closed" %}
                                    <i class="icon-archive icon-light"></i>
                                {% endif %}
                            </td>
                            <td>{{ request.id }}</td>
                            <td>{{ request.date_received }}</td>
                            <td>
                                {% if current_user.is_authenticated %}
                                    <a href="/city/request/{{ request.id }}">
                                {% else %}
                                    <a href="/request/{{ request.id }}">
                                {% endif %}
                                {% set text = request.summary %}
                                {% if request.solid_status == "due soon" %}
                                    <span style="background-color: #FB991B" class="label label-warning">due soon</span>
                                {% elif request.solid_status == "overdue" %}
                                    <span style="background-color: #CA1A1A" class="label label-important">overdue</span>
                                {% endif %}
                                {{ summary }}
                                </a>
                            </td>
                            <td>{{ request.department }}</td>
                            <td>{{ request.contact_name }}</td>
                            <td>{{ request.due_date }}</td>
                            {% if request.privacy == 1 or request.privacy == 4 %}
                                <td>{{ request.requester }}</td>
                            {% else %}
                                <td>&nbsp;</td>
                            {% endif %}
                            </tr>
                            {% endfor %}
                            </tbody>
                        </table>
                        <div class="pull-left pagination">
                            <ul>
                                {% if page_number > 1 %}
                                    <button class="btn btn-small" type="submit" onclick="return pageNumber(-1);">
                                        Previous
                                    </button>
                                {% endif %}
                                <li>Showing {{ start_index }} to {{ end_index }} of {{ num_results }} entries</li>
                                {% if more_results %}
                                    <button class="btn btn-small" type="submit" onclick="return pageNumber(1);">Next
                                    </button>
                                {% endif %}
                            </ul>
                        </div>
                    </div>
                </div>
            </form>
        </div>
    </div>
    <script type="text/javascript">
        var sort_direction = '{{sort_direction|safe}}';
        var sort_column = '{{sort_column|safe }}';
        var page_number = {{page_number|safe}};
        function insertInput(inputValue) {
            if (inputValue == sort_column) {
                if (sort_direction == 'asc') {
                    sort_direction = 'desc';
                }
                else {
                    sort_direction = 'asc';
                }
                hiddenInput = document.createElement('input');
                hiddenInput.type = 'hidden';
                hiddenInput.name = 'sort_direction';
                hiddenInput.value = sort_direction;
                document.getElementById('all_requests_form').appendChild(hiddenInput);
            }
            hiddenInput = document.createElement('input');
            hiddenInput.type = 'hidden';
            hiddenInput.name = 'sort_column';
            hiddenInput.value = inputValue;
            document.getElementById('all_requests_form').appendChild(hiddenInput);
            return true;
        }
        function pageNumber(numChange) {
            var new_num = page_number + numChange;
            hiddenInput = document.createElement('input');
            hiddenInput.type = 'hidden';
            hiddenInput.name = 'page_number';
            hiddenInput.value = new_num;
            document.getElementById('all_requests_form').appendChild(hiddenInput);
            return true;
        }
    </script>
{% endblock container %}<|MERGE_RESOLUTION|>--- conflicted
+++ resolved
@@ -28,32 +28,32 @@
     <script type="text/javascript" src="{{ url_for('static', filename='js/all_requests.js') }}"></script>
 {% endblock custom_script_links %}
 {% block container %}
+
     <div class="row-fluid">
         <div class="span12">
             <div class="row-fluid">
                 <div id="exploreTitle" class="span8">
-                    <h2>Explore <span class="badge">{{ total_requests_count }}</span> requests and counting</h2>
+                    <h2>Explore OpenRecords Requests</h2>
 
                     <p class="intro_text">NYC Open Gov makes every public records request available to the public,
                         including messages or documents uploaded by agency staff. By searching the reqeusts, you may
                         find the information you are interested in, which will save time for you and for
                         the {{ config['AGENCY_NAME'] }}</p>
-
                 </div>
+
                 <div class="span4">
                     <a href="/new" class="btn btn-primary btn-large pull-right">Request new record</a>
                 </div>
             </div>
+
+{#            Added a button to toggle filter on and earth (mobile only)#}
+            <button id="toggle" onclick="hideFilter()">Hide</button>
+
             <form id="all_requests_form" name="all_requests" action="/requests" method="GET">
                 <div class="row-fluid" style="padding-bottom: 5%;">
-<<<<<<< HEAD
-                    <div class="span4">
-                        <div class="well well-small" style="padding-bottom: 6em;">
-=======
                     <div class="span3">
                         <div class="well well-small" id="mobile-filter" style="padding-bottom: 6em;">
 
->>>>>>> d5099c9b
                             <h5>Search request text</h5>
                             <div>
                                 <input class="span12" name="search_term" type="search" value="{{ search_term or '' }}"
@@ -141,10 +141,7 @@
                                 <h5>Agency Name</h5>
                                 <div class="control-group">
                                     <select name="departments_selected" class="selectpicker span12">
-<<<<<<< HEAD
-=======
                                     <option>All Agencies</option>
->>>>>>> d5099c9b
                                         {% for department in departments %}
                                             {% if departments_selected and department.name in departments_selected %}
                                                 <option selected>{{ department.name }}</option>
@@ -168,13 +165,8 @@
                             </div>
                         {% endif %}
                     </div>
-<<<<<<< HEAD
-                    <div class="span7">
-                        <table id="requests">
-=======
                     <div class="span9">
                         <table width="100%" id="requests">
->>>>>>> d5099c9b
                             <thead id="headings">
                             <tr>
                                 <th class="status"></th>
@@ -183,7 +175,7 @@
                                             onclick="return insertInput('id');">#
                                     </button>
                                 </th>
-                                <th>
+                                <th class="hide-mobile">
                                     <button class="btn btn-link sortable" type="submit"
                                             onclick="return insertInput('date_received');">Received
                                     </button>
@@ -194,13 +186,15 @@
                                     </button>
                                 </th>
                                 <th>Assigned Agency</th>
-                                <th>Point of Contact</th>
+                                <th class="hide-mobile">Point of Contact</th>
                                 <th>
                                     <button class="btn btn-link sortable" type="submit"
                                             onclick="return insertInput('due_date');">Due
                                     </button>
                                 </th>
-                                <th>Requester</th>
+                                {% if current_user.is_authenticated %}
+                                    <th class="hide-mobile">Requester</th>
+                                {% endif %}
                             </tr>
                             </thead>
                             <tbody>
@@ -217,7 +211,7 @@
                                 {% endif %}
                             </td>
                             <td>{{ request.id }}</td>
-                            <td>{{ request.date_received }}</td>
+                            <td class="hide-mobile">{{ request.date_received }}</td>
                             <td>
                                 {% if current_user.is_authenticated %}
                                     <a href="/city/request/{{ request.id }}">
@@ -230,16 +224,16 @@
                                 {% elif request.solid_status == "overdue" %}
                                     <span style="background-color: #CA1A1A" class="label label-important">overdue</span>
                                 {% endif %}
-                                {{ summary }}
+                                {{ text }}
                                 </a>
                             </td>
                             <td>{{ request.department }}</td>
-                            <td>{{ request.contact_name }}</td>
-                            <td>{{ request.due_date }}</td>
-                            {% if request.privacy == 1 or request.privacy == 4 %}
-                                <td>{{ request.requester }}</td>
+                            <td class="hide-mobile">{{ request.contact_name }}</td>
+                            <td >{{ request.due_date }}</td>
+                            {% if current_user.is_authenticated %}
+                                <td class="hide-mobile">{{ request.requester }}</td>
                             {% else %}
-                                <td>&nbsp;</td>
+                                <td class="hide-mobile">&nbsp;</td>
                             {% endif %}
                             </tr>
                             {% endfor %}
@@ -263,6 +257,7 @@
                 </div>
             </form>
         </div>
+
     </div>
     <script type="text/javascript">
         var sort_direction = '{{sort_direction|safe}}';
@@ -298,5 +293,19 @@
             document.getElementById('all_requests_form').appendChild(hiddenInput);
             return true;
         }
+
+{#        Added javascript to hide and show filter for mobile only#}
+        var hidden = false;
+        function hideFilter(){
+            hidden = !hidden;
+            if(hidden) {
+                document.getElementById('mobile-filter').style.display = 'none';
+                document.getElementById('toggle').innerHTML = "Show";
+            } else {
+                document.getElementById('mobile-filter').style.display = 'block';
+                document.getElementById('toggle').innerHTML = "Hide";
+            }
+
+        }
     </script>
 {% endblock container %}