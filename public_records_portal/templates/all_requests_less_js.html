--- conflicted
+++ resolved
@@ -1,44 +1,99 @@
 {% extends "base.html" %}
 {% block title %}
-    {{ title }} &#45; RecordTrac
+  {{ title }} &#45; RecordTrac
 {% endblock title %}
 {% block custom_css_links %}
-    <link rel=stylesheet type=text/css href="{{ url_for('static', filename='css/all_requests.css') }}">
-    <link rel=stylesheet type=text/css href="{{ url_for('static', filename='css/all_requests_noresults.css') }}">
-    <link rel=stylesheet type=text/css href="{{ url_for('static', filename='css/sidebar.css') }}">
-    <link rel=stylesheet type=text/css href="{{ url_for('static', filename='css/plugins/bootstrap-select.min.css') }}">
-    <link rel=stylesheet type=text/css
-          href="{{ url_for('static', filename='css/plugins/jquery-ui-1.10.4.custom.min.css') }}">
+  <link rel=stylesheet type=text/css href="{{ url_for('static', filename='css/all_requests.css') }}">
+  <link rel=stylesheet type=text/css href="{{ url_for('static', filename='css/all_requests_noresults.css') }}">
+  <link rel=stylesheet type=text/css href="{{ url_for('static', filename='css/sidebar.css') }}">
+  <link rel=stylesheet type=text/css href="{{ url_for('static', filename='css/plugins/bootstrap-select.min.css')
+    }}">
+    <link rel=stylesheet type=text/css href="{{ url_for('static', filename='css/plugins/jquery-ui-1.10.4.custom.min.css') }}">
     <link rel=stylesheet type=text/css href="{{ url_for('static', filename='css/plugins/jquery-ui.css') }}">
-{% endblock custom_css_links %}
-{% block custom_script_links %}
-    <script type="text/javascript"
-            src="{{ url_for('static', filename='js/plugins/bootstrap-select.min.js') }}"></script>
+  {% endblock custom_css_links %}
+  {% block custom_script_links %}
+    <script type="text/javascript" src="{{ url_for('static', filename='js/plugins/bootstrap-select.min.js') }}"></script>
     <script type="text/javascript" src="{{ url_for('static', filename='js/custom.bootstrap-select.js') }}"></script>
-    <script type="text/javascript"
-            src="{{ url_for('static', filename='js/plugins/jquery-ui-1.10.4.custom.min.js') }}"></script>
+    <script type="text/javascript" src="{{ url_for('static', filename='js/plugins/jquery-ui-1.10.4.custom.min.js') }}"></script>
     <script type="text/javascript" src="{{ url_for('static', filename='js/date_picker.js') }}"></script>
     <script type="text/javascript" src="{{ url_for('static', filename='js/all_requests.js') }}"></script>
-{% endblock custom_script_links %}
-{% block container %}
-    <div class="row-fluid">
-        <div class="span11 offset1">
-            <div class="row-fluid">
-                <div class="span11">
-                    <div id="exploreTitle">
-                        <h3>Explore <span class="badge">{{ total_requests_count }}</span> requests and counting</h3>
-                        <a href="/new" class="btn btn-primary btn-large pull-right">Request new record</a>
+  {% endblock custom_script_links %}
+  {% block container %}
+    <div class="row-fluid" >
+      <div class="span11 offset1">
+        <div class="row-fluid">
+          <div class="span11">
+            <div id="exploreTitle">
+              <h3>Explore <span class="badge">{{total_requests_count}}</span> requests and counting</h3>
+              <a href="/new" class="btn btn-primary btn-large pull-right">Request new record</a>
+            </div>
+          </div>
+        </div>
+        <div class="row-fluid">
+          <div class="span9" >
+            <p class="intro_text">NYC Open Gov makes every public records request available to the public, including messages or documents uploaded by agency staff. By searching the reqeusts, you may find the information you are interested in, which will save time for you and for the {{config['AGENCY_NAME']}}</p>
+          </div>
+        </div>
+        <form id ="all_requests_form" name="all_requests" action="/requests" method="GET">
+          <div class="row-fluid" style="padding-bottom: 5%;">
+            <div class="span4">
+              <div class="well well-small" style="padding-bottom: 3.5em;">
+                <h5>Search request text</h5>
+                <div>
+                  <input class="span12" name="search_term" type="search" value="{{search_term or ''}}" placeholder="I'd like to find...">
+                </div>
+                <div class="row-fluid">
+                  <!-- <h4 class="underline">ADVANCED FILTER</h4> -->
+                  {% if current_user.is_authenticated() %}
+                    <div class="span6">
+                      <h5>My requests</h5>
+                      <div class="indent">
+                        <label class="checkbox">
+                          <input type="checkbox" name="mine_as_poc" {% if mine_as_poc %} checked {% endif %} />
+                          <em>as Point of Contact</em>
+                        </label>
+                        <label class="checkbox">
+                          <input type="checkbox" name="mine_as_helper" {% if mine_as_helper %} checked {% endif %} />
+                          <em>as Helper</em>
+                        </label>
+                      </div>
                     </div>
-                </div>
-<<<<<<< HEAD
-            </div>
-            <div class="row-fluid">
-                <div class="span9">
-                    <p class="intro_text">NYC Open Gov makes every public records request available to the public,
-                        including messages or documents uploaded by agency staff. By searching the reqeusts, you may
-                        find the information you are interested in, which will save time for you and for
-                        the {{ config['AGENCY_NAME'] }}</p>
-=======
+                  {% endif %}
+                  <div class="span6">
+                    <h5>Status</h5>
+                    <div class="indent">
+                      <label class="checkbox">
+                        <input type="checkbox" name="is_open" {% if is_open %} checked {% endif %} />
+                        <em class="open_style">Open</em>
+                      </label>
+                      {% if current_user.is_authenticated() %}
+                        <label class="checkbox">
+                          <input type="checkbox" name="due_soon" {% if due_soon %} checked {% endif %} />
+                          <em class="duesoon_style">Due Soon</em>
+                        </label>
+                        <label class="checkbox">
+                          <input type="checkbox" name="overdue" {% if overdue %} checked {% endif %} />
+                          <em class="overdue_style">Overdue</em>
+                        </label>
+                      {% endif %}
+                      <label class="checkbox">
+                        <input type="checkbox" name="is_closed" {% if is_closed %} checked {% endif %} />
+                        <em class="closed_style">Closed</em>
+                      </label>
+                    </div>
+                  </div>
+                </div>
+                <h5>Date received</h5>
+                <div class="control-group">
+                  <input type="date"
+                  name="min_date_received"
+                  value="{{ min_date_received }}"
+                  class="span12" >
+                  <input type="date"
+                  name="max_date_received"
+                  value="{{ max_date_received }}"
+                  class="span12" >
+                </div>
                 {% if current_user.is_authenticated() %}
                   <h5>Due date</h5>
                   <div class="control-group">
@@ -77,174 +132,38 @@
                   <p class="text-center">
                     <a href="/export"> <i class="icon-download"></i> Export data</a>
                   </p>
->>>>>>> b9800313
-                </div>
+                </div>
+              {% endif %}
             </div>
-            <form id="all_requests_form" name="all_requests" action="/requests" method="GET">
-                <div class="row-fluid" style="padding-bottom: 5%;">
-                    <div class="span4">
-                        <div class="well well-small" style="padding-bottom: 3.5em;">
-                            <h5>Search request text</h5>
-
-                            <div>
-                                <input class="span12" name="search_term" type="search" value="{{ search_term or '' }}"
-                                       placeholder="I'd like to find...">
-                            </div>
-                            <div class="row-fluid">
-                                <!-- <h4 class="underline">ADVANCED FILTER</h4> -->
-                                {% if current_user.is_authenticated() %}
-                                    <div class="span6">
-                                        <h5>My requests</h5>
-
-                                        <div class="indent">
-                                            <label class="checkbox">
-                                                <input type="checkbox" name="mine_as_poc" {% if mine_as_poc %}
-                                                       checked {% endif %} />
-                                                <em>as Point of Contact</em>
-                                            </label>
-                                            <label class="checkbox">
-                                                <input type="checkbox" name="mine_as_helper" {% if mine_as_helper %}
-                                                       checked {% endif %} />
-                                                <em>as Helper</em>
-                                            </label>
-                                        </div>
-                                    </div>
-                                {% endif %}
-                                <div class="span6">
-                                    <h5>Status</h5>
-
-                                    <div class="indent">
-                                        <label class="checkbox">
-                                            <input type="checkbox" name="is_open" {% if is_open %}checked {% endif %} />
-                                            <em class="open_style">Open</em>
-                                        </label>
-                                        {% if current_user.is_authenticated() %}
-                                            <label class="checkbox">
-                                                <input type="checkbox" name="due_soon" {% if due_soon %}
-                                                       checked {% endif %} />
-                                                <em class="duesoon_style">Due Soon</em>
-                                            </label>
-                                            <label class="checkbox">
-                                                <input type="checkbox" name="overdue" {% if overdue %}
-                                                       checked {% endif %} />
-                                                <em class="overdue_style">Overdue</em>
-                                            </label>
-                                        {% endif %}
-                                        <label class="checkbox">
-                                            <input type="checkbox" name="is_closed" {% if is_closed %}
-                                                   checked {% endif %} />
-                                            <em class="closed_style">Closed</em>
-                                        </label>
-                                    </div>
-                                </div>
-                            </div>
-                            <h5>Date received</h5>
-
-                            <div class="control-group">
-                                <input type="date"
-                                       name="min_date_received"
-                                       value="{{ min_date_received }}"
-                                       class="span12">
-                                <input type="date"
-                                       name="max_date_received"
-                                       value="{{ max_date_received }}"
-                                       class="span12">
-                            </div>
-                            {% if current_user.is_authenticated() %}
-                                <h5>Due date</h5>
-                                <div class="control-group">
-                                    <input type="date"
-                                           name="min_due_date"
-                                           value="{{ min_due_date }}"
-                                           class="span12">
-                                    <input type="date"
-                                           name="max_due_date"
-                                           value="{{ max_due_date }}"
-                                           class="span12">
-                                </div>
-                                <h5>Requester name</h5>
-                                <div>
-                                    <input class="span12" name="requester_name" type="search" placeholder="Enter name"
-                                           value="{{ requester_name }}">
-                                </div>
-                            {% endif %}
-                            <h5>Department</h5>
-
-                            <div class="control-group">
-                                <select name="departments_selected" class="selectpicker span12" multiple
-                                        data-selected-text-format="count" data-size="5">
-                                    {% for department in departments %}
-                                        {% if departments_selected and department.name in departments_selected %}
-                                            <option selected>{{ department.name }}</option>
-                                        {% else %}
-                                            <option>{{ department.name }}</option>
-                                        {% endif %}
-                                    {% endfor %}
-                                </select>
-                            </div>
-                            <button class="btn btn-primary span12" style="margin-left: 0px;" type="submit"
-                                    value="Submit">Find
-                            </button>
-                        </div>
-                        {% if current_user.is_authenticated() %}
-                            <div class="row-fluid">
-                                <p class="text-center">
-                                    <a href="/export"> <i class="icon-download"></i> Export data</a>
-                                </p>
-                            </div>
+            <div class="span7">
+              <table id="requests">
+                <thead id="headings">
+                  <tr>
+                    <th class="status"></th>
+                    <th>
+                      <button class="btn btn-link sortable" type="submit" onclick="return insertInput('id');">#</button>
+                    </th>
+                    <th>
+                      <button class="btn btn-link sortable" type="submit" onclick="return insertInput('date_received');">Received</button>
+                    </th>
+                    <th>
+                      <button class="btn btn-link sortable" type="submit" onclick="return insertInput('text');">Request</button>
+                    </th>
+                    <th>Department</th>
+                    <th>Point of Contact</th>
+                    <th>
+                      <button class="btn btn-link sortable" type="submit" onclick="return insertInput('due_date');">Due</button>
+                    </th>
+                    <th>Requester</th>
+                  </tr>
+                </thead>
+                <tbody>
+                  {% for request in requests %}
+                    <tr>
+                      <td class="status {{request.solid_status}}">
+                        {% if request.solid_status == "closed"  %}
+                          <i class="icon-archive icon-light"></i>
                         {% endif %}
-                    </div>
-                    <div class="span7">
-                        <table id="requests">
-                            <thead id="headings">
-                            <tr>
-                                <th class="status">Status</th>
-                                <th>
-                                    <button class="btn btn-link sortable" type="submit"
-                                            onclick="return insertInput('id');">#
-                                    </button>
-                                </th>
-                                <th>
-                                    <button class="btn btn-link sortable" type="submit"
-                                            onclick="return insertInput('date_received');">Received
-                                    </button>
-                                </th>
-                                <th>
-                                    <button class="btn btn-link sortable" type="submit"
-                                            onclick="return insertInput('text');">Request
-                                    </button>
-                                </th>
-                                <th>Department</th>
-                                <th>Point of Contact</th>
-                                <th>
-                                    <button class="btn btn-link sortable" type="submit"
-                                            onclick="return insertInput('due_date');">Due
-                                    </button>
-                                </th>
-                                {% if current_user.is_authenticated() %}
-                                    <th>Requester</th>
-                                {% endif %}
-                            </tr>
-                            </thead>
-                            <tbody>
-                            {% for request in requests %}
-                                <tr>
-                                    <td class="status {{ request.solid_status.split(' ')[0] }}">
-                                        {% if request.solid_status == "open" %}
-                                            Open
-                                        {% endif %}
-                                        {% if request.solid_status == "closed" %}
-                                            <i class="icon-archive icon-light">Closed</i>
-                                        {% endif %}
-						{% if request.solid_status == "in progress" or "in progress" in request.solid_status %}
-						   In Progress
-						{% endif %}
-						{% if request.solid_status == "due soon"  %}
-						<i class="icon-archive icon-light">Due Soon</i>
-						{% endif %}
-						{% if request.solid_status == "overdue"  %}
-						    Overdue
-						{% endif %}
                       </td>
                       <td>{{request.id}}</td>
                       <td>{{request.date_received}}</td>
@@ -256,80 +175,80 @@
                           {% endif %}
                           {% set text = request.text %}
                           {% if request.solid_status == "due soon" %}
-                                            <span style="background-color: #FB991B"
-                                                  class="label label-warning">due soon</span>
-                                        {% elif request.solid_status == "overdue" %}
-                                            <span style="background-color: #CA1A1A" class="label label-important">overdue</span>
-                                        {% endif %}
-                                        {% if request.privacy == 1 or request.privacy == 2 or current_user.is_authenticated() %}
-                                            {{ text }}
-                                        {% else %}
-                                            Private Request
-                                        {% endif %}
-                                        </a>
-                                    </td>
-                                    <td>{{ request.department }}</td>
-                                    <td>{{ request.contact_name }}</td>
-                                    <td>{{ request.due_date }}</td>
-                                {% if current_user.is_authenticated() %}
-                                    <td>{{ request.requester }}</td>
-                                {% endif %}
-                                </tr>
-                            {% endfor %}
-                            </tbody>
-                        </table>
-                        <div class="pull-left pagination">
-                            <ul>
-                                {% if page_number > 1 %}
-                                    <button class="btn btn-small" type="submit" onclick="return pageNumber(-1);">
-                                        Previous
-                                    </button>
-                                {% endif %}
-                                <li>Showing {{ start_index }} to {{ end_index }} of {{ num_results }} entries</li>
-                                {% if more_results %}
-                                    <button class="btn btn-small" type="submit" onclick="return pageNumber(1);">Next
-                                    </button>
-                                {% endif %}
-                            </ul>
-                        </div>
-                    </div>
-                </div>
-            </form>
+                            <span style = "background-color: #FB991B" class="label label-warning">due soon</span>
+                            {% elif request.solid_status == "overdue" %}
+                            <span style = "background-color: #CA1A1A" class="label label-important">overdue</span>
+                          {% endif %}
+                          {% if request.privacy == 1 or request.privacy == 2 or current_user.is_authenticated() %}
+                            {{ text }}
+                          {% else %}
+                            Private Request
+                          {% endif %}
+                        </a>
+                        </td>
+                        <td>{{request.department}}</td>
+                        <td>{{request.contact_name}}</td>
+                        <td>{{request.due_date }}</td>
+                        {% if request.privacy == 1 or request.privacy == 4 %}
+                          <td>{{request.requester}}</td>
+                        {% else %}
+                          <td>&nbsp;</td>
+                        {% endif %}
+                      </tr>
+                    {% endfor %}
+                  </tbody>
+                </table>
+                <div class="pull-left pagination">
+                  <ul>
+                    {% if page_number > 1 %}
+                      <button class="btn btn-small" type="submit" onclick="return pageNumber(-1);">Previous</button>
+                    {% endif %}
+                    <li>Showing {{ start_index }} to {{ end_index }} of {{ num_results }} entries</li>
+                    {% if more_results %}
+                      <button class="btn btn-small" type="submit" onclick="return pageNumber(1);">Next</button>
+                    {% endif %}
+                  </ul>
+                </div>
+              </div>
+            </div>
+          </form>
         </div>
-    </div>
-    <script type="text/javascript">
-        var sort_direction = '{{sort_direction|safe}}';
-        var sort_column = '{{sort_column|safe }}';
-        var page_number = {{page_number|safe}};
-        function insertInput(inputValue) {
-            if (inputValue == sort_column) {
-                if (sort_direction == 'asc') {
-                    sort_direction = 'desc';
-                }
-                else {
-                    sort_direction = 'asc';
-                }
-                hiddenInput = document.createElement('input');
-                hiddenInput.type = 'hidden';
-                hiddenInput.name = 'sort_direction';
-                hiddenInput.value = sort_direction;
-                document.getElementById('all_requests_form').appendChild(hiddenInput);
-            }
-            hiddenInput = document.createElement('input');
-            hiddenInput.type = 'hidden';
-            hiddenInput.name = 'sort_column';
-            hiddenInput.value = inputValue;
-            document.getElementById('all_requests_form').appendChild(hiddenInput);
-            return true;
-        }
-        function pageNumber(numChange) {
-            var new_num = page_number + numChange;
-            hiddenInput = document.createElement('input');
-            hiddenInput.type = 'hidden';
-            hiddenInput.name = 'page_number';
-            hiddenInput.value = new_num;
-            document.getElementById('all_requests_form').appendChild(hiddenInput);
-            return true;
-        }
-    </script>
-{% endblock container %}+      </div>
+      <script type="text/javascript">
+      var sort_direction = '{{sort_direction|safe}}';
+      var sort_column = '{{sort_column|safe }}';
+      var page_number = {{page_number|safe}};
+      function insertInput(inputValue)
+      {
+      if (inputValue == sort_column) {
+      if (sort_direction == 'asc') {
+      sort_direction = 'desc';
+      }
+      else {
+      sort_direction = 'asc';
+      }
+      hiddenInput = document.createElement('input');
+      hiddenInput.type = 'hidden';
+      hiddenInput.name = 'sort_direction';
+      hiddenInput.value = sort_direction;
+      document.getElementById('all_requests_form').appendChild(hiddenInput);
+      }
+      hiddenInput = document.createElement('input');
+      hiddenInput.type = 'hidden';
+      hiddenInput.name = 'sort_column';
+      hiddenInput.value = inputValue;
+      document.getElementById('all_requests_form').appendChild(hiddenInput);
+      return true;
+      }
+      function pageNumber(numChange)
+      {
+      var new_num = page_number + numChange;
+      hiddenInput = document.createElement('input');
+      hiddenInput.type = 'hidden';
+      hiddenInput.name = 'page_number';
+      hiddenInput.value = new_num;
+      document.getElementById('all_requests_form').appendChild(hiddenInput);
+      return true;
+      }
+      </script>
+    {% endblock container %}