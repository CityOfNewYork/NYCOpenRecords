--- conflicted
+++ resolved
@@ -10,12 +10,6 @@
     }}">
     <link rel=stylesheet type=text/css href="{{ url_for('static', filename='css/plugins/jquery-ui-1.10.4.custom.css') }}">
     <link rel=stylesheet type=text/css href="{{ url_for('static', filename='css/plugins/jquery-ui.css') }}">
-    <style type=text/css>
-    .clickable-row {
-        cursor: pointer;
-    }
-
-    </style>
   {% endblock custom_css_links %}
   {% block custom_script_links %}
     <script type="text/javascript" src="{{ url_for('static', filename='js/plugins/bootstrap-select.min.js') }}"></script>
@@ -26,26 +20,12 @@
   {% endblock custom_script_links %}
   {% block container %}
     <div class="row-fluid" >
-<<<<<<< HEAD
       <div class="span12">
         <div class="row-fluid">
           <div id="exploreTitle" class="span8">
             <h2>Explore <span class="badge">{{total_requests_count}}</span> requests and counting</h2>
-=======
-      <div class="">
-        <div class="row-fluid">
-          <div class="" style="width:100%;">
-            <div id="exploreTitle">
-              <h3>Explore <span class="badge">{{total_requests_count}}</span> requests and counting</h3>
-              <a href="/new" class="btn btn-primary btn-large pull-right" style="margin-top:0rem">Request new record</a>
-            </div>
-          </div>
-        </div>
-        <div class="row-fluid">
-          <div class="span9" >
->>>>>>> e547ac7d
             <p class="intro_text">NYC Open Gov makes every public records request available to the public, including messages or documents uploaded by agency staff. By searching the reqeusts, you may find the information you are interested in, which will save time for you and for the {{config['AGENCY_NAME']}}</p>
-            
+
           </div>
           <div class="span4">
             <a href="/new" class="btn btn-primary btn-large pull-right">Request new record</a>
@@ -53,8 +33,8 @@
         </div>
         <form id ="all_requests_form" name="all_requests" action="/requests" method="GET">
           <div class="row-fluid" style="padding-bottom: 5%;">
-            <div class="span3">
-              <div class="well well-small" style="padding-bottom: 6.0em;margin-top:3em">
+            <div class="span4">
+              <div class="well well-small" style="padding-bottom: 3.5em;">
                 <h5>Search request text</h5>
                 <div>
                   <input class="span12" name="search_term" type="search" value="{{search_term or ''}}" placeholder="I'd like to find...">
@@ -128,7 +108,7 @@
                     <input class="span12" name="requester_name" type="search" placeholder="Enter name" value="{{requester_name or ''}}">
                   </div>
                 {% endif %}
-                {% if current_user.is_anonymous or (current_user.is_authenticated and current_user.show_department_filters()) %}
+                {% if current_user.is_anonymous() or (current_user.is_authenticated and current_user.show_department_filters()) %}
                   <h5>Department</h5>
                   <div class="control-group">
                     <select name="departments_selected" class="selectpicker span12" multiple data-selected-text-format="count" data-size="5">
@@ -152,7 +132,7 @@
                 </div>
               {% endif %}
             </div>
-            <div class="span9">
+            <div class="span7">
               <table id="requests">
                 <thead id="headings">
                   <tr>
@@ -171,15 +151,12 @@
                     <th>
                       <button class="btn btn-link sortable" type="submit" onclick="return insertInput('due_date');">Due</button>
                     </th>
+                    <th>Requester</th>
                   </tr>
                 </thead>
                 <tbody>
                   {% for request in requests %}
-                    {% if current_user.is_authenticated %}
-                        <tr class="clickable-row" onclick ="window.location='/city/request/{{request.id}}'">
-                    {% else %}
-                        <tr class="clickable-row" onclick="window.location='/request/{{request.id}}'">
-                    {% endif %}
+                    <tr>
                       <td class="status {{request.solid_status}}">
                         {% if request.solid_status == "closed"  %}
                           <i class="icon-archive icon-light"></i>
@@ -199,16 +176,21 @@
                             {% elif request.solid_status == "overdue" %}
                             <span style = "background-color: #CA1A1A" class="label label-important">overdue</span>
                           {% endif %}
-{#                          {% if request.privacy == 1 or request.privacy == 2 or current_user.is_authenticated %}#}
-                          {{ text }}
-{#                          {% else %}#}
-{#                            Private Request#}
-{#                          {% endif %}#}
+                          {% if request.privacy == 1 or request.privacy == 2 or current_user.is_authenticated %}
+                            {{ text }}
+                          {% else %}
+                            Private Request
+                          {% endif %}
                         </a>
                         </td>
                         <td>{{request.department}}</td>
                         <td>{{request.contact_name}}</td>
                         <td>{{request.due_date }}</td>
+                        {% if request.privacy == 1 or request.privacy == 4 %}
+                          <td>{{request.requester}}</td>
+                        {% else %}
+                          <td>&nbsp;</td>
+                        {% endif %}
                       </tr>
                     {% endfor %}
                   </tbody>
