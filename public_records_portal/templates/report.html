--- conflicted
+++ resolved
@@ -74,27 +74,18 @@
 		<h5>Agency Filter</h5>
 		<select id="agency_filter" name="agency_filter">
 			<option value="0">None Selected</option>
-			<option value="1">Department of Records and Information Services</option>
-			<option value="2">Office of the Chief Medical Examiner</option>
-			<option value="3">Mayor's Office</option>
-			<option value="4">Department of Education</option>
-			<option value="5">Department of Information Technology and Telecommunications</option>
-			<option value="5">Deputy Mayor</option>
+			{% for data in agency_data %}
+                        	<option value="{{data.id}}">{{data.name}}</option>
+			{% endfor %}
 		</select>
         {%  if current_user.is_authenticated %}
 		<h5>Staff Filter</h5>
 		<select id="staff_filter" name="staff_filter">
 			    <option value="0">None Selected</option>
 				{% for user in users %}
-<<<<<<< HEAD
-					{% if user.alias and user.is_staff %}
-						<option value="{{ user.id }}">{{ user.alias}}</option>
-					{% endif %}
-=======
                     {%  if user.is_staff %}
 				        <option value="{{ user.id }}" department_id="{{ user.department_id }}">{{ user.alias}}</option>
                     {% endif %}
->>>>>>> 515d2447
 				{% endfor %}
 		</select>
         {% endif %}
@@ -108,7 +99,7 @@
 				$("#bar_chart").empty();
 				var w = 500, h = 100;
 				var svg = d3.select("#bar_chart").append("svg").attr("width",w).attr("height",h);
-				
+				    var barPadding = 1;
 				d3.json(reportPath, function(report_data) {
 						var margin = {
 						top: 25,
@@ -134,7 +125,8 @@
                                                 colors["Referred to Publications Portal"] = "#FFC266";
 	
 						var dataset = report_data.data;
-						
+						dataset = dataset.filter(function(d){ return d.label == "Received" || d.label == "Published"; });
+	
 						var xScale = d3.scale.ordinal()
 						.domain(d3.range(dataset.length))
 						.rangeRoundBands([0, w], 0.05);
@@ -154,7 +146,7 @@
 						.scale(yScale)
 						.orient("left")
 						.ticks(5);
-						
+
 						var commaFormat = d3.format(',');
 						
 						//SVG element
@@ -189,7 +181,6 @@
 							  return colors[d.label];
 							  })
 						;
-						
 						
 						// xAxis
 						svg.append("g") // Add the X Axis
@@ -222,9 +213,31 @@
 						.attr("dy", "1em")
 						.style("text-anchor", "middle")
 						.text("# of Requests");
-						
+			
+						sets.append("text")
+						.text(function(d) {
+							if(d.value != 0) {
+								return d.value;
+							}
+						})
+						.attr("text-anchor", "middle")
+						.attr("y", function (d) {
+							return yScale(d.value) + 14;
+						})
+						.attr("x", function(d,i) {
+							return (xScale.rangeBand() / 2) + 50;
+						})
+						.attr("height", function (d) {
+							return h - yScale(d.value);
+						})
+						.attr("fill", function (d) {
+							return "black";
+							//colors[d.label];
 						});
-						
+                                                
+	
+	
+						});
 			}
 		
 			draw_barchart("/api/report/all/all/all/all");
