<!-- This ntemplate is for the landing page. -->

{% extends "base.html" %}
{% block title %}OpenRecords{% endblock title %}

{% block custom_css_links %}

{% endblock custom_css_links %}

{% block container %}

<div class="row-fluid">
<<<<<<< HEAD
	<div class="span8 intro">
	  <h1>Welcome to NYC Government’s home for filing Freedom of Information Law (FOIL) requests.</h1>
	  <p>On this site you can file a records request with every agency of the City of New York.  Some government information is already available to the public and doesn’t require a FOIL request.  Examples of public information include copies of your own birth certificate and reports issued by City agencies.</p>
	  <p>The site you see today is the beginning of a new approach to making records easily available.  In the coming months, we will be adding many new features.</p>
	  <a href="/new"><button class="btn btn-primary btn-large input-block-level">Request a Record</button></a>
      {% if current_user.is_authenticated %}
          <a href="/tutorial/01"><button class="btn btn-primary btn-large input-block-level">Tutorial</button></a>
      {% else %}
          <a href="/tutorial/01"><button class="btn btn-primary btn-large input-block-level">How To Use This Tool</button></a>
      {% endif %}
	</div>
	<div class="span4">
      <div class="sideblock">
        <h3>Looking for Something Else?</h3>
        <ul>
           <li><a href="http://nyc.gov/">NYC.gov</a> The official website of the City of New York</li>
           <li><a href="http://nyc.gov/311">NYC 311</a> Get information about your neighborhood, and check the status of existing requests.</li>
           <li><a href="http://nyc.gov/publications">NYC Government Publications Portal</a> An Open Data portal for the City of New York's publications</li>
           <li><a href="http://www.nyc.gov/html/exit-page.html?url=https://data.cityofnewyork.us/">NYC OpenData Portal</a> Discover open datasets</li>
           <li><a href="http://www.nyc.gov/html/dcas/html/about/greenbook.shtml">The Green Book</a> Search for personnel and government office information at City, County, State and Federal levels</li>
        </ul>
      </div>
      <div class="span3">
        <div class="row-fluid">
          <a href="/report" class="btn btn-link round_link">
            <img src="{{ url_for('static', filename='images/explore.png') }}" alt="Reports">
            <h4 class="text-center text-title">View Reports</h4>
          </a>
        </div>
      </div>
      <div class="span6 offset2">
        <div class="row-fluid">
      {% if current_user.is_authenticated %}
          <div class="login btn btn-large">
            <a href="/logout" >Logout</a>
          </div>
      {% else %}
        {% if request.base_url.split('//')[-1] == config['AGENCY_APPLICATION_URL'].split('//')[-1] %}
          <div class="login btn btn-large">
            <a href="/login" >Agency Login</a>
          </div>
=======
    <div class="span8 intro">
        <h1>Welcome to NYC Government’s home for filing Freedom of Information Law (FOIL) requests.</h1>
        <p>On this site you can file a records request with every agency of the City of New York. Some government
            information is already available to the public and doesn’t require a FOIL request. Examples of public
            information include copies of your own birth certificate and reports issued by City agencies.</p>
        <p>The site you see today is the beginning of a new approach to making records easily available. In the coming
            months, we will be adding many new features.</p>
        <a href="/new">
            <button class="btn btn-primary btn-large input-block-level">Request a Record</button>
        </a>
        {% if current_user.is_authenticated %}
        <a href="/tutorial/01">
            <button class="btn btn-primary btn-large input-block-level">Tutorial</button>
        </a>
        {% else %}
        <a href="/tutorial/01">
            <button class="btn btn-primary btn-large input-block-level">How To Use This Tool</button>
        </a>
>>>>>>> 12e551d5
        {% endif %}
    </div>
    <div class="span4">
        <div class="sideblock">
            <h3>Looking for Something Else?</h3>
            <ul>
                <li><a href="http://nyc.gov/">NYC.gov</a> The official website of the City of New York</li>
                <li><a href="http://nyc.gov/311">NYC 311</a> Get information about your neighborhood, and check the
                    status of existing requests.
                </li>
                <li><a href="http://nyc.gov/publications">NYC Government Publications Portal</a> An Open Data portal for
                    the City of New York's publications
                </li>
                <li><a href="http://www.nyc.gov/html/exit-page.html?url=https://data.cityofnewyork.us/">NYC OpenData
                    Portal</a> Discover open datasets
                </li>
            </ul>
        </div>
        <div class="span3">
            <div class="row-fluid">
                <a href="/report" class="btn btn-link round_link">
                    <img src="{{ url_for('static', filename='images/explore.png') }}" alt="Reports">
                    <h4 class="text-center text-title">View Reports</h4>
                </a>
            </div>
        </div>
        <div class="span6 offset2">
            <div class="row-fluid">
                {% if current_user.is_authenticated %}
                <div class="login btn btn-large">
                    <a href="/logout">Logout</a>
                </div>
                {% else %}
                {% if request.base_url.split('//')[-1] == config['AGENCY_APPLICATION_URL'].split('//')[-1] %}
                <div class="login btn btn-large">
                    <a href="/login">Agency Login</a>
                </div>
                {% endif %}
                {% endif %}
            </div>
        </div>
        <div class="span12">
            <p>
                OpenRECORDS is an easy online way to submit and track a FOIL request. Records that are not personal will
                be
                posted on the portal. The current version is a “test” model. You can file a FOIL request for any New
                York
                City agency and those that are not participating in this launch will respond to your request using their
                current FOIL process. Eight agencies will use the portal to track and respond to FOIL requests.
            </p>
        </div>
    </div>
</div>


{% endblock container %}

{% block custom_script_links %}


{% endblock custom_script_links %}<|MERGE_RESOLUTION|>--- conflicted
+++ resolved
@@ -10,49 +10,6 @@
 {% block container %}
 
 <div class="row-fluid">
-<<<<<<< HEAD
-	<div class="span8 intro">
-	  <h1>Welcome to NYC Government’s home for filing Freedom of Information Law (FOIL) requests.</h1>
-	  <p>On this site you can file a records request with every agency of the City of New York.  Some government information is already available to the public and doesn’t require a FOIL request.  Examples of public information include copies of your own birth certificate and reports issued by City agencies.</p>
-	  <p>The site you see today is the beginning of a new approach to making records easily available.  In the coming months, we will be adding many new features.</p>
-	  <a href="/new"><button class="btn btn-primary btn-large input-block-level">Request a Record</button></a>
-      {% if current_user.is_authenticated %}
-          <a href="/tutorial/01"><button class="btn btn-primary btn-large input-block-level">Tutorial</button></a>
-      {% else %}
-          <a href="/tutorial/01"><button class="btn btn-primary btn-large input-block-level">How To Use This Tool</button></a>
-      {% endif %}
-	</div>
-	<div class="span4">
-      <div class="sideblock">
-        <h3>Looking for Something Else?</h3>
-        <ul>
-           <li><a href="http://nyc.gov/">NYC.gov</a> The official website of the City of New York</li>
-           <li><a href="http://nyc.gov/311">NYC 311</a> Get information about your neighborhood, and check the status of existing requests.</li>
-           <li><a href="http://nyc.gov/publications">NYC Government Publications Portal</a> An Open Data portal for the City of New York's publications</li>
-           <li><a href="http://www.nyc.gov/html/exit-page.html?url=https://data.cityofnewyork.us/">NYC OpenData Portal</a> Discover open datasets</li>
-           <li><a href="http://www.nyc.gov/html/dcas/html/about/greenbook.shtml">The Green Book</a> Search for personnel and government office information at City, County, State and Federal levels</li>
-        </ul>
-      </div>
-      <div class="span3">
-        <div class="row-fluid">
-          <a href="/report" class="btn btn-link round_link">
-            <img src="{{ url_for('static', filename='images/explore.png') }}" alt="Reports">
-            <h4 class="text-center text-title">View Reports</h4>
-          </a>
-        </div>
-      </div>
-      <div class="span6 offset2">
-        <div class="row-fluid">
-      {% if current_user.is_authenticated %}
-          <div class="login btn btn-large">
-            <a href="/logout" >Logout</a>
-          </div>
-      {% else %}
-        {% if request.base_url.split('//')[-1] == config['AGENCY_APPLICATION_URL'].split('//')[-1] %}
-          <div class="login btn btn-large">
-            <a href="/login" >Agency Login</a>
-          </div>
-=======
     <div class="span8 intro">
         <h1>Welcome to NYC Government’s home for filing Freedom of Information Law (FOIL) requests.</h1>
         <p>On this site you can file a records request with every agency of the City of New York. Some government
@@ -71,7 +28,6 @@
         <a href="/tutorial/01">
             <button class="btn btn-primary btn-large input-block-level">How To Use This Tool</button>
         </a>
->>>>>>> 12e551d5
         {% endif %}
     </div>
     <div class="span4">
