--- conflicted
+++ resolved
@@ -49,131 +49,127 @@
 
       {# Search results table. #}
       <div class="row-fluid">
-<<<<<<< HEAD
         <div class="span3 well search_style">
-          <div id="search_field">
-            <h4 class="underline">SEARCH</h4>
-            <input id="search" type="search" placeholder="enter search term...">
-=======
-        <div id="search_field_container" class="span9"></div>
-        <script type="text/template" id="search_field_template">
-          <div id="search_term" class="pull-right">
-            <label>Search</label>
-            <input type="text" placeholder="I'd like to find...">
->>>>>>> b60150f2
-          </div>
+
+          <div id="search_field_container" class="span9"></div>
+          <script type="text/template" id="search_field_template">
+            <div id="search_term" class="pull-right">
+              <label>Search</label>
+              <input type="text" placeholder="I'd like to find...">
+            </div>
+           </script>
     
-          <div id="sidebar_container"></div>
-          <script type="text/template" id="sidebar_template">                                         
-            <h4 class="underline">ADVANCED FILTER</h4>
-              {% if user_id %}
-                <h5>My Requests</h5>
-                <div class="indent">
-                  <label class="checkbox">
-                    <input 
-                       type="checkbox"
-                       id="mine_as_poc"
-                       <% if (mine_as_poc) { %>
-                         checked
-                       <% } %> >
-                    <em>as Point of Contact</em>
-                  </label>
-                  <label class="checkbox">
-                    <input 
-                      type="checkbox"
-                      id="mine_as_helper"
-                      <% if (mine_as_helper) { %>
-                        checked
-                      <% } %> >
-                    <em>as Helper</em>
-                  </label>
-                </div>
-              {% endif %}
-
-              <h5>Status</h5>
-              <div class="indent" style="padding-bottom: 15px;">
-                <label class="checkbox">
-                  <input type="checkbox"
-                         id="open" 
-                         <% if (open) { %>
+            <div id="sidebar_container"></div>
+            <script type="text/template" id="sidebar_template">                                         
+              <h4 class="underline">ADVANCED FILTER</h4>
+                {% if user_id %}
+                  <h5>My Requests</h5>
+                  <div class="indent">
+                    <label class="checkbox">
+                      <input 
+                         type="checkbox"
+                         id="mine_as_poc"
+                         <% if (mine_as_poc) { %>
                            checked
                          <% } %> >
-                  <em class="open_style">Open</em>
-                </label>
-                <label class="checkbox">
-                  <input type="checkbox"
-                         id="due_soon" 
-                         <% if (due_soon) { %>
-                           checked
-                         <% } %> >
-                  <em class="duesoon_style">Due Soon</em>
-                </label>
-                <label class="checkbox">
-                  <input type="checkbox"
-                         id="overdue" 
-                         <% if (overdue) { %>
-                           checked
-                         <% } %> >
-                  <em class="overdue_style">Overdue</em>
-                </label>
-                <label class="checkbox">
-                  <input type="checkbox"
-                         id="closed" 
-                         <% if (closed) { %>
-                           checked
-                         <% } %> >
-                  <em class="closed_style">Closed</em>
-                </label>
-              </div>
-            </div>
-          </script>
-
-          <div id="request_date_container"></div>
-          <div id="due_date_container"></div>
-          <script type="text/template" id="date_filter_template">
-            <div class="date_filter">
-              <h5><%- title %></h5>
-              <a class="all_dates">All Dates</a>
-              <div class="control-group indent">
-                <input type="text" 
-                       class="span5 min_field" 
-                       name="request_received_begin"
-                       value="<%- min_value %>" > 
-                <input type="text" 
-                       class="span5 max_field" 
-                       name="request_received_end"
-                       value="<%- max_value %>" > 
-              </div>
-            </div>
-          </script>
-
-          {% if user_id %}
-            <h5>Requester Name</h5>
-            <div class="indent" id="requester_name">
-              <input type="search" 
-                     class="span10 max_field"                             
-                     placeholder="enter name" >
-            </div>
-          {% endif %} 
-
-          <div id="department_selector_container"></div>
-          <script type="text/template" id="department_selector_template">
-            <h5>Department</h5>
-            <div class="row-fluid indent">
-              <select class="span10">
-                <% if (department) { %>
-                  <option selected><%= department %></option>
-                <% } %>
-                <option value="All departments">All departments</option>
-                {% for department in departments %}
-                  <option>{{department}}</option>
-                {% endfor %}
-              </select>
-            </div>
-          </script>
-        </div>
+                      <em>as Point of Contact</em>
+                    </label>
+                    <label class="checkbox">
+                      <input 
+                        type="checkbox"
+                        id="mine_as_helper"
+                        <% if (mine_as_helper) { %>
+                          checked
+                        <% } %> >
+                      <em>as Helper</em>
+                    </label>
+                  </div>
+                {% endif %}
+
+                <h5>Status</h5>
+                <div class="indent" style="padding-bottom: 15px;">
+                  <label class="checkbox">
+                    <input type="checkbox"
+                           id="open" 
+                           <% if (open) { %>
+                             checked
+                           <% } %> >
+                    <em class="open_style">Open</em>
+                  </label>
+                  <label class="checkbox">
+                    <input type="checkbox"
+                           id="due_soon" 
+                           <% if (due_soon) { %>
+                             checked
+                           <% } %> >
+                    <em class="duesoon_style">Due Soon</em>
+                  </label>
+                  <label class="checkbox">
+                    <input type="checkbox"
+                           id="overdue" 
+                           <% if (overdue) { %>
+                             checked
+                           <% } %> >
+                    <em class="overdue_style">Overdue</em>
+                  </label>
+                  <label class="checkbox">
+                    <input type="checkbox"
+                           id="closed" 
+                           <% if (closed) { %>
+                             checked
+                           <% } %> >
+                    <em class="closed_style">Closed</em>
+                  </label>
+                </div>
+              </div>
+            </script>
+
+            <div id="request_date_container"></div>
+            <div id="due_date_container"></div>
+            <script type="text/template" id="date_filter_template">
+              <div class="date_filter">
+                <h5><%- title %></h5>
+                <a class="all_dates">All Dates</a>
+                <div class="control-group indent">
+                  <input type="text" 
+                         class="span5 min_field" 
+                         name="request_received_begin"
+                         value="<%- min_value %>" > 
+                  <input type="text" 
+                         class="span5 max_field" 
+                         name="request_received_end"
+                         value="<%- max_value %>" > 
+                </div>
+              </div>
+            </script>
+
+            {% if user_id %}
+              <h5>Requester Name</h5>
+              <div class="indent" id="requester_name">
+                <input type="search" 
+                       class="span10 max_field"                             
+                       placeholder="enter name" >
+              </div>
+            {% endif %} 
+
+            <div id="department_selector_container"></div>
+            <script type="text/template" id="department_selector_template">
+              <h5>Department</h5>
+              <div class="row-fluid indent">
+                <select class="span10">
+                  <% if (department) { %>
+                    <option selected><%= department %></option>
+                  <% } %>
+                  <option value="All departments">All departments</option>
+                  {% for department in departments %}
+                    <option>{{department}}</option>
+                  {% endfor %}
+                </select>
+              </div>
+            </script>
+          </div>
      
-        <div class="span8" id="search_results_container"></div>
+          <div class="span8" id="search_results_container"></div>
           <script type="text/template" id="search_results_template">
             <table id="requests">
               <thead id="headings">
@@ -257,62 +253,7 @@
               </ul>
             <% } %>
           </div>
-        </script>
-
-      <div class="span2">
-        <div id="sidebar_container"></div>
-        <script type="text/template" id="sidebar_template">                                         
-          <div id="filterbox" class="well">
-            <h4>View </h4>
-                <label class="checkbox">
-                  <input type="checkbox"
-                         title="open_requests_checkbox"
-                         value="open"
-                         name="is_closed"
-                         id="is_closed" 
-                         <% if ( !is_closed ) { %>
-                           checked
-                         <% } %> >
-                  Open requests
-                </label>
-              {% if user_id %}
-              <label class="checkbox">
-                <input 
-                    type="checkbox"
-                    title="my_requests_checkbox"
-                    value="{{user_id}}"
-                    name="my_requests"
-                    id="my_requests"
-                    <% if ( my_requests ) { %>
-                    checked
-                    <% } %> >
-                 My requests
-               </label>
-              {% endif %}
-                <div class="row-fluid">
-                <select class="span12"title="department"id="department_name"name="department">
-                <% if (department) { %>
-                 <option selected><%= department %></option>
-                <% } %>
-                  {% for department in departments %}
-                    <option>{{department}}</option>
-                  {% endfor %}
-                </select>
-              </div>
-              {% if user_id %}
-               By requester name
-                <input 
-                  type="text" 
-                  class="input-small"
-                  name="requester_name"
-                  id="requester_name"
-                  placeholder="Enter name">
-              {% endif %}             
-          </div>
-        </script>
+        </script>      
       </div>
-    </div>
-             
-    </div>
   </div>
-{% endblock container%}+{% endblock container %}