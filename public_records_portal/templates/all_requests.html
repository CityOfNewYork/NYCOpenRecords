<!-- This template is show all cases in the system. -->

{% extends "base.html" %}
{% block title %}{{title}}{% endblock title %}
<<<<<<< HEAD
    
{% block container %}
  <div class="row-fluid">
=======
{% block content %}
<legend>{{title}}</legend>
<div>
  <table cellpadding="0" cellspacing="0" border="0" id="allrequestTable" class="data-table table">
    <thead>
      <tr>
        <th>#</th>
        <th>Received</th>
        <th>Request</th>
        <th>Department</th>
        <th>Owner</th>
        <th>Updated</th>
      </tr>
    </thead>
    <tbody>
      {% for request in all_record_requests %}
      {% if user_id %}
        <tr onclick="window.location.href='/city/request/{{request.id}}';">
        {% else %}
        <tr onclick="window.location.href='/request/{{request.id}}';">
        {% endif %}
          <td>{{ request.id }}</td>
          <td>{{ request.date_created | date }}</td>
          <td><div>{{ request.text }}</div></td>
          <!-- {% if user_id %}
          <td><a href="/city/request/{{request.id}}"><div>{{ request.text }}</div></a></td>
          {% else %}
          <td><a href="/request/{{request.id}}"><div>{{ request.text }}</div></a></td>
          {% endif %} -->
          {% set uid = ("user_id" | get_attribute(request.current_owner, "Owner")) %}
          <td>{{ "department" | get_attribute(uid, "User") }}</td>
          <td>{{ "alias" | get_attribute(uid, "User") }}</td>
          <td>{{ request.status_updated | date_granular }} </td> 
          </a> 
        </tr>
      {% else %}
      {% endfor %}
    </tbody>
  </table>
</div>
>>>>>>> c23891d8

    <div class="span8 offset1">
      <h3>Explore requests</h3>
      <div>
        {% block datatable %}
          <table cellpadding="0" cellspacing="0" border="0" id="allrequestTable" class="data-table table">
            <thead>
              <tr>
                <th class="placeholder"></th>
                <th>#</th>
                <th>Received</th>
                <th>Request</th>
                <th>Department</th>
                <th>Owner</th>
                <th>Updated</th>
              </tr>
            </thead>
            <tbody>
              {% for request in all_record_requests %}
              {% if user_id %}
                <tr onclick="window.location.href='/city/request/{{request.id}}';">
                {% else %}
                <tr onclick="window.location.href='/request/{{request.id}}';">
                {% endif %}
                  <td class="placeholder"><small><i class="icon-archive icon-light"></i></small></td>
                  <td>{{ request.id }}</td>
                  <td>{{ request.date_created | date }}</td>
                  <td><div>{{ request.text }}</div></td>
                  <td>{{ uid | get_staff_info("dept")}}</td>
                  <td>{{ uid | get_staff_info("name") }}</td>
                  {% set uid = (request.current_owner | owner_uid) %}
                  <td>{{ request.status_updated | date_granular }} </td> 
                  </a> 
                </tr>
              {% else %}
              {% endfor %}
            </tbody>
          </table>
        {% endblock datatable %}
      </div>
    </div>
    
    <div class="span3">
      {% block sidebar %}
        <div class="well r_sidebar r_sidebar-fixed hidden-phone hidden-tablet">
          <h4>View</h4>
          <label class="checkbox">
            <input type="checkbox" value="" checked>
            Open requests only
          </label>
          <select class="input-block-level">
            <option value="">All departments</option>
            <option value="">Dept 1</option>
            <option value="">Dept 2</option>
            <option value="">Dept 3</option>
            <option value="">Dept 4</option>
            <option value="">Dept 5</option>
          </select>
        </div>
      {% endblock sidebar %}
    </div>

  </div>
{% endblock container%}

{% block custom_script_links %}
  <link rel=stylesheet type=text/css href="{{ url_for('static', filename='css/sidebar.css') }}">
  <script type="text/javascript" src="{{ url_for('static', filename='js/custom.jquery.ellipsis.js') }}"></script>
{% endblock custom_script_links %}<|MERGE_RESOLUTION|>--- conflicted
+++ resolved
@@ -2,53 +2,10 @@
 
 {% extends "base.html" %}
 {% block title %}{{title}}{% endblock title %}
-<<<<<<< HEAD
     
 {% block container %}
   <div class="row-fluid">
-=======
-{% block content %}
-<legend>{{title}}</legend>
-<div>
-  <table cellpadding="0" cellspacing="0" border="0" id="allrequestTable" class="data-table table">
-    <thead>
-      <tr>
-        <th>#</th>
-        <th>Received</th>
-        <th>Request</th>
-        <th>Department</th>
-        <th>Owner</th>
-        <th>Updated</th>
-      </tr>
-    </thead>
-    <tbody>
-      {% for request in all_record_requests %}
-      {% if user_id %}
-        <tr onclick="window.location.href='/city/request/{{request.id}}';">
-        {% else %}
-        <tr onclick="window.location.href='/request/{{request.id}}';">
-        {% endif %}
-          <td>{{ request.id }}</td>
-          <td>{{ request.date_created | date }}</td>
-          <td><div>{{ request.text }}</div></td>
-          <!-- {% if user_id %}
-          <td><a href="/city/request/{{request.id}}"><div>{{ request.text }}</div></a></td>
-          {% else %}
-          <td><a href="/request/{{request.id}}"><div>{{ request.text }}</div></a></td>
-          {% endif %} -->
-          {% set uid = ("user_id" | get_attribute(request.current_owner, "Owner")) %}
-          <td>{{ "department" | get_attribute(uid, "User") }}</td>
-          <td>{{ "alias" | get_attribute(uid, "User") }}</td>
-          <td>{{ request.status_updated | date_granular }} </td> 
-          </a> 
-        </tr>
-      {% else %}
-      {% endfor %}
-    </tbody>
-  </table>
-</div>
->>>>>>> c23891d8
-
+    
     <div class="span8 offset1">
       <h3>Explore requests</h3>
       <div>
@@ -76,9 +33,9 @@
                   <td>{{ request.id }}</td>
                   <td>{{ request.date_created | date }}</td>
                   <td><div>{{ request.text }}</div></td>
-                  <td>{{ uid | get_staff_info("dept")}}</td>
-                  <td>{{ uid | get_staff_info("name") }}</td>
-                  {% set uid = (request.current_owner | owner_uid) %}
+                  {% set uid = ("user_id" | get_attribute(request.current_owner, "Owner")) %}
+                  <td>{{ "department" | get_attribute(uid, "User") }}</td>
+                  <td>{{ "alias" | get_attribute(uid, "User") }}</td>
                   <td>{{ request.status_updated | date_granular }} </td> 
                   </a> 
                 </tr>
