--- conflicted
+++ resolved
@@ -29,10 +29,6 @@
 ALLOWED_EXTENSIONS = ['txt', 'pdf', 'doc', 'rtf', 'odt', 'odp', 'ods', 'odg',
                       'odf',
                       'ppt', 'pps', 'xls', 'docx', 'pptx', 'ppsx', 'xlsx']
-<<<<<<< HEAD
-# HOST=socket.gethostbyname(socket.gethostname())
-=======
->>>>>>> 0c76954e
 HOST="127.0.0.1"
 SERVICE = app.config['SERVICE']
 PORT = int(app.config['PORT'])
