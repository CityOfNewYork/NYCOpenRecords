--- conflicted
+++ resolved
@@ -13,7 +13,8 @@
 from prr import add_resource, update_resource, make_request, close_request
 from db_helpers import get_user_by_id, authenticate_login # finds a user by their id
 from db_helpers import get_user  # finds a user based on BrowserID response
-import os, json
+import os
+import json
 from urlparse import urlparse, urljoin
 from notifications import send_prr_email, format_date
 from spam import is_spam, is_working_akismet_key
@@ -43,14 +44,6 @@
 login_manager.user_loader(get_user_by_id)
 login_manager.init_app(app)
 
-<<<<<<< HEAD
-#browser_id = BrowserID()
-#browser_id.user_loader(get_user)
-#browser_id.init_app(app)
-
-
-=======
->>>>>>> 489d5a16
 # Submitting a new request
 @app.route("/new", methods=["GET", "POST"])
 def new_request(passed_recaptcha=False, data=None):
@@ -59,24 +52,6 @@
     routing_available=False
     errors=[]
     if request.method == 'POST':
-<<<<<<< HEAD
-        if current_user.is_authenticated(): # Change this to current_user.is_authenticated()
-            form = OfflineRequestForm(request.form)
-            request_text = form.request_text.data
-            request_format = form.request_format.data
-            request_date = form.request_date.data
-            request_department = form.request_department.data
-            request_name = form.request_name.data
-            request_email = form.request_email.data
-            request_phone = form.request_phone.data
-            request_fax = form.request_fax.data
-            request_address_street = form.request_address_street.data
-            request_address_city = form.request_address_city.data
-            request_address_state = form.request_address_state.data
-            request_address_zip = form.request_address_zip.data
-            terms_of_use = form.terms_of_use.data
-            alias = None
-=======
         # Change this to current_user.is_authenticated()
         if current_user.is_authenticated():
             form=OfflineRequestForm(request.form)
@@ -94,7 +69,6 @@
             request_address_zip=form.request_address_zip.data
             terms_of_use=form.terms_of_use.data
             alias=None
->>>>>>> 489d5a16
 
             if not (request_text and request_text.strip()):
                 errors.append('Please fill out the request description.')
@@ -108,13 +82,6 @@
                     offset=(offset.days * 86400 + offset.seconds) / 3600
                     # request_date=request_date - timedelta(hours=offset)
                 except TypeError:
-<<<<<<< HEAD
-                    errors.append("Please use the datepicker to select a date.")
-                    request_date = None
-                except ValueError:
-                    errors.append("Please use the datepicker to select a date.")
-                    request_date = None
-=======
                     errors.append(
                         "Please use the datepicker to select a date.")
                     request_date=None
@@ -122,7 +89,6 @@
                     errors.append(
                         "Please use the datepicker to select a date.")
                     request_date=None
->>>>>>> 489d5a16
             else:
                 errors.append("Please use the datepicker to select a date.")
             if not (request_department and request_department.strip()):
@@ -131,18 +97,6 @@
             if not (request_name and request_name.strip()):
                 errors.append("Please enter the requester's name")
             else:
-<<<<<<< HEAD
-                alias = request_name
-
-            email_valid = (request_email != '')
-            phone_valid = (request_phone is not None)
-            fax_valid = (request_fax is not None)
-            street_valid = (request_address_street != '')
-            city_valid = (request_address_city != '')
-            state_valid = (request_address_state != '')
-            zip_valid = (request_address_zip != '')
-            address_valid = (street_valid and city_valid and state_valid and zip_valid)
-=======
                 alias=request_name
 
             email_valid=(request_email != '')
@@ -154,10 +108,10 @@
             zip_valid=(request_address_zip != '')
             address_valid=(
                 street_valid and city_valid and state_valid and zip_valid)
->>>>>>> 489d5a16
 
             if not (email_valid or phone_valid or fax_valid or address_valid):
-                errors.append("Please enter at least one type of contact information")
+                errors.append(
+                    "Please enter at least one type of contact information")
 
             phone_formatted=""
             if phone_valid:
@@ -177,7 +131,8 @@
                                               date_received=request_date)
 
             if not request_id:
-                errors.append("Looks like your request is the same as /request/%s" % request_id)
+                errors.append(
+                    "Looks like your request is the same as /request/%s" % request_id)
 
             if errors:
                 if request_date:
@@ -215,18 +170,6 @@
             if not (request_name and request_name.strip()):
                 errors.append("Please enter the requester's name")
             else:
-<<<<<<< HEAD
-                alias = request_name
-
-            email_valid = (request_email != '')
-            phone_valid = (request_phone is not None)
-            fax_valid = (request_fax is not None)
-            street_valid = (request_address_street != '')
-            city_valid = (request_address_city != '')
-            state_valid = (request_address_state != '')
-            zip_valid = (request_address_zip != '')
-            address_valid = (street_valid and city_valid and state_valid and zip_valid)
-=======
                 alias=request_name
 
             email_valid=(request_email != '')
@@ -238,21 +181,17 @@
             zip_valid=(request_address_zip != '')
             address_valid=(
                 street_valid and city_valid and state_valid and zip_valid)
->>>>>>> 489d5a16
 
             if not (email_valid or phone_valid or fax_valid or address_valid):
-                errors.append("Please enter at least one type of contact information")
+                errors.append(
+                    "Please enter at least one type of contact information")
 
             if not terms_of_use:
                 errors.append("You must accept the Terms of Use.")
 
             phone_formatted=""
             if phone_valid:
-<<<<<<< HEAD
-              phone_formatted = request_phone.international
-=======
                 phone_formatted=request_phone.international
->>>>>>> 489d5a16
 
             request_id, is_new=make_request(text=request_text,
                                               email=request_email,
@@ -263,12 +202,20 @@
                                               state=request_address_state,
                                               zipcode=request_address_zip,
                                               passed_spam_filter=True,
-                                              department=request_department)
+                                              department=request_department,
+                                              offline_submission_type=request_format,
+                                              date_received=request_date)
 
             if not request_id:
-                errors.append("Looks like your request is the same as /request/%s" % request_id)
+                errors.append(
+                    "Looks like your request is the same as /request/%s" % request_id)
 
             if errors:
+                if request_date:
+                    print request_date
+                    return render_template('new_request.html', form=form, date=request_date.strftime('%m/%d/%Y'),
+                                           routing_available=routing_available,
+                                           departments=departments, errors=errors)
                 return render_template('new_request.html', form=form,
                                        routing_available=routing_available, departments=departments, errors=errors)
             else:
@@ -285,6 +232,7 @@
             form=NewRequestForm()
             return render_template('new_request.html', form=form, routing_available=routing_available, departments=departments)
 
+
 @app.route("/export")
 @login_required
 def to_csv():
@@ -303,38 +251,36 @@
 def landing():
     return render_template('landing.html')
 
+
 @login_manager.unauthorized_handler
 def unauthorized():
     app.logger.info("\n\nuser is unauthorized.")
     return render_template("alpha.html")
 
+
 @app.errorhandler(404)
 def page_not_found(e):
     return render_template('404.html'), 404
+
 
 def explain_all_actions():
     action_json=open(os.path.join(app.root_path, 'static/json/actions.json'))
     json_data=json.load(action_json)
     actions=[]
     for data in json_data:
-        actions.append("%s: %s" %(data, json_data[data]["What"]))
+        actions.append("%s: %s" % (data, json_data[data]["What"]))
     return render_template('actions.html', actions=actions)
 
-# Returns a view of the case based on the audience. Currently views exist for city staff or general public.
+# Returns a view of the case based on the audience. Currently views exist
+# for city staff or general public.
 
 
 @app.route("/<string:audience>/request/<int:request_id>")
 def show_request_for_x(audience, request_id):
     if "city" in audience:
         return show_request_for_city(request_id=request_id)
-<<<<<<< HEAD
-    return show_request(request_id=request_id, template="manage_request_%s.html" %(audience))
-show_request_for_x.methods=['GET', 'POST']
-
-=======
     return show_request(request_id=request_id, template="manage_request_%s.html" % (audience))
 show_request_for_x.methods=['GET', 'POST']
->>>>>>> 489d5a16
 
 
 @app.route("/city/request/<int:request_id>")
@@ -363,11 +309,7 @@
             audience='city'
         else:
             audience='public'
-<<<<<<< HEAD
-        return redirect(url_for('show_request_for_x', audience= audience, request_id=request_id))
-=======
         return redirect(url_for('show_request_for_x', audience=audience, request_id=request_id))
->>>>>>> 489d5a16
     else:
         return render_template("track.html")
 
@@ -378,12 +320,8 @@
     user_id=create_or_return_user(email.lower())
     subscriber=get_subscriber(request_id=request_id, user_id=user_id)
     if subscriber:
-<<<<<<< HEAD
-        success=update_obj(attribute="should_notify", val=False, obj=subscriber)
-=======
         success=update_obj(
             attribute="should_notify", val=False, obj=subscriber)
->>>>>>> 489d5a16
     if success:
         return show_request(request_id=request_id, template="manage_request_unfollow.html")
     else:
@@ -417,6 +355,7 @@
         department_data.append({'department': d.name})
     return jsonify(**{'objects': department_data})
 
+
 def docs():
     return redirect('http://codeforamerica.github.io/public-records/docs/1.0.0')
 
@@ -432,20 +371,19 @@
 @login_required
 def add_a_resource(resource):
     if request.method == 'POST':
-<<<<<<< HEAD
-        resource_id=add_resource(resource=resource, request_body=request.form, current_user_id=get_user_id())
-=======
         resource_id=add_resource(
             resource=resource, request_body=request.form, current_user_id=get_user_id())
->>>>>>> 489d5a16
         if type(resource_id) == int or str(resource_id).isdigit():
-            app.logger.info("\n\nSuccessfully added resource: %s with id: %s" % (resource, resource_id))
+            app.logger.info(
+                "\n\nSuccessfully added resource: %s with id: %s" % (resource, resource_id))
             return redirect(url_for('show_request_for_city', request_id=request.form['request_id']))
         elif resource_id == False:
-            app.logger.info("\n\nThere was an issue with adding resource: %s" % resource)
+            app.logger.info(
+                "\n\nThere was an issue with adding resource: %s" % resource)
             return render_template('error.html')
         else:
-            app.logger.info("\n\nThere was an issue with the upload: %s" % resource_id)
+            app.logger.info(
+                "\n\nThere was an issue with the upload: %s" % resource_id)
             return render_template('help_with_uploads.html', message=resource_id)
     return render_template('error.html', message="You can only update requests from a request page!")
 
@@ -458,17 +396,11 @@
         if 'note' in resource:
             if not passed_recaptcha and is_spam(comment=data['note_text'], user_ip=request.remote_addr, user_agent=request.headers.get('User-Agent')):
                 return render_template('recaptcha_note.html', form=data, message="Hmm, your note looks like spam. To submit your note, type the numbers or letters you see in the field below.")
-<<<<<<< HEAD
-            resource_id=prr.add_note(request_id=data['request_id'], text=data['note_text'], passed_spam_filter=True)
-        else:
-            resource_id=prr.add_resource(resource=resource, request_body=data, current_user_id=None)
-=======
             resource_id=prr.add_note(
                 request_id=data['request_id'], text=data['note_text'], passed_spam_filter=True)
         else:
             resource_id=prr.add_resource(
                 resource=resource, request_body=data, current_user_id=None)
->>>>>>> 489d5a16
         if type(resource_id) == int:
             request_id=data['request_id']
             audience='public'
@@ -486,7 +418,8 @@
         if 'qa' in resource:
             if not passed_recaptcha and is_spam(comment=data['answer_text'], user_ip=request.remote_addr, user_agent=request.headers.get('User-Agent')):
                 return render_template('recaptcha_answer.html', form=data, message="Hmm, your answer looks like spam. To submit your answer, type the numbers or letters you see in the fiel dbelow.")
-            prr.answer_a_question(qa_id=int(data['qa_id']), answer=data['answer_text'], passed_spam_filter=True)
+            prr.answer_a_question(
+                qa_id=int(data['qa_id']), answer=data['answer_text'], passed_spam_filter=True)
         else:
             update_resource(resource, data)
         if current_user.is_anonymous() == False:
@@ -495,7 +428,9 @@
             return redirect(url_for('show_request', request_id=request.form['request_id']))
     return render_template('error.html', message="You can only update requests from a request page!")
 
-# Closing is specific to a case, so this only gets called from a case (that only city staff have a view of)
+# Closing is specific to a case, so this only gets called from a case
+# (that only city staff have a view of)
+
 
 @app.route("/close", methods=["GET", "POST"])
 @login_required
@@ -509,8 +444,9 @@
         elif 'close_reasons' in request.form:
             for close_reason in request.form.getlist('close_reasons'):
                 reason += close_reason + " "
-        close_request(request_id=request_id, reason=reason, user_id=get_user_id())
-        return show_request(request_id, template= template)
+        close_request(
+            request_id=request_id, reason=reason, user_id=get_user_id())
+        return show_request(request_id, template=template)
     return render_template('error.html', message="You can only close from a requests page!")
 
 
@@ -520,13 +456,6 @@
         department_ids=[]
         for department_name in departments_selected:
             if department_name:
-<<<<<<< HEAD
-                department=models.Department.query.filter_by(name=department_name).first()
-                if department:
-                    department_ids.append(department.id)
-        if department_ids:
-            results=results.filter(models.Request.department_id.in_(department_ids))
-=======
                 department=models.Department.query.filter_by(
                     name=department_name).first()
                 if department:
@@ -534,38 +463,30 @@
         if department_ids:
             results=results.filter(
                 models.Request.department_id.in_(department_ids))
->>>>>>> 489d5a16
         else:
             # Just return an empty query set
             results=results.filter(models.Request.department_id < 0)
     return results
 
+
 def filter_search_term(search_input, results):
     if search_input:
         app.logger.info("Searching for '%s'." % search_input)
-<<<<<<< HEAD
-        search_terms=search_input.strip().split(" ") # Get rid of leading and trailing spaces and generate a list of the search terms
-=======
         # Get rid of leading and trailing spaces and generate a list of the
         # search terms
         search_terms=search_input.strip().split(" ")
->>>>>>> 489d5a16
         num_terms=len(search_terms)
         # Set up the query
         search_query=""
         if num_terms > 1:
             for x in range(num_terms - 1):
                 search_query=search_query + search_terms[x] + ' & '
-<<<<<<< HEAD
-        search_query=search_query + search_terms[num_terms - 1] + ":*" # Catch substrings
-        results=results.filter("to_tsvector(text) @@ to_tsquery('%s')" % search_query)
-=======
         search_query=search_query + \
             search_terms[num_terms - 1] + ":*"  # Catch substrings
         results=results.filter(
             "to_tsvector(text) @@ to_tsquery('%s')" % search_query)
->>>>>>> 489d5a16
     return results
+
 
 def get_filter_value(filters_map, filter_name, is_list=False, is_boolean=False):
     if filter_name in filters_map:
@@ -580,14 +501,11 @@
             return val
     return None
 
+
 def is_supported_browser():
     browser=request.user_agent.browser
-<<<<<<< HEAD
-    version=request.user_agent.version and int(request.user_agent.version.split('.')[0])
-=======
     version=request.user_agent.version and int(
         request.user_agent.version.split('.')[0])
->>>>>>> 489d5a16
     platform=request.user_agent.platform
     uas=request.user_agent.string
     if browser and version:
@@ -632,11 +550,7 @@
         if request.args:
             if is_supported_browser():
                 return backbone_requests()
-<<<<<<< HEAD
-            else: # Clear URL
-=======
             else:  # Clear URL
->>>>>>> 489d5a16
                 filters_map=request.args
         else:
             filters_map=request.form
@@ -660,17 +574,6 @@
     search_term=None
 
     if filters_map:
-<<<<<<< HEAD
-        departments_selected=get_filter_value(filters_map=filters_map, filter_name='departments_selected', is_list=True) or get_filter_value(filters_map, 'department')
-        is_open=get_filter_value(filters_map=filters_map, filter_name='is_open', is_boolean=True)
-        is_closed=get_filter_value(filters_map=filters_map, filter_name='is_closed', is_boolean=True)
-        due_soon=get_filter_value(filters_map=filters_map, filter_name='due_soon', is_boolean=True)
-        overdue=get_filter_value(filters_map=filters_map, filter_name='overdue', is_boolean=True)
-        mine_as_poc=get_filter_value(filters_map=filters_map, filter_name='mine_as_poc', is_boolean=True)
-        mine_as_helper=get_filter_value(filters_map=filters_map, filter_name='mine_as_helper', is_boolean=True)
-        sort_column=get_filter_value(filters_map, 'sort_column') or 'id'
-        sort_direction=get_filter_value(filters_map, 'sort_direction') or 'asc'
-=======
         departments_selected=get_filter_value(
             filters_map=filters_map, filter_name='departments_selected', is_list=True) or get_filter_value(filters_map, 'department')
         is_open=get_filter_value(
@@ -688,7 +591,6 @@
         sort_column=get_filter_value(filters_map, 'sort_column') or 'id'
         sort_direction=get_filter_value(
             filters_map, 'sort_direction') or 'asc'
->>>>>>> 489d5a16
         search_term=get_filter_value(filters_map, 'search_term')
         min_due_date=get_filter_value(filters_map, 'min_due_date')
         max_due_date=get_filter_value(filters_map, 'max_due_date')
@@ -697,23 +599,14 @@
         requester_name=get_filter_value(filters_map, 'requester_name')
         page_number=int(get_filter_value(filters_map, 'page_number') or '1')
 
-<<<<<<< HEAD
-
-    results=get_results_by_filters(departments_selected=departments_selected, is_open=is_open, is_closed=is_closed, due_soon=due_soon, overdue=overdue, mine_as_poc=mine_as_poc, mine_as_helper=mine_as_helper, sort_column=sort_column, sort_direction=sort_direction, search_term=search_term, min_due_date=min_due_date, max_due_date=max_due_date, min_date_received=min_date_received, max_date_received=max_date_received, requester_name=requester_name, page_number=page_number, user_id=user_id, date_format=date_format, checkbox_value=checkbox_value)
-=======
     results=get_results_by_filters(departments_selected=departments_selected, is_open=is_open, is_closed=is_closed, due_soon=due_soon, overdue=overdue, mine_as_poc=mine_as_poc, mine_as_helper=mine_as_helper, sort_column=sort_column, sort_direction=sort_direction,
                                      search_term=search_term, min_due_date=min_due_date, max_due_date=max_due_date, min_date_received=min_date_received, max_date_received=max_date_received, requester_name=requester_name, page_number=page_number, user_id=user_id, date_format=date_format, checkbox_value=checkbox_value)
->>>>>>> 489d5a16
 
     # Execute query
     limit=15
     offset=limit * (page_number - 1)
-<<<<<<< HEAD
-    app.logger.info("Page Number: {0}, Limit: {1}, Offset: {2}".format(page_number, limit, offset))
-=======
     app.logger.info(
         "Page Number: {0}, Limit: {1}, Offset: {2}".format(page_number, limit, offset))
->>>>>>> 489d5a16
     more_results=False
     num_results=results.count()
     start_index=0
@@ -744,12 +637,8 @@
     Supports limit, search, and page parameters and returns json with an object that
     has a list of results in the 'objects' field.
     """
-<<<<<<< HEAD
-    objects, num_results, more_results, start_index, end_index=fetch_requests(output_results_only=True, filters_map=request.args, date_format='%m/%d/%Y', checkbox_value='true')
-=======
     objects, num_results, more_results, start_index, end_index=fetch_requests(
         output_results_only=True, filters_map=request.args, date_format='%m/%d/%Y', checkbox_value='true')
->>>>>>> 489d5a16
     matches={
         "objects":           objects,
         "num_results":      num_results,
@@ -760,13 +649,14 @@
     response=anyjson.serialize(matches)
     return Response(response, mimetype="application/json")
 
+
 def prepare_request_fields(results):
     if current_user.is_anonymous():
         return map(lambda r: {
-            "id":           r.id, \
-            "text":         helpers.clean_text(r.text), \
-            "date_received": helpers.date(r.date_received or r.date_created), \
-            "department":   r.department_name(), \
+            "id":           r.id,
+            "text":         helpers.clean_text(r.text),
+            "date_received": helpers.date(r.date_received or r.date_created),
+            "department":   r.department_name(),
             "status":       r.status, \
             # The following two attributes are defined as model methods,
             # and not regular SQLAlchemy attributes.
@@ -775,12 +665,12 @@
         }, results)
     else:
         return map(lambda r: {
-            "id":           r.id, \
-            "text":         helpers.clean_text(r.text), \
-            "date_received": helpers.date(r.date_received or r.date_created), \
-            "department":   r.department_name(), \
-            "requester":    r.requester_name(), \
-            "due_date":     format_date(r.due_date), \
+            "id":           r.id,
+            "text":         helpers.clean_text(r.text),
+            "date_received": helpers.date(r.date_received or r.date_created),
+            "department":   r.department_name(),
+            "requester":    r.requester_name(),
+            "due_date":     format_date(r.due_date),
             "status":       r.status, \
             # The following two attributes are defined as model methods,
             # and not regular SQLAlchemy attributes.
@@ -796,12 +686,8 @@
     # Set filters on the query
     print min_due_date
 
-<<<<<<< HEAD
-    results=filter_department(departments_selected=departments_selected, results=results)
-=======
     results=filter_department(
         departments_selected=departments_selected, results=results)
->>>>>>> 489d5a16
     results=filter_search_term(search_input=search_term, results=results)
 
     # Accumulate status filters
@@ -818,12 +704,6 @@
 
     if min_date_received and max_date_received and min_date_received != "" and max_date_received != "":
         try:
-<<<<<<< HEAD
-            min_date_received=datetime.strptime(min_date_received, date_format)
-            max_date_received=datetime.strptime(max_date_received, date_format) + timedelta(hours=23, minutes=59)
-            results=results.filter(and_(models.Request.date_received >= min_date_received, models.Request.date_received <= max_date_received))
-            app.logger.info('Request Date Bounding. Min: {0}, Max: {1}'.format(min_date_received, max_date_received))
-=======
             min_date_received=datetime.strptime(
                 min_date_received, date_format)
             max_date_received=datetime.strptime(
@@ -832,10 +712,9 @@
                 models.Request.date_received >= min_date_received, models.Request.date_received <= max_date_received))
             app.logger.info('Request Date Bounding. Min: {0}, Max: {1}'.format(
                 min_date_received, max_date_received))
->>>>>>> 489d5a16
         except:
-            app.logger.info('There was an error parsing the request date filters. Received Min: {0}, Max {1}'.format(min_date_received, max_date_received))
-
+            app.logger.info('There was an error parsing the request date filters. Received Min: {0}, Max {1}'.format(
+                min_date_received, max_date_received))
 
     # Filters for agency staff only:
     if user_id:
@@ -849,20 +728,15 @@
         if min_due_date and max_due_date and min_due_date != "" and max_due_date != "":
             try:
                 min_due_date=datetime.strptime(min_due_date, date_format)
-<<<<<<< HEAD
-                max_due_date=datetime.strptime(max_due_date, date_format) + timedelta(hours=23, minutes=59)
-                results=results.filter(and_(models.Request.due_date >= min_due_date, models.Request.due_date <= max_due_date))
-                app.logger.info('Due Date Bounding. Min: {0}, Max: {1}'.format(min_due_date, max_due_date))
-=======
                 max_due_date=datetime.strptime(
                     max_due_date, date_format) + timedelta(hours=23, minutes=59)
                 results=results.filter(and_(
                     models.Request.due_date >= min_due_date, models.Request.due_date <= max_due_date))
                 app.logger.info(
                     'Due Date Bounding. Min: {0}, Max: {1}'.format(min_due_date, max_due_date))
->>>>>>> 489d5a16
             except:
-                app.logger.info('There was an error parsing the due date filters. Due Date Min: {0}, Max {1}'.format(min_due_date, max_due_date))
+                app.logger.info('There was an error parsing the due date filters. Due Date Min: {0}, Max {1}'.format(
+                    min_due_date, max_due_date))
 
         # PoC and Helper filters
         if mine_as_poc == checkbox_value:
@@ -885,12 +759,8 @@
         # Filter based on requester name
         requester_name=requester_name
         if requester_name and requester_name != "":
-<<<<<<< HEAD
-            results=results.join(models.Subscriber, models.Request.subscribers).join(models.User).filter(func.lower(models.User.alias).like("%%%s%%" % requester_name.lower()))
-=======
             results=results.join(models.Subscriber, models.Request.subscribers).join(
                 models.User).filter(func.lower(models.User.alias).like("%%%s%%" % requester_name.lower()))
->>>>>>> 489d5a16
 
     # Apply the set of status filters to the query.
     # Using 'or', they're non-exclusive!
@@ -900,30 +770,15 @@
         app.logger.info("Sort Direction: %s" % sort_direction)
         app.logger.info("Sort Column: %s" % sort_column)
         if sort_direction == "desc":
-<<<<<<< HEAD
-            results=results.order_by((getattr(models.Request, sort_column)).desc())
-        else:
-            results=results.order_by((getattr(models.Request, sort_column)).asc())
-=======
             results=results.order_by(
                 (getattr(models.Request, sort_column)).desc())
         else:
             results=results.order_by(
                 (getattr(models.Request, sort_column)).asc())
->>>>>>> 489d5a16
 
     return results.order_by(models.Request.id.desc())
 
 
-<<<<<<< HEAD
-
-@app.route("/<page>")
-def any_page(page):
-    try:
-        return render_template('%s.html' %(page))
-    except:
-        return render_template('error.html', message="%s totally doesn't exist." %(page))
-=======
 # @app.route("/<page>")
 # def any_page(page):
 #     try:
@@ -931,7 +786,6 @@
 #     except:
 #         return render_template('error.html', message="%s totally doesn't exist." % (page))
 
->>>>>>> 489d5a16
 
 def tutorial():
     user_id=get_user_id()
@@ -950,6 +804,7 @@
     logout_user()
     return index()
 
+
 def get_user_id():
     if current_user.is_authenticated():
         return current_user.id
@@ -958,28 +813,22 @@
 # Used as AJAX POST endpoint to check if new request text contains certain keyword
 # See new_requests.(html/js)
 
+
 @app.route("/is_public_record", methods=["POST"])
 def is_public_record():
     request_text=request.form['request_text']
-<<<<<<< HEAD
-    not_records_filepath=os.path.join(app.root_path, 'static/json/notcityrecords.json')
-    not_records_json=open(not_records_filepath)
-    json_data=json.load(not_records_json)
-    request_text=request_text.lower()
-    app.logger.info("Someone input %s" %(request_text))
-=======
     not_records_filepath=os.path.join(
         app.root_path, 'static/json/notcityrecords.json')
     not_records_json=open(not_records_filepath)
     json_data=json.load(not_records_json)
     request_text=request_text.lower()
     app.logger.info("Someone input %s" % (request_text))
->>>>>>> 489d5a16
     if "birth" in request_text or "death" in request_text or "marriage" in request_text:
         return json_data["Certificate"]
     if "divorce" in request_text:
         return json_data["Divorce"]
     return ''
+
 
 def get_redirect_target():
     """ Taken from http://flask.pocoo.org/snippets/62/ """
@@ -989,13 +838,13 @@
         if is_safe_url(target):
             return target
 
+
 def is_safe_url(target):
     """ Taken from http://flask.pocoo.org/snippets/62/ """
     ref_url=urlparse(request.host_url)
     test_url=urlparse(urljoin(request.host_url, target))
     return test_url.scheme in ('http', 'https') and \
-           ref_url.netloc == test_url.netloc
-
+        ref_url.netloc == test_url.netloc
 
 
 @app.route("/recaptcha_<string:templatetype>", methods=["GET", "POST"])
@@ -1065,16 +914,13 @@
         got=get(url)
 
         if got.status_code != 200:
-            raise Exception('HTTP status %s from Sendgrid /api/stats.get' % got.status_code)
+            raise Exception(
+                'HTTP status %s from Sendgrid /api/stats.get' % got.status_code)
 
         mails=sum([m['delivered'] + m['repeat_bounces'] for m in got.json()])
-<<<<<<< HEAD
-        response['resources']['Sendgrid']=100 * float(mails) / int(app.config.get('SENDGRID_MONTHLY_LIMIT') or 40000)
-=======
         response['resources']['Sendgrid']=100 * \
             float(mails) / \
             int(app.config.get('SENDGRID_MONTHLY_LIMIT') or 40000)
->>>>>>> 489d5a16
 
     except Exception, e:
         response['status']='Sendgrid fail: %s' % e
@@ -1083,24 +929,6 @@
     return jsonify(response)
 
 
-<<<<<<< HEAD
-@app.route("/login")
-def prepare_login():
-    app.logger.info("\n\nloading login page")
-    return render_template('login.html')
-
-
-@app.route("/login_action", methods=["POST"])
-def login_action(data=None):
-    app.logger.info("\n\nperforming login action")
-    data=request.form.copy()
-    email=data['email_address']
-    user=find_user(email)
-    if user:
-        login_user(user)
-
-    return landing()
-=======
 @app.route("/sign_up", methods=['GET', 'POST'])
 def signup():
     form = SignUpForm()
@@ -1145,7 +973,6 @@
             return redirect(redirect_url)
         else:
             return render_template('login.html', form=form)
->>>>>>> 489d5a16
 
 def find_user(email):
     return models.User.query.filter(models.User.email == email).filter(models.User.is_staff is True).first()
@@ -1163,25 +990,12 @@
 
     if not report_type:
         response={
-<<<<<<< HEAD
-            "status" : "failed: unregonized request."
-=======
             "status": "failed: unregonized request."
->>>>>>> 489d5a16
         }
         return jsonify(response)
 
     if report_type == "overdue":
         try:
-<<<<<<< HEAD
-            overdue_request=models.Request.query.filter(models.Request.overdue == True).all()
-            notdue_request=models.Request.query.filter(models.Request.overdue == False).all()
-            response={
-                "status" : "ok",
-                "data" : [
-                    {"label" : "Over Due", "value" : len(overdue_request), "callback" : "overdue"},
-                    {"label" : "Not Due", "value" : len(notdue_request), "callback" : "notdue"}
-=======
             overdue_request=models.Request.query.filter(
                 models.Request.overdue == True).all()
             notdue_request=models.Request.query.filter(
@@ -1193,30 +1007,19 @@
                         overdue_request), "callback": "overdue"},
                     {"label": "Not Due", "value": len(
                         notdue_request), "callback": "notdue"}
->>>>>>> 489d5a16
                 ]
             }
 
         except Exception, e:
             response={
-<<<<<<< HEAD
-                "status" : "failed",
-                "data" : "fail to find overdue request"
-=======
                 "status": "failed",
                 "data": "fail to find overdue request"
->>>>>>> 489d5a16
             }
         return jsonify(response)
     else:
         response={
-<<<<<<< HEAD
-            "status" : "failed",
-            "data" : "unregonized request"
-=======
             "status": "failed",
             "data": "unregonized request"
->>>>>>> 489d5a16
         }
         return jsonify(response)
 
@@ -1224,12 +1027,7 @@
 @app.route("/report")
 @login_required
 def report():
-<<<<<<< HEAD
-    overdue_request=models.Request.query.filter(models.Request.overdue == True).all()
-    app.logger.info("\n\nOverdue Requests %s" %(len(overdue_request)))
-=======
     overdue_request=models.Request.query.filter(
         models.Request.overdue == True).all()
     app.logger.info("\n\nOverdue Requests %s" % (len(overdue_request)))
->>>>>>> 489d5a16
     return render_template('report.html')