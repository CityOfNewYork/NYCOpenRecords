--- conflicted
+++ resolved
@@ -164,11 +164,7 @@
             request_address_city = form.request_address_city.data
             request_address_state = form.request_address_state.data
             request_address_zip = form.request_address_zip.data
-<<<<<<< HEAD
-            request_recaptcha = True # recaptcha.verify()
-=======
             # request_recaptcha = recaptcha.verify()
->>>>>>> 97d719fa
             terms_of_use = form.terms_of_use.data
             alias = None
 
