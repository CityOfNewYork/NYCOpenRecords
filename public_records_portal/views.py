
"""
    public_records_portal.views
    ~~~~~~~~~~~~~~~~

    Implements functions that render the Jinja (http://jinja.pocoo.org/) templates/html for RecordTrac.

"""

from flask import flash
from flask import render_template, redirect, url_for, send_from_directory
from flask.ext.login import login_user, logout_user, current_user, login_required
# from flaskext.browserid import BrowserID
from public_records_portal import db, models, recaptcha
from prr import add_resource, update_resource, make_request, close_request
from db_helpers import authenticate_login, get_user_by_id
import os
import json
from urlparse import urlparse, urljoin
from time import time
from flask import flash, session
from flask import jsonify, request, Response
import anyjson
import csv_export
from filters import *
import re
from db_helpers import get_count, get_obj
from sqlalchemy import func, and_, or_, text
from forms import OfflineRequestForm, NewRequestForm, LoginForm, EditUserForm
import pytz
from requires_roles import requires_roles
from flask_login import LoginManager
from models import AnonUser
from datetime import datetime, timedelta, date
from business_calendar import Calendar
import operator
import bleach
from flask.ext.session import Session
from secureCookie import *
from uuid import uuid4
from jinja2 import utils

cal = Calendar()

# Initialize login
app.logger.info("\n\nInitialize login.")
app.logger.info("\n\nEnvironment is %s" % app.config['ENVIRONMENT'])

login_manager = LoginManager()
login_manager.user_loader(get_user_by_id)
login_manager.anonymous_user = AnonUser
login_manager.init_app(app)

SESSION_COOKIE_SECURE=True
app.config.from_object(__name__)
Session(app)

zip_reg_ex = re.compile('^[0-9]{5}(?:-[0-9]{4})?$')


@app.before_request
def make_session_permanent():
    app.permanent_session_lifetime = timedelta(minutes=180)

@app.before_request
def csrf_protect():
    if request.method == "POST":
        token = session.pop("_csrf_token", None)
        if not token or token != request.form.get('_csrf_token'):
            return access_denied(403)

def generate_csrf_token():
    if '_csrf_token' not in session:
        session['_csrf_token'] = str(uuid4())
        app.logger.info('CSRF Token: %s' % session['_csrf_token'])
    return session['_csrf_token']
app.jinja_env.globals['csrf_token'] = generate_csrf_token

# Submitting a new request
@app.route("/new", methods=["GET", "POST"])
def new_request(passed_recaptcha=False, data=None):
    category = {
        'Business': [
            "Department of Consumer Affairs",
            "Mayor's Office of Contract Services",
            "Procurement Policy Board",
            "Small Business Services"
        ],
        'Civic Services': [
            "Department of Records and Information Services"
        ],
        'Culture & Recreation': [
            "Art Commission",
            "Department of Cultural Affairs",
            "Mayor's Office of Media and Entertainment",
            "Department of Parks and Recreation"
        ],
        'Education': [
            "Department of Education",
            "School Construction Authority"
        ],
        'Environment': [
            "Department of Environmental Protection",
            "Office of Environmental Remediation",
            "Office of Long-Term Planning & Sustainability"
        ],
        'Government Administration': [
            "Office of the Actuary",
            "Office of Administrative Trials and Hearings",
            "Business Integrity Commission",
            "Department of Citywide Administrative Services",
            "Civil Service Commission",
            "Conflicts of Interest Board",
            "Design Commission",
            "Department of Design and Construction",
            "Equal Employment Practices Commission",
            "Department of Finance",
            "City Commission on Human Rights",
            "Department of Information Technology and Telecommunications",
            "Office of Labor Relations",
            "Law Department",
            "Office of Management and Budget",
            "Office of the Mayor",
            "Office of Payroll Administration"
        ],
        'Health': [
            "Office of Chief Medical Examiner",
            "Health and Hospitals Corporation",
            "Department of Health and Mental Hygiene"
        ],
        'Housing & Development': [
            "Department of Buildings",
            "Department of City Planning",
            "New York City Housing Authority",
            "Housing Recovery Operations",
            "Landmarks Preservation Commission",
            "Loft Board",
            "Board of Standards and Appeals"
        ],
        'Public Safety': [
            "Civilian Complaint Review Board",
            "Commission to Combat Police Corruption",
            "Board of Correction",
            "Department of Correction",
            "NYC Emergency Management",
            "New York City Fire Department",
            "Department of Investigation",
            "Police Department",
            "Department of Probation",
            "Office of the Special Narcotics Prosecutor"
        ],
        'Social services': [
            "Department for the Aging",
            "Administration for Children's Services",
            "Department of Homeless Services",
            "Department of Housing Preservations and Development",
            "Human Resources Administration",
            "Department of Youth and Community Development"
        ],
        'Transporation': [
            "Taxi and Limousine Commission",
            "Department of Transporation"
        ]
    }
    form = None
    departments = None
    routing_available = False
    errors = {}
    if request.method == 'POST':
        if current_user.is_authenticated:
            form = OfflineRequestForm(request.form)
            request_agency = current_user.current_department.name
            request_agency = bleach.clean(request_agency)
            request_summary = form.request_summary.data
            request_summary = bleach.clean(request_summary)
            request_text = form.request_text.data
            request_text = bleach.clean(request_text)
            request_attachment_description = form.request_attachment_description.data
            request_attachment_description = bleach.clean(request_attachment_description)
            request_attachment = form.request_attachment.data
            request_attachment = bleach.clean(request_attachment)
            request_format = form.request_format.data
            request_format = bleach.clean(request_format)
            request_date = form.request_date.data
            request_first_name = form.request_first_name.data
            request_first_name = bleach.clean(request_first_name)
            request_last_name = form.request_last_name.data
            request_last_name = bleach.clean(request_last_name)
            request_role = form.request_role.data
            request_role = bleach.clean(request_role)
            request_organization = form.request_organization.data
            request_organization = bleach.clean(request_organization)
            request_email = form.request_email.data
            request_email = bleach.clean(request_email)
            request_phone = form.request_phone.raw_data
            request_phone = bleach.clean(request_phone)
            request_phone = re.sub("\D", "", str(request_phone))
            request_phone = bleach.clean(request_phone)
            request_fax = form.request_fax.raw_data
            request_fax = bleach.clean(request_fax)
            request_fax = re.sub("\D", "", str(request_fax))
            request_fax = bleach.clean(request_fax)
            request_address_street_one = form.request_address_street_one.data
            request_address_street_one = bleach.clean(request_address_street_one)
            request_address_street_two = form.request_address_street_two.data
            request_address_street_two = bleach.clean(request_address_street_two)
            request_address_city = form.request_address_city.data
            request_address_city = bleach.clean(request_address_city)
            request_address_state = form.request_address_state.data
            request_address_state = bleach.clean(request_address_state)
            request_address_zip = form.request_address_zip.data
            request_address_zip = bleach.clean(request_address_zip)

            # Check Summary
            if not (request_summary and request_summary.strip()):
                errors['missing_summary'] = 'You must enter a summary for this request'
            elif len(request_summary) > 250:
                errors['summary_length'] = 'The request title must be less than 250 characters'
            # Check Description of Request
            if not (request_text and request_text.strip()):
                errors['missing_description'] = 'You must enter a description for this request'
            elif len(request_summary) > 5000:
                errors['description_length'] = 'The request description must be less than 5000 characters'

            # Check Attachment
            try:
                request_attachment = request.files['request_attachment']
            except:
                app.logger.info("\n\nNo file passed in")

            if request_attachment_description and not (request_attachment):
                errors['missing_attachment'] = 'Please select a file to upload as attachment.'

            if not (request_text and request_text.strip()):
                errors['missing_attachment_description'] = 'Please fill out the request description.'

            # Check Format
            if not (request_format and request_format.strip()):
                errors['missing_format'] = 'You must enter the format in which the request was received'

            # Check Date
            if request_date:
                try:
                    tz = pytz.timezone(str(app.config['TIMEZONE']))
                    offset = tz.utcoffset(datetime.now())
                    offset = (offset.days * 86400 + offset.seconds) / 3600
                except TypeError:
                    errors['invalid_date'] = "Please use the datepicker to select a date."
                    request_date = None
                except ValueError:
                    errors['invalid_date'] = "Please use the datepicker to select a date."
                    request_date = None
            else:
                errors['invalid_date'] = "Please use the datepicker to select a date."

            if not (request_first_name and request_first_name.strip()):
                errors['missing_first_name'] = "Please enter the your first name"
            if not (request_last_name and request_last_name.strip()):
                errors['missing_last_name'] = "Please enter the your last name"
            if 'missing_first_name' not in errors and 'missing_last_name' not in errors:
                alias = request_first_name + " " + request_last_name

            zip_reg_ex = re.compile('^[0-9]{5}(?:-[0-9]{4})?$')
            email_valid = (request_email != '')
            phone_valid = (request_phone != '')
            fax_valid = (request_fax != '')
            street_valid = (request_address_street_one != '')
            city_valid = (request_address_city != '')
            state_valid = (request_address_state != '')
            zip_valid = (
                request_address_zip != '' and zip_reg_ex.match(request_address_zip))
            address_valid = (
                street_valid and city_valid and state_valid and zip_valid)

            if not (email_valid or phone_valid or fax_valid or address_valid):
                errors['missing_contact_info'] = "Please enter at least one type of contact information"

            if not data:
                data = request.form.copy()

            if errors:
                if request_date:
                    return render_template('offline_request.html', form=form, date=request_date.strftime('%m/%d/%Y'),
                                           routing_available=routing_available,
                                           departments=departments, errors=errors)
                return render_template('offline_request.html', form=form,
                                       routing_available=routing_available, departments=departments, errors=errors)
            else:
                request_id, is_new = make_request(
                    agency=request_agency,
                    summary=request_summary,
                    text=request_text,
                    attachment=request_attachment,
                    attachment_description=request_attachment_description,
                    offline_submission_type=request_format,
                    date_received=request_date,
                    first_name=request_first_name,
                    last_name=request_last_name,
                    alias=str(request_first_name + ' ' + request_last_name),
                    role=request_role,
                    organization=request_organization,
                    email=request_email,
                    phone=request_phone,
                    fax=request_fax,
                    street_address_one=request_address_street_one,
                    street_address_two=request_address_street_two,
                    city=request_address_city,
                    state=request_address_state,
                    zip=request_address_zip)
                if not is_new:
                    errors['duplicate_request'] = "Looks like your request is the same as /request/%s" % request_id
                    return render_template('offline_request.html', form=form,
                                           routing_available=routing_available, departments=departments, errors=errors)

                return redirect(url_for('show_request_for_x', audience='new', request_id=request_id))

        else:
            form = NewRequestForm(request.form)
            request_agency = form.request_agency.data
<<<<<<< HEAD
            request_summary = form.request_summary.data.replace("\r\n", "\n")
            request_text = form.request_text.data.replace("\r\n", "\n")
=======
            request_agency = bleach.clean(request_agency)
            request_summary = form.request_summary.data
            request_summary = bleach.clean(request_summary)
            request_text = form.request_text.data
            request_text = bleach.clean(request_text)
>>>>>>> 4519ac1b
            request_first_name = form.request_first_name.data
            request_first_name = bleach.clean(request_first_name)
            request_last_name = form.request_last_name.data
            request_last_name = bleach.clean(request_last_name)
            request_role = form.request_role.data
            request_role = bleach.clean(request_role)
            request_organization = form.request_organization.data
            request_organization = bleach.clean(request_organization)
            request_email = form.request_email.data
            request_email = bleach.clean(request_email)
            request_phone = form.request_phone.raw_data
            request_phone = bleach.clean(request_phone)
            request_phone = re.sub("\D", "", str(request_phone))
            request_phone = bleach.clean(request_phone)
            request_fax = form.request_fax.raw_data
            request_fax = bleach.clean(request_fax)
            request_fax = re.sub("\D", "", str(request_fax))
            request_fax = bleach.clean(request_fax)
            request_address_street_one = form.request_address_street_one.data
            request_address_street_one = bleach.clean(request_address_street_one)
            request_address_street_two = form.request_address_street_two.data
            request_address_street_two = bleach.clean(request_address_street_two)
            request_address_city = form.request_address_city.data
            request_address_city = bleach.clean(request_address_city)
            request_address_state = form.request_address_state.data
            request_address_state = bleach.clean(request_address_state)
            request_address_zip = form.request_address_zip.data
            request_address_zip = bleach.clean(request_address_zip)

            if not request_agency:
                errors['missing_agency'] = 'You must select an agency'
            # Check Summary
            if not (request_summary and request_summary.strip()):
                errors['missing_summary'] = 'You must enter a summary for this request'
            elif len(request_summary) > 250:
                errors['summary_length'] = 'The request title must be less than 250 characters'
            # Check Description of Request
            if not (request_text and request_text.strip()):
                errors['missing_description'] = 'You must enter a description for this request'
            elif len(request_summary) > 5000:
                errors['description_length'] = 'The request description must be less than 5000 characters'

            # Check first name and last name
            if not (request_first_name and request_first_name.strip()):
                errors['missing_first_name'] = "Please enter the your first name"
            if not (request_last_name and request_last_name.strip()):
                errors['missing_last_name'] = "Please enter the your last name"
            if 'missing_first_name' not in errors and 'missing_last_name' not in errors:
                alias = request_first_name + " " + request_last_name

            zip_reg_ex = re.compile('^[0-9]{5}(?:-[0-9]{4})?$')
            email_valid = (request_email != '')
            phone_valid = (request_phone != '')
            fax_valid = (request_fax != '')
            street_valid = (request_address_street_one != '')
            city_valid = (request_address_city != '')
            state_valid = (request_address_state != '')
            zip_valid = (
                request_address_zip != '' and zip_reg_ex.match(request_address_zip))
            address_valid = (
                street_valid and city_valid and state_valid and zip_valid)

            if not (email_valid or phone_valid or fax_valid or address_valid):
                errors['missing_contact_info'] = "Please enter at least one type of contact information"

            if errors:
                return render_template('new_request.html', form=form, routing_available=routing_available,
                                       departments=departments, errors=errors)

            request_id, is_new = make_request(
                agency=request_agency,
                summary=request_summary,
                text=request_text,
                first_name=request_first_name,
                last_name=request_last_name,
                alias=alias,
                role=request_role,
                organization=request_organization,
                email=request_email,
                phone=request_phone,
                fax=request_fax,
                street_address_one=request_address_street_one,
                street_address_two=request_address_street_two,
                city=request_address_city,
                state=request_address_state,
                zip=request_address_zip)

            if not is_new:
                errors['duplicate_request'] = request_id
                return render_template('new_request.html', form=form,
                                       routing_available=routing_available, departments=departments, errors=errors)
            if not request_id:
                prr.nonportal_request(request.form)
                return render_template('manage_request_non_partner.html', agency=request_agency,
                                       email=(request_email != ''))
            return redirect(url_for('show_request_for_x', audience='new', request_id=request_id))

    elif request.method == 'GET':
        if 'LIAISONS_URL' in app.config:
            routing_available = True
        if current_user.is_authenticated:
            form = OfflineRequestForm()
            return render_template('offline_request.html', form=form, routing_available=routing_available)
        else:
            form = NewRequestForm()
            return render_template('new_request.html', form=form, routing_available=routing_available,
                                   categories=category)


@app.route("/faq")
def faq():
    return render_template("faq.html")


@app.route("/export")
@login_required
def to_csv():
    filename = request.form.get('filename', 'records.txt')
    return Response(csv_export.export(),
                    mimetype='text/plain',
                    headers={
                        'Content-Disposition': 'attachment; filename="%s"' % (filename,)
                    })


@app.route("/", methods=["GET", "POST"])
def index():
    if current_user.is_anonymous == False:
        return redirect(url_for('display_all_requests'))
    else:
        #app.permanent_session_lifetime = timedelta(seconds=0)
        return landing()


@app.route("/landing")
def landing():
    return render_template('landing.html')


@login_manager.unauthorized_handler
def unauthorized():
    app.logger.info("\n\nuser is unauthorized.")
    return render_template("alpha.html")


# @app.errorhandler(404)
# def page_not_found(e):
#     return render_template('404.html')


def explain_all_actions():
    action_json = open(os.path.join(app.root_path, 'static/json/actions.json'))
    json_data = json.load(action_json)
    actions = []
    for data in json_data:
        actions.append("%s: %s" % (data, json_data[data]["What"]))
    return render_template('actions.html', actions=actions)


# Returns a view of the case based on the audience. Currently views exist for city staff or general public.


@app.route("/<string:audience>/request/<string:request_id>")
def show_request_for_x(audience, request_id):
    proper_request_id = re.match("FOIL-\d{4}-\d{3}-\d{5}", request_id)
    if proper_request_id:
        if "city" in audience:
            return show_request_for_city(request_id=request_id)
        return show_request(request_id=request_id, template="manage_request_%s.html" % (audience))
    return bad_request(400)


show_request_for_x.methods = ['GET', 'POST']


@app.route("/city/request/<string:request_id>")
@login_required
@requires_roles('Portal Administrator', 'Agency Administrator', 'Agency FOIL Personnel', 'Agency Helpers')
def show_request_for_city(request_id):
    req = get_obj("Request", request_id)
    app.logger.info("Current User Role: %s" % current_user.role)
    if current_user.role == 'Portal Administrator':
        audience = 'city'
    elif current_user.department_id == req.department_id:
        app.logger.info("User Dep: %s; Req Dep: %s" % (current_user.department_id, req.department_id))
        if current_user.role in ['Agency Administrator', 'Agency FOIL Personnel']:
            app.logger.info("User Role: %s" % current_user.role)
            audience = 'city'
        else:
            audience = 'helper'
    else:
        audience = 'public'
        return show_request_for_x(audience, request_id)

    return show_request(request_id=request_id, template="manage_request_%s_less_js.html" % audience)


@app.route("/response/<string:request_id>")
def show_response(request_id):
    req = get_obj("Request", request_id)
    if not req:
        return render_template('error.html', message="A request with ID %s does not exist." % request_id)
    return render_template("response.html", req=req)


@app.route("/track", methods=["GET", "POST"])
def track(request_id=None):
    if request.method == 'POST':
        if not re.match("FOIL-\d{4}-\d{3}-\d{5}", request.form["request_id"]):
            request_id = request.form['request_id']
            if len(str(request_id)) > 20:
                error = "You have entered more than the allowed character length. A FOIL request should be in the format of FOIL-XXXX-XXX-XXXXX.\n Please try again!"
                return render_template("track.html", error=error)
        if not current_user.is_anonymous:
            audience = 'city'
        else:
            audience = 'public'

        return redirect(url_for('fetch_requests', request_id_search=request.form['request_id']))
    else:
        return render_template("track.html")


@app.route("/unfollow/<string:request_id>/<string:email>")
def unfollow(request_id, email):
    success = False
    user_id = create_or_return_user(email.lower())
    subscriber = get_subscriber(request_id=request_id, user_id=user_id)
    if subscriber:
        success = update_obj(attribute="should_notify", val=False, obj=subscriber)
    if success:
        return show_request(request_id=request_id, template="manage_request_unfollow.html")
    else:
        return render_template('error.html',
                               message="Unfollowing this request was unsuccessful. You probably weren't following it to begin with.")


@app.route("/request/<string:request_id>")
def show_request(request_id, template="manage_request_public.html", errors=None, form=None, file=None):
    req = get_obj("Request", request_id)
    if not req:
        return page_not_found(494)
    departments_all = models.Department.query.all()
    agency_data = []
    for d in departments_all:
        if d.primary_contact is not None:
            primary_contact = d.primary_contact
            agency_data.append({'name': d.name, 'email': primary_contact.email})
        else:
            primary_contact = None
            agency_data.append({'name': d.name, 'email': None})

    if not req:
        return render_template('error.html', message="A request with ID %s does not exist." % request_id)
    else:
        users = models.User.query.filter_by(department_id=req.department_id).all()

    if req.status and "Closed" in req.status and template != "manage_request_feedback.html":
        template = "closed.html"

    if template == 'manage_request_public.html':
        audience = 'public'
    elif template == 'manage_request_helper_less_js.html':
        audience = 'helper'
    else:
        audience = 'city'

    department = models.Department.query.filter_by(id=req.department_id).first()
    assigned_user = models.User.query.filter_by(
        id=models.Owner.query.filter_by(request_id=request_id, is_point_person=True).first().user_id).first()
    helpers = []
    for i in req.owners:
        if not i.active or i.is_point_person:
            continue
        helper = models.User.query.filter_by(id=i.user_id).first()
        if helper:
            helpers.append({'name': helper.alias, 'email': helper.email})

    app.logger.info("Helpers: %s" % helpers)

    if (errors):
        return render_template(template, req=req, agency_data=agency_data, users=users,
                               department=department, assigned_user=assigned_user, helpers=helpers, audience=audience
                               , errors=errors, form=form, file=file)
    else:
        return render_template(template, req=req, agency_data=agency_data, users=users,
                               department=department, assigned_user=assigned_user, helpers=helpers, audience=audience)


# @app.route("/api/staff")
# def staff_to_json():
#     users = models.User.query.filter(models.User.is_staff == True).all()
#     staff_data = []
#     for u in users:
#         staff_data.append({'alias': u.alias, 'email': u.email})
#     return jsonify(**{'objects': staff_data})


@app.route("/api/departments")
def departments_to_json():
    departments = models.Department.query.all()
    agency_data = []
    for d in departments:
        agency_data.append({'agency': d.name})
    return jsonify(**{'objects': agency_data})


def docs():
    return redirect('http://codeforamerica.github.io/public-records/docs/1.0.0')


@app.route("/edit/request/<string:request_id>")
@login_required
def edit_case(request_id):
    req = get_obj("Request", request_id)
    return render_template("edit_case.html", req=req)


@app.route("/add_a_<string:resource>", methods=["GET", "POST"])
@login_required
def add_a_resource(resource):
    req = request.form
    errors = {}
    if request.method == 'POST':
        app.logger.info("Resource is a %s" % resource)
        if resource == 'pdf':
            return add_resource(resource=resource, request_body=request.form, current_user_id=get_user_id())
        # Field validation for adding a recored
        elif resource == 'record_and_close':
            if not ((req['link_url']) or (req['record_access']) or (request.files['record'])):
                errors[
                    'missing_record_access'] = "You must upload a record, provide a link to a record, or indicate how the record can be accessed"
            if not ((req['record_description'])):
                errors['missing_record_description'] = "Please include a name for this record"

        resource_id = add_resource(resource=resource, request_body=request.form, current_user_id=get_user_id())
        if type(resource_id) == int or str(resource_id).isdigit():
            audience = 'city'
            template = "manage_request_%s_less_js.html" % audience
            app.logger.info("\n\nSuccessfully added resource: %s with id: %s" % (resource, resource_id))
            if resource == 'record_and_close':
                return show_request(request_id=req['request_id'],
                                    template=template, errors=errors,
                                    form=req, file=request.files['record'])

            return show_request(request_id=req['request_id'],
                                template=template, errors=errors,
                                form=req)
        elif resource_id == False:
            app.logger.info("\n\nThere was an issue with adding resource: %s" % resource)
            template = "manage_request_%s_less_js.html" % req['audience']
            return show_request(request_id=req['request_id'],
                                template=template, errors=errors,
                                form=req, file=request.files['record'])
        else:
            app.logger.info("\n\nThere was an issue with the upload: %s" % resource_id)
            template = "manage_request_%s_less_js.html" % req['audience']
            return show_request(request_id=req['request_id'],
                                template=template, errors=errors,
                                form=req, file=request.files['record'])
    return render_template('error.html', message="You can only update requests from a request page!")


@app.route("/public_add_a_<string:resource>", methods=["GET", "POST"])
def public_add_a_resource(resource, passed_recaptcha=False, data=None):
    if (data or request.method == 'POST') and ('note' in resource or 'subscriber' in resource):
        if not data:
            data = request.form.copy()
        if 'note' in resource:
            # if not passed_recaptcha and is_spam(comment = data['note_text'], user_ip = request.remote_addr, user_agent = request.headers.get('User-Agent')):
            #     return render_template('recaptcha_note.html', form = data, message = "Hmm, your note looks like spam. To submit your note, type the numbers or letters you see in the field below.")
            resource_id = prr.add_note(request_id=data['request_id'], text=data['note_text'])
        else:
            resource_id = prr.add_resource(resource=resource, request_body=data, current_user_id=None)
        if type(resource_id) == int:
            request_id = data['request_id']
            audience = 'public'
            if 'subscriber' in resource:
                audience = 'follower'
            return redirect(url_for('show_request_for_x', audience=audience, request_id=request_id))
    return render_template('error.html')


@app.route("/update_a_<string:resource>", methods=["GET", "POST"])
def update_a_resource(resource, passed_recaptcha=False, data=None):
    if (data or request.method == 'POST'):
        req = request.form
        if not data:
            data = request.form.copy()
        if 'owner' in resource:
            update_resource(resource, req)

        elif 'qa' in resource:
            prr.answer_a_question(qa_id=int(data['qa_id']), answer=data['answer_text'], passed_spam_filter=True)
        else:
            update_resource(resource, data)
        if current_user.is_authenticated:
            return redirect(url_for('show_request_for_city', request_id=request.form['request_id']))
        else:
            return redirect(url_for('show_request', request_id=request.form['request_id']))
    return render_template('error.html', message="You can only update requests from a request page!")


@app.route("/acknowledge_request", methods=["GET", "POST"])
def acknowledge_request(resource, passed_recaptcha=False, data=None):
    if (data or request.method == 'POST'):
        if not data:
            data = request.form.copy()
        if 'qa' in resource:
            prr.answer_a_question(qa_id=int(data['qa_id']), answer=data['acknowledge_request'], passed_spam_filter=True)
        else:
            update_resource(resource, data)
        if current_user.is_anonymous == False:
            return redirect(url_for('show_request_for_city', request_id=request.form['request_id']))
        else:
            return redirect(url_for('show_request', request_id=request.form['request_id']))
    return render_template('error.html', message="You can only update requests from a request page!")


# Closing is specific to a case, so this only gets called from a case (that only city staff have a view of)

@app.route("/close", methods=["GET", "POST"])
@login_required
def close(request_id=None):
    if request.method == 'POST':
        template = 'closed.html'
        request_id = request.form['request_id']
        reason = ""
        if 'close_reason' in request.form:
            reason = request.form['close_reason']
        elif 'close_reasons' in request.form:
            for close_reason in request.form.getlist('close_reasons'):
                reason += close_reason + " "
        close_request(request_id=request_id, reason=reason, user_id=get_user_id(), request_body=request.form)
        return show_request(request_id, template=template)
    return render_template('error.html', message="You can only close from a requests page!")


def filter_agency(departments_selected, results):
    if departments_selected and 'All departments' not in departments_selected:
        app.logger.info("\n\nagency filters:%s." % departments_selected)
        department_ids = []
        for department_name in departments_selected:
            if department_name:
                department = models.Department.query.filter_by(name=department_name).first()
                if department:
                    department_ids.append(department.id)
        if department_ids:
            results = results.filter(models.Request.department_id.in_(department_ids))
        else:
            # Just return an empty query set
            results = results.filter(models.Request.department_id < 0)
    return results


def filter_search_term(search_input, results):
    if search_input:
        app.logger.info("Searching for '%s'." % search_input)
        search_terms = search_input.strip().split(
            " ")  # Get rid of leading and trailing spaces and generate a list of the search terms
        num_terms = len(search_terms)
        # Set up the query
        search_query = ""
        if num_terms > 1:
            for x in range(num_terms - 1):
                search_query = search_query + search_terms[x] + ' & '
        search_query = search_query + search_terms[num_terms - 1] + ":*"  # Catch substrings
        results = results.filter("to_tsvector(summary) @@ to_tsquery('%s')" % search_query)
    return results


def filter_request_id(request_id_search, results):
    if request_id_search:
        app.logger.info("Searching for matching request_id '%s'." % filter_request_id)
        request_id_search = request_id_search.strip()  # Get rid of leading and trailing spaces
        request_id_search = request_id_search + ":*"  # Catch substrings
        results = results.filter(text("to_tsvector(id) @@ to_tsquery('%s')" % request_id_search))
    return results


def get_filter_value(filters_map, filter_name, is_list=False, is_boolean=False):
    if filter_name in filters_map:
        val = filters_map[filter_name]
        if filter_name == 'agency' and val:
            return [val]
        elif is_list:
            return filters_map.getlist(filter_name)
        elif is_boolean:
            return str(val.lower())
        else:
            return val
    return None


def is_supported_browser():
    browser = request.user_agent.browser
    version = request.user_agent.version and int(request.user_agent.version.split('.')[0])
    platform = request.user_agent.platform
    uas = request.user_agent.string
    if browser and version:
        if (browser == 'msie' and version < 9) \
                or (browser == 'firefox' and version < 4) \
                or (platform == 'android' and browser == 'safari' and version < 534) \
                or (platform == 'iphone' and browser == 'safari' and version < 7000) \
                or ((platform == 'macos' or platform == 'windows') and browser == 'safari' and not re.search('Mobile',
                                                                                                             uas) and version < 534) \
                or (re.search('iPad', uas) and browser == 'safari' and version < 7000) \
                or (platform == 'windows' and re.search('Windows Phone OS', uas)) \
                or (browser == 'opera') \
                or (re.search('BlackBerry', uas)):
            return False
        return False
    return False


@app.route("/view_requests", methods=["GET"])
def display_all_requests():
    return no_backbone_requests()


@app.route("/view_requests_backbone")
def backbone_requests():
    return render_template("all_requests.html", departments=db.session.query(models.Department).all(),
                           total_requests_count=get_count("Request"))


@app.route("/view_requests_no_backbone")
def no_backbone_requests():
    return fetch_requests()


@app.route("/requests", methods=["GET"])
def fetch_requests(output_results_only=False, filters_map=None, date_format='%Y-%m-%d', checkbox_value='on'):
    user_id = get_user_id()

    # Sets the search parameters. They are a dictionary that either came in through:
    # 1) json_requests() (endpoint used by backbone)
    # 2) request.args (arguments in the URL)
    # 3) the form submitted
    if not filters_map:
        if request.args:
            if is_supported_browser():
                return backbone_requests()
            else:  # Clear URL
                filters_map = request.args
        else:
            filters_map = request.form

    # Set defaults
    is_open = checkbox_value
    is_closed = None
    # in_progress = checkbox_value
    due_soon = checkbox_value
    overdue = checkbox_value
    mine_as_poc = checkbox_value
    mine_as_helper = checkbox_value
    departments_selected = []
    if current_user.is_authenticated:
        departments_selected.append(current_user.current_department.name)
    sort_column = "id"
    sort_direction = "asc"
    min_due_date = None
    max_due_date = None
    min_date_received = None
    max_date_received = None
    requester_name = None
    page_number = 1
    search_term = None
    request_id_search = None

    if filters_map:
        departments_selected = get_filter_value(filters_map=filters_map, filter_name='departments_selected',
                                                is_list=True) or get_filter_value(filters_map, 'department')
        #departments_selected = bleach.clean(departments_selected);
        app.logger.info("Department Selected: %s" % departments_selected)
        is_open = get_filter_value(filters_map=filters_map, filter_name='is_open', is_boolean=True)
        is_open = bleach.clean(is_open);
        app.logger.info(is_open)
        is_closed = get_filter_value(filters_map=filters_map, filter_name='is_closed', is_boolean=True)
        is_closed = bleach.clean(is_closed);
        app.logger.info(is_closed)
        due_soon = get_filter_value(filters_map=filters_map, filter_name='due_soon', is_boolean=True)
        due_soon = bleach.clean(due_soon);
        app.logger.info(due_soon)
        overdue = get_filter_value(filters_map=filters_map, filter_name='overdue', is_boolean=True)
        overdue = bleach.clean(overdue);
        app.logger.info(overdue)
        mine_as_poc = get_filter_value(filters_map=filters_map, filter_name='mine_as_poc', is_boolean=True)
        mine_as_poc = bleach.clean(mine_as_poc);
        app.logger.info(mine_as_poc)
        mine_as_helper = get_filter_value(filters_map=filters_map, filter_name='mine_as_helper', is_boolean=True)
        mine_as_helper = bleach.clean(mine_as_helper);
        app.logger.info(mine_as_helper)
        sort_column = get_filter_value(filters_map, 'sort_column') or 'id'
        sort_column = bleach.clean(sort_column);
        app.logger.info(sort_column)
        sort_direction = get_filter_value(filters_map, 'sort_direction') or 'asc'
        sort_direction = bleach.clean(sort_direction);
        #sort_direction = str(utils.escape(sort_direction))
        #sort_direction = clean_html(sort_direction)
        app.logger.info(sort_direction)
        search_term = get_filter_value(filters_map, 'search_term')
        search_term = bleach.clean(search_term);
        app.logger.info(search_term)
        min_due_date = get_filter_value(filters_map, 'min_due_date')
        min_due_date = bleach.clean(min_due_date);
        app.logger.info(min_due_date)
        max_due_date = get_filter_value(filters_map, 'max_due_date')
        max_due_date = bleach.clean(max_due_date);
        app.logger.info(max_due_date)
        min_date_received = get_filter_value(filters_map, 'min_date_received')
        min_date_received = bleach.clean(min_date_received);
        app.logger.info(min_date_received)
        max_date_received = get_filter_value(filters_map, 'max_date_received')
        max_date_received = bleach.clean(max_date_received);
        app.logger.info(max_date_received)
        requester_name = get_filter_value(filters_map, 'requester_name')
        requester_name = bleach.clean(requester_name);
        app.logger.info(requester_name)
        try:
            page_number = int(get_filter_value(filters_map, 'page_number') or '1')
        except:
            page_number = 1
        request_id_search = get_filter_value(filters_map, 'request_id_search')
        request_id_search = bleach.clean(request_id_search);
        app.logger.info(request_id_search)
        if not request_id_search or not re.match("FOIL-\d{4}-\d{3}-\d{5}", request_id_search):
            request_id_search = None

    # Set initial checkboxes for mine_as_poc and mine_as_helper when redirected from login page
    if request.referrer and 'login' in request.referrer:
        if current_user.is_authenticated and (
                        current_user.role in ['Portal Administrator',
                                              'Agency Administrator'] or current_user.is_admin()):
            mine_as_poc = None
            mine_as_helper = None
        elif current_user.is_authenticated and current_user.role in ['Agency FOIL Personnel']:
            mine_as_poc = "on"
            mine_as_helper = "on"
        elif current_user.is_authenticated and current_user.role in ['Agency Helpers']:
            mine_as_poc = "on"

    results = get_results_by_filters(departments_selected=departments_selected, is_open=is_open, is_closed=is_closed,
                                     due_soon=due_soon, overdue=overdue, mine_as_poc=mine_as_poc,
                                     mine_as_helper=mine_as_helper, sort_column=sort_column,
                                     sort_direction=sort_direction, search_term=search_term, min_due_date=min_due_date,
                                     max_due_date=max_due_date, min_date_received=min_date_received,
                                     max_date_received=max_date_received, requester_name=requester_name,
                                     page_number=page_number, user_id=user_id, date_format=date_format,
                                     checkbox_value=checkbox_value, request_id_search=request_id_search)

    # Execute query
    limit = 15
    offset = limit * (page_number - 1)
    app.logger.info("Page Number: {0}, Limit: {1}, Offset: {2}".format(page_number, limit, offset))
    more_results = False
    num_results = results.count()
    start_index = 0
    end_index = 0

    if num_results != 0:
        start_index = (page_number - 1) * limit
        if start_index == 0:
            start_index = 1
        if num_results > (limit * page_number):
            more_results = True
            end_index = start_index + 14
        else:
            end_index = num_results

    results = results.limit(limit).offset(offset).all()
    requests = prepare_request_fields(results=results)
    if output_results_only == True:  # Used by json_requests()
        return requests, num_results, more_results, start_index, end_index

    return render_template("all_requests_less_js.html", total_requests_count=get_count("Request"), requests=requests,
                           departments=db.session.query(models.Department).all(),
                           departments_selected=departments_selected, is_open=is_open, is_closed=is_closed,
                           due_soon=due_soon, overdue=overdue, mine_as_poc=mine_as_poc, mine_as_helper=mine_as_helper,
                           sort_column=sort_column, sort_direction=sort_direction, search_term=search_term,
                           min_due_date=min_due_date, max_due_date=max_due_date, min_date_received=min_date_received,
                           max_date_received=max_date_received, requester_name=requester_name, page_number=page_number,
                           more_results=more_results, num_results=num_results, start_index=start_index,
                           end_index=end_index)


@app.route("/custom/request", methods=["GET", "POST"])
def json_requests():
    """
    Ultra-custom API endpoint for serving up requests.
    Supports limit, search, and page parameters and returns json with an object that
    has a list of results in the 'objects' field.
    """
    objects, num_results, more_results, start_index, end_index = fetch_requests(output_results_only=True,
                                                                                filters_map=request.args,
                                                                                date_format='%m/%d/%Y',
                                                                                checkbox_value='true')
    matches = {
        "objects": objects,
        "num_results": num_results,
        "more_results": more_results,
        "start_index": start_index,
        "end_index": end_index
    }
    response = anyjson.serialize(matches)
    return Response(response, mimetype="application/json")


def prepare_request_fields(results):
    return map(lambda r: {
        "id": r.id, \
        "summary": helpers.clean_text(r.summary), \
        "date_received": r.date_received.strftime('%b %d, %Y') or r.date_created.strftime('%b %d, %Y'), \
        "department": r.department_name(), \
        "requester": r.requester_name(), \
        "due_date": r.due_date.strftime('%b %d, %Y'), \
        "status": r.status, \
        # The following two attributes are defined as model methods,
        # and not regular SQLAlchemy attributes.
        "contact_name": r.point_person_name(), \
        "solid_status": r.solid_status(),
        "titlePrivate": r.titlePrivate
    }, results)


def filter_department(departments_selected, results):
    if departments_selected and 'All Agencies' not in departments_selected:
        app.logger.info("\n\nagency filters:%s." % departments_selected)
        department_ids = []
        for department_name in departments_selected:
            if department_name:
                department = models.Department.query.filter_by(name=department_name).first()
                if department:
                    department_ids.append(department.id)
        if department_ids:
            results = results.filter(models.Request.department_id.in_(department_ids))
        else:
            # Just return an empty query set
            results = results.filter(models.Request.department_id < 0)
    return results


def get_results_by_filters(departments_selected, is_open, is_closed, due_soon, overdue, mine_as_poc, mine_as_helper,
                           sort_column, sort_direction, search_term, min_due_date, max_due_date, min_date_received,
                           max_date_received, requester_name, page_number, user_id, date_format, checkbox_value,
                           request_id_search):
    # Initialize query
    results = db.session.query(models.Request)

    # Set filters on the query

    results = filter_department(departments_selected=departments_selected, results=results)
    results = filter_search_term(search_input=search_term, results=results)
    results = filter_request_id(request_id_search=request_id_search, results=results)

    # Accumulate status filters
    status_filters = []

    if is_open == checkbox_value:
        status_filters.append(models.Request.open)
        if not user_id:
            status_filters.append(models.Request.due_soon)
            status_filters.append(models.Request.overdue)

    if is_closed == checkbox_value:
        status_filters.append(models.Request.closed)

    if min_date_received and max_date_received and min_date_received != "" and max_date_received != "":
        try:
            min_date_received = datetime.strptime(min_date_received, date_format)
            max_date_received = datetime.strptime(max_date_received, date_format) + timedelta(hours=23, minutes=59)
            results = results.filter(and_(models.Request.date_received >= min_date_received,
                                          models.Request.date_received <= max_date_received))
            app.logger.info('Request Date Bounding. Min: {0}, Max: {1}'.format(min_date_received, max_date_received))
        except:
            app.logger.info('There was an error parsing the request date filters. Received Min: {0}, Max {1}'.format(
                min_date_received, max_date_received))

    # Filters for agency staff only:
    if user_id:

        if due_soon == checkbox_value:
            status_filters.append(models.Request.due_soon)

        if overdue == checkbox_value:
            status_filters.append(models.Request.overdue)

        if min_due_date and max_due_date and min_due_date != "" and max_due_date != "":
            try:
                min_due_date = datetime.strptime(min_due_date, date_format)
                max_due_date = datetime.strptime(max_due_date, date_format) + timedelta(hours=23, minutes=59)
                results = results.filter(
                    and_(models.Request.due_date >= min_due_date, models.Request.due_date <= max_due_date))
                app.logger.info('Due Date Bounding. Min: {0}, Max: {1}'.format(min_due_date, max_due_date))
            except:
                app.logger.info(
                    'There was an error parsing the due date filters. Due Date Min: {0}, Max {1}'.format(min_due_date,
                                                                                                         max_due_date))

        # PoC and Helper filters
        if mine_as_poc == checkbox_value:
            if mine_as_helper == checkbox_value:
                # Where am I the Point of Contact *or* the Helper?
                results = results.filter(models.Request.id == models.Owner.request_id) \
                    .filter(models.Owner.user_id == user_id) \
                    .filter(models.Owner.active == True)
            else:
                # Where am I the Point of Contact only?
                results = results.filter(models.Request.id == models.Owner.request_id) \
                    .filter(models.Owner.user_id == user_id) \
                    .filter(models.Owner.is_point_person == True)
        elif mine_as_helper == checkbox_value:
            # Where am I a Helper only?
            results = results.filter(models.Request.id == models.Owner.request_id) \
                .filter(models.Owner.user_id == user_id) \
                .filter(models.Owner.active == True) \
                .filter(models.Owner.is_point_person == False)
        # Filter based on requester name
        requester_name = requester_name
        if requester_name and requester_name != "":
            results = results.join(models.Subscriber, models.Request.subscribers).join(models.User).filter(
                func.lower(models.User.alias).like("%%%s%%" % requester_name.lower()))

    # Apply the set of status filters to the query.
    # Using 'or', they're non-exclusive!
    results = results.filter(or_(*status_filters))

    if sort_column:
        app.logger.info("Sort Direction: %s" % sort_direction)
        app.logger.info("Sort Column: %s" % sort_column)
        if sort_direction == "desc":
            results = results.order_by((getattr(models.Request, sort_column)).desc())
        else:
            results = results.order_by((getattr(models.Request, sort_column)).asc())

    app.logger.info(results)
    return results.order_by(models.Request.id.desc())


@app.route("/tutorial")
def tutorial_initial():
    user_id = get_user_id()
    app.logger.info("\n\nTutorial accessed by user: %s." % user_id)
    return render_template('tutorial_01.html')


@app.route("/tutorial/<string:tutorial_id>")
def tutorial(tutorial_id):
    user_id = get_user_id()
    tutorial_string_id = tutorial_id.split("_")[0]
    app.logger.info("\n\nTutorial accessed by user: %s." % user_id)
    return render_template('tutorial_' + tutorial_string_id + '.html')


@app.route("/city/tutorial/<string:tutorial_id>")
def tutorial_agency(tutorial_id):
    if current_user.is_authenticated:
        user_id = get_user_id()
        tutorial_string_id = tutorial_id.split("_")[0]
        app.logger.info("\n\nTutorial accessed by user: %s." % user_id)
        return render_template('tutorial_agency_' + tutorial_string_id + '.html')
    else:
        return render_template("404.html"), 404


@app.route("/city/tutorial")
def tutorial_agency_initial():
    if current_user.is_authenticated:
        user_id = get_user_id()
        app.logger.info("\n\nTutorial accessed by user: %s." % user_id)
        return render_template('tutorial_agency_01.html')
    else:
        return render_template("404.html"), 404


@app.route("/about")
def about():
    return render_template('about.html')


# @app.route("/staff_card/<int:user_id>")
# def about(user_id):
#     return render_template('staff_card.html', uid=user_id)


@app.route("/logout")
@login_required
def logout():
    logout_user()
    session.clear()
    session.pop("_csrf_token", None)
    session.pop('username', None)
    session.pop('_id', None)
    if request.referrer and request.referrer.split('/')[2] != app.config['AGENCY_APPLICATION_URL'].split('/')[2]:
        return bad_request(400)
    referer_header = request.headers.get("Referer")
    if referer_header and referer_header.split('/')[2] != app.config['AGENCY_APPLICATION_URL'].split('/')[2]:
        return bad_request(400)
    return redirect(url_for('index'))


def get_user_id():
    if current_user.is_authenticated:
        return current_user.id
    return None


# Used as AJAX POST endpoint to check if new request text contains certain keyword
# See new_requests.(html/js)

@app.route("/is_public_record", methods=["POST"])
def is_public_record():
    request_text = request.form['request_text']
    not_records_filepath = os.path.join(app.root_path, 'static/json/notcityrecords.json')
    not_records_json = open(not_records_filepath)
    json_data = json.load(not_records_json)
    request_text = request_text.lower()
    app.logger.info("Someone input %s" % (request_text))
    if "birth" in request_text or "death" in request_text or "marriage" in request_text:
        return json_data["Certificate"]
    if "divorce" in request_text:
        return json_data["Divorce"]
    return ''


def get_redirect_target():
    """ Taken from http://flask.pocoo.org/snippets/62/ """
    for target in request.values.get('next'), request.referrer:
        if not target:
            continue
        if is_safe_url(target):
            return target


def is_safe_url(target):
    """ Taken from http://flask.pocoo.org/snippets/62/ """
    ref_url = urlparse(request.host_url)
    test_url = urlparse(urljoin(request.host_url, target))
    return test_url.scheme in ('http', 'https') and \
           ref_url.netloc == test_url.netloc


@app.route("/recaptcha_<string:templatetype>", methods=["GET", "POST"])
def recaptcha_templatetype(templatetype):
    if request.method == 'POST':
        template = "recaptcha_" + templatetype + ".html"
        response = captcha.submit(
            request.form['recaptcha_challenge_field'],
            request.form['recaptcha_response_field'],
            app.config['RECAPTCHA_SECRET_KEY'],
            request.remote_addr
        )
        if not response.is_valid:
            message = "Invalid. Please try again."
            return render_template(template, message=message, form=request.form)
        else:
            if templatetype == "answer":
                app.logger.info("Template type is answer!")
                return update_a_resource(passed_recaptcha=True, data=request.form, resource="qa")
            elif templatetype == "request":
                return new_request(passed_recaptcha=True, data=request.form)
    else:
        app.logger.info("\n\nAttempted access to recaptcha not via POST")
        return render_template('error.html', message="You don't need to be here.")


@app.route("/.well-known/status", methods=["GET"])
def well_known_status():
    '''
    '''
    response = {
        'status': 'ok',
        'updated': int(time()),
        'dependencies': ['Akismet', 'Postgres'],
        'resources': {}
    }

    #
    # Try to connect to the database and get the first user.
    #
    try:
        if not get_obj('User', 1):
            raise Exception('Failed to get the first user')

    except Exception, e:
        response['status'] = 'Database fail: %s' % e
        return jsonify(response)

    #
    # Try to connect to Akismet and see if the key is valid.
    #
    # try:
    #     if not is_working_akismet_key():
    #         raise Exception('Akismet reported a non-working key')
    #
    # except Exception, e:
    #     response['status'] = 'Akismet fail: %s' % e
    #     return jsonify(response)

    return jsonify(response)


@app.route("/register", methods=['GET', 'POST'])
def register():
    form = LoginForm()
    errors = []
    if request.method == 'POST':
        user_to_login = authenticate_login(form.username.data)
        if user_to_login:
            login_user(user_to_login)
            return render_template("edit_user.html", form=EditUserForm(), errors=[])
        errors.append("Your e-mail address must be added by an administrator before you can log in.")
    return render_template('user_registration.html', form=form, errors=errors)


@app.route("/edit_user_info", methods=['GET', 'POST'])
@login_required
def edit_user_info():
    form = EditUserForm(request.form, obj=current_user)
    errors = []
    if request.method == 'POST':
        form.populate_obj(current_user)
        db.session.add(current_user)
        db.session.commit()
        flash("User updated!")
    return render_template("edit_user.html", form=form, errors=errors)


@app.route("/login", methods=['GET', 'POST'])
def login():
    form = LoginForm()
    errors = []
    if request.method == 'POST':
        if form.validate_on_submit():
            user_to_login = authenticate_login(form.username.data, form.password.data)
            if user_to_login:
                login_user(user_to_login)
                session.pop("_csrf_token", None)
                session.pop('_id', None)
                session['username'] = form.username.data
                redirect_url = get_redirect_target()
                if 'login' in redirect_url or 'logout' in redirect_url:
                    return redirect(url_for('display_all_requests'))
                else:
                    if 'city' not in redirect_url:
                        redirect_url = redirect_url.replace("/request", "/city/request")
                    return redirect(redirect_url)
            else:
                app.logger.info(
                    "\n\nLogin failed (due to incorrect email/password combo) for email : %s" % form.username.data)
                errors.append('Incorrect email/password combination. Please try again. If you forgot your password, '
                              'please contact your agency IT Department.')
                return render_template('login.html', form=form, errors=errors)
        else:
            errors.append('Something went wrong')
            return render_template('login.html', form=form, errors=errors)
    elif request.method == 'GET':
        if request.host_url.split('//')[1] != app.config['AGENCY_APPLICATION_URL'].split('//')[1]:
            return redirect(url_for('landing'))
        user_id = get_user_id()
        if user_id:
            redirect_url = get_redirect_target()
            return redirect(redirect_url)
        else:
            return render_template('login.html', form=form)
    else:
        return bad_request(400)


@app.route("/attachments/<string:resource>", methods=["GET"])
def get_attachments(resource):
    app.logger.info("\n\ngetting attachment file")

    return send_from_directory(app.config["UPLOAD_FOLDER"], resource, as_attachment=True)


@app.route("/pdfs/<string:resource>", methods=["GET"])
def get_pdfs(resource):
    app.logger.info("\n\ngetting pdf file")
    return send_from_directory(app.config["PDF_FOLDER"], resource, as_attachment=True)


@app.route("/api/report/<string:calendar_filter>/<string:report_type>/<string:agency_filter>/<string:staff_filter>",
           methods=["GET"])
def get_report_jsons(calendar_filter, report_type, agency_filter, staff_filter):
    app.logger.info("\n\ngenerating report data")

    if not report_type:
        response = {
            "status": "failed: unrecognized request."
        }
        return jsonify(response)

    overdue_filter = models.Request.overdue
    notoverdue_filter = models.Request.notoverdue
    published_filter = models.Request.published
    denied_filter = models.Request.denied
    granted_and_closed_filter = models.Request.granted_and_closed
    granted_in_part_filter = models.Request.granted_in_part
    no_customer_response_filter = models.Request.no_customer_response
    out_of_jurisdiction_filter = models.Request.out_of_jurisdiction
    referred_to_nyc_gov_filter = models.Request.referred_to_nycgov
    referred_to_opendata_filter = models.Request.referred_to_opendata
    referred_to_other_agency_filter = models.Request.referred_to_other_agency
    referred_to_publications_portal_filter = models.Request.referred_to_publications_portal

    if report_type == "all":
        try:
            if agency_filter == "all" or agency_filter == "0":
                overdue_request = models.Request.query.filter(overdue_filter).all()
                notdue_request = models.Request.query.filter(notoverdue_filter).all()
                received_request = models.Request.query
                published_request = models.Request.query.filter(published_filter)
                denied_request = models.Request.query.filter(denied_filter).all()
                granted_and_closed_request = models.Request.query.filter(granted_and_closed_filter).all()
                granted_in_part_request = models.Request.query.filter(granted_in_part_filter).all()
                no_customer_response_request = models.Request.query.filter(no_customer_response_filter).all()
                out_of_jurisdiction_request = models.Request.query.filter(out_of_jurisdiction_filter).all()
                referred_to_nyc_gov_request = models.Request.query.filter(referred_to_nyc_gov_filter).all()
                referred_to_opendata_request = models.Request.query.filter(referred_to_opendata_filter).all()
                referred_to_other_agency_request = models.Request.query.filter(referred_to_other_agency_filter).all()
                referred_to_publications_portal_request = models.Request.query.filter(
                    referred_to_publications_portal_filter).all()
            else:
                agencyFilterInt = int(agency_filter)
                overdue_request = models.Request.query.filter(overdue_filter).filter(
                    models.Request.department_id == agencyFilterInt).all()
                notdue_request = models.Request.query.filter(notoverdue_filter).filter(
                    models.Request.department_id == agencyFilterInt).all()
                received_request = models.Request.query.filter(models.Request.department_id == agencyFilterInt)
                published_request = models.Request.query.filter(published_filter).filter(
                    models.Request.department_id == agencyFilterInt)
                denied_request = models.Request.query.filter(denied_filter).filter(
                    models.Request.department_id == agencyFilterInt).all()
                granted_and_closed_request = models.Request.query.filter(granted_and_closed_filter).filter(
                    models.Request.department_id == agencyFilterInt).all()
                granted_in_part_request = models.Request.query.filter(granted_in_part_filter).filter(
                    models.Request.department_id == agencyFilterInt).all()
                no_customer_response_request = models.Request.query.filter(no_customer_response_filter).filter(
                    models.Request.department_id == agencyFilterInt).all()
                out_of_jurisdiction_request = models.Request.query.filter(out_of_jurisdiction_filter).filter(
                    models.Request.department_id == agencyFilterInt).all()
                referred_to_nyc_gov_request = models.Request.query.filter(referred_to_nyc_gov_filter).filter(
                    models.Request.department_id == agencyFilterInt).all()
                referred_to_opendata_request = models.Request.query.filter(referred_to_opendata_filter).filter(
                    models.Request.department_id == agencyFilterInt).all()
                referred_to_other_agency_request = models.Request.query.filter(referred_to_other_agency_filter).filter(
                    models.Request.department_id == agencyFilterInt).all()
                referred_to_publications_portal_request = models.Request.query.filter(
                    referred_to_publications_portal_filter).filter(
                    models.Request.department_id == agencyFilterInt).all()
            if calendar_filter == "fullYear":
                date_format = '%Y-%m-%d'
                overdue_request = models.Request.query.filter(overdue_filter).all()
                notdue_request = models.Request.query.filter(notoverdue_filter).all()
                date_now = datetime.now()
                date_start_of_year = a = date(date.today().year, 1, 1)
                d_string = date_now.strftime(date_format)
                d_string_2 = date_start_of_year.strftime(date_format)
                min_date_received = str(datetime.strptime(d_string_2, date_format))
                max_date_received = str(datetime.strptime(d_string, date_format) + timedelta(days=1))
                min_date_received = min_date_received[0:-9]
                max_date_received = max_date_received[0:-9]
                received_request = received_request.filter(and_(models.Request.date_received >= min_date_received,
                                                                models.Request.date_received <= max_date_received))
                published_request = published_request.filter(and_(models.Request.date_received >= min_date_received,
                                                                  models.Request.date_received <= max_date_received))
                denied_request = models.Request.query.filter(denied_filter).all()
                granted_and_closed_request = models.Request.query.filter(granted_and_closed_filter).all()
                granted_in_part_request = models.Request.query.filter(granted_in_part_filter).all()
                no_customer_response_request = models.Request.query.filter(no_customer_response_filter).all()
                out_of_jurisdiction_request = models.Request.query.filter(out_of_jurisdiction_filter).all()
                referred_to_nyc_gov_request = models.Request.query.filter(referred_to_nyc_gov_filter).all()
                referred_to_opendata_request = models.Request.query.filter(referred_to_opendata_filter).all()
                referred_to_other_agency_request = models.Request.query.filter(referred_to_other_agency_filter).all()
                referred_to_publications_portal_request = models.Request.query.filter(
                    referred_to_publications_portal_filter).all()
            if calendar_filter == "rolling":
                date_format = '%Y-%m-%d'
                overdue_request = models.Request.query.filter(overdue_filter).all()
                notdue_request = models.Request.query.filter(notoverdue_filter).all()
                date_now = datetime.now()
                d_string = date_now.strftime(date_format)
                min_date_received = str(datetime.strptime(d_string, date_format) - timedelta(365))
                max_date_received = str(datetime.strptime(d_string, date_format) + timedelta(days=1))
                min_date_received = min_date_received[0:-9]
                max_date_received = max_date_received[0:-9]
                received_request = received_request.filter(and_(models.Request.date_received >= min_date_received,
                                                                models.Request.date_received <= max_date_received))
                published_request = published_request.filter(and_(models.Request.date_received >= min_date_received,
                                                                  models.Request.date_received <= max_date_received))
                denied_request = models.Request.query.filter(denied_filter).all()
                granted_and_closed_request = models.Request.query.filter(granted_and_closed_filter).all()
                granted_in_part_request = models.Request.query.filter(granted_in_part_filter).all()
                no_customer_response_request = models.Request.query.filter(no_customer_response_filter).all()
                out_of_jurisdiction_request = models.Request.query.filter(out_of_jurisdiction_filter).all()
                referred_to_nyc_gov_request = models.Request.query.filter(referred_to_nyc_gov_filter).all()
                referred_to_opendata_request = models.Request.query.filter(referred_to_opendata_filter).all()
                referred_to_other_agency_request = models.Request.query.filter(referred_to_other_agency_filter).all()
                referred_to_publications_portal_request = models.Request.query.filter(
                    referred_to_publications_portal_filter).all()
            if staff_filter != "all" and staff_filter != "0":
                staff_id = int(staff_filter)
                overdue_request = models.Request.query.filter(models.Request.id == models.Owner.request_id).filter(
                    overdue_filter).filter(models.Owner.is_point_person == True).all()
                notdue_request = models.Request.query.filter(models.Request.id == models.Owner.request_id).filter(
                    notoverdue_filter).filter(models.Owner.is_point_person == True).all()
                received_request = received_request.filter(models.Request.id == models.Owner.request_id).filter(
                    models.Owner.user_id == staff_id).filter(models.Owner.is_point_person == True)
                published_request = published_request.filter(models.Request.id == models.Owner.request_id).filter(
                    published_filter).filter(models.Owner.user_id == staff_id).filter(
                    models.Owner.is_point_person == True)
                denied_request = models.Request.query.filter(models.Request.id == models.Owner.request_id).filter(
                    denied_filter).filter(models.Owner.user_id == staff_id).all()
                granted_and_closed_request = models.Request.query.filter(
                    models.Request.id == models.Owner.request_id).filter(granted_and_closed_filter).filter(
                    models.Owner.user_id == staff_id).all()
                granted_in_part_request = models.Request.query.filter(
                    models.Request.id == models.Owner.request_id).filter(granted_in_part_filter).filter(
                    models.Owner.user_id == staff_id).all()
                no_customer_response_request = models.Request.query.filter(
                    models.Request.id == models.Owner.request_id).filter(no_customer_response_filter).filter(
                    models.Owner.user_id == staff_id).all()
                out_of_jurisdiction_request = models.Request.query.filter(
                    models.Request.id == models.Owner.request_id).filter(out_of_jurisdiction_filter).filter(
                    models.Owner.user_id == staff_id).all()
                referred_to_nyc_gov_request = models.Request.query.filter(
                    models.Request.id == models.Owner.request_id).filter(referred_to_nyc_gov_filter).filter(
                    models.Owner.user_id == staff_id).all()
                referred_to_opendata_request = models.Request.query.filter(
                    models.Request.id == models.Owner.request_id).filter(referred_to_opendata_filter).filter(
                    models.Owner.user_id == staff_id).all()
                referred_to_other_agency_request = models.Request.query.filter(
                    models.Request.id == models.Owner.request_id).filter(referred_to_other_agency_filter).filter(
                    models.Owner.user_id == staff_id).all()
                referred_to_publications_portal_request = models.Request.query.filter(
                    models.Request.id == models.Owner.request_id).filter(referred_to_publications_portal_filter).filter(
                    models.Owner.user_id == staff_id).all()

            response = {
                "status": "ok",
                "data": [
                    {"label": "Received", "value": len(received_request.all()), "callback": "received"},
                    {"label": "Reports Published", "value": len(published_request.all()), "callback": "received"},
                    {"label": "Denied", "value": len(denied_request), "callback": "denied"},
                    {"label": "Granted And Closed", "value": len(granted_and_closed_request),
                     "callback": "granted_and_closed"},
                    {"label": "Granted In Part", "value": len(granted_in_part_request), "callback": "granted_in_part"},
                    {"label": "No Customer Response", "value": len(no_customer_response_request),
                     "callback": "no_customer_response"},
                    {"label": "Out of Jurisdiction", "value": len(out_of_jurisdiction_request),
                     "callback": "out_of_jurisdiction"},
                    {"label": "Referred to NYC.gov", "value": len(referred_to_nyc_gov_request),
                     "callback": "referred_to_nyc_gov_request"},
                    {"label": "Referred to Open Data", "value": len(referred_to_opendata_request),
                     "callback": "referred_to_opendata_request"},
                    {"label": "Referred to Other Agency", "value": len(referred_to_other_agency_request),
                     "callback": "referred_to_other_agency_request"},
                    {"label": "Referred to Publications Portal", "value": len(referred_to_publications_portal_request),
                     "callback": "referred_to_publications_portal_request"}
                ]
            }
        except Exception, e:
            response = {
                "status": "failed",
                "data": "fail to find overdue request",
                "exception": e
            }
        return jsonify(response)
    if report_type == "received":
        try:
            received_request = models.Request.query.all()
            response = {
                "status": "ok",
                "data": [
                    {"label": "Received", "value": len(received_request), "callback": "received"}
                ]
            }

        except Exception, e:
            response = {
                "status": "failed",
                "data": "fail to find overdue request"
            }
        return jsonify(response)
    else:
        response = {
            "status": "failed",
            "data": "unregonized request"
        }
        return jsonify(response)


@app.route("/report")
def report():
    users = models.User.query.all()
    users = models.User.query.order_by(models.User.alias.asc()).all()
    departments_all = models.Department.query.all()
    agency_data = []
    for d in departments_all:
        agency_data.append({'name': d.name, 'id': d.id})

    overdue_request = models.Request.query.filter(models.Request.overdue == True).all()
    app.logger.info("\n\nOverdue Requests %s" % (len(overdue_request)))
    # users_sort = sorted(users.val)
    agency_data_sorted = sorted(agency_data, key=operator.itemgetter('name'))
    user_sort = sorted(users, key=operator.attrgetter('alias'))
    return render_template('report.html', users=user_sort, agency_data=agency_data_sorted)


@app.route("/submit", methods=["POST"])
def submit():
    if recaptcha.verify():
        pass
    else:
        pass


@app.route("/changeprivacy", methods=["POST", "GET"])
def change_privacy():
    req = get_obj("Request", request.form['request_id'])
    privacy = request.form['privacy setting']
    field = request.form['fieldtype']
    # field will either be title or description
    app.logger.info("Changing privacy function")
    prr.change_privacy_setting(request_id=request.form['request_id'], privacy=privacy, field=field)
    return redirect(url_for('show_request_for_city', request_id=request.form['request_id']))


@app.route("/switchRecordPrivacy", methods=["POST", "GET"])
def switch_record_privacy():
    record = get_obj("Record", request.form['record_id'])
    privacy = request.form['privacy_setting']
    app.logger.info(
        "Changing Record Privacy for Request %s, Record_Id %s to %s" % (record, request.form['record_id'], privacy))
    if record is not None and privacy is not None:
        prr.change_record_privacy(record_id=request.form['record_id'], privacy=privacy)
    record.privacy = not (record.privacy)
    return redirect(url_for('show_request_for_city', request_id=request.form['request_id']))


@app.route("/changecategory", methods=["POST", "GET"])
def change_category():
    category = request.form['category']
    return redirect(render_template('new_request.html'))


@app.route("/<page>")
def any_page(page):
    try:
        return render_template('%s.html' % (page))
    except:
        return page_not_found(404)


@app.errorhandler(400)
def bad_request(e):
    return render_template("400.html"), 400


@app.errorhandler(401)
def unauthorized(e):
    return render_template("401.html"), 401


@app.errorhandler(403)
def access_denied(e):
    return redirect(url_for('login'))


@app.errorhandler(404)
def page_not_found(e):
    return render_template("404.html"), 404


@app.errorhandler(405)
def method_not_allowed(e):
    return render_template("405.html"), 405


@app.errorhandler(500)
def internal_server_error(e):
    return render_template("500.html"), 500


@app.errorhandler(501)
def unexplained_error(e):
    return render_template("501.html"), 501


@app.errorhandler(502)
def bad_gateway(e):
    render_template("500.html"), 502


@app.errorhandler(503)
def service_unavailable(e):
    render_template("500.html"), 503<|MERGE_RESOLUTION|>--- conflicted
+++ resolved
@@ -317,16 +317,12 @@
         else:
             form = NewRequestForm(request.form)
             request_agency = form.request_agency.data
-<<<<<<< HEAD
+
+            request_agency = bleach.clean(request_agency)
             request_summary = form.request_summary.data.replace("\r\n", "\n")
             request_text = form.request_text.data.replace("\r\n", "\n")
-=======
-            request_agency = bleach.clean(request_agency)
-            request_summary = form.request_summary.data
             request_summary = bleach.clean(request_summary)
-            request_text = form.request_text.data
             request_text = bleach.clean(request_text)
->>>>>>> 4519ac1b
             request_first_name = form.request_first_name.data
             request_first_name = bleach.clean(request_first_name)
             request_last_name = form.request_last_name.data
