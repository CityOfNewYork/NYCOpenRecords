--- conflicted
+++ resolved
@@ -45,74 +45,6 @@
 #browser_id.user_loader(get_user)
 #browser_id.init_app(app)
 
-<<<<<<< HEAD
-=======
-login_manager = LoginManager()
-login_manager.user_loader(get_user_by_id)
-login_manager.init_app(app)
-
-browser_id = BrowserID()
-browser_id.user_loader(get_user)
-browser_id.init_app(app)
-
-@app.route("/login", methods = ["GET", "POST"])
-def login(email=None, password=None):
-	if request.method == 'POST':
-		email = request.form['email']
-		password = request.form['password']
-		user_to_login = authenticate_login(email, password)
-		if user_to_login:
-			login_user(user_to_login)
-			redirect_url = get_redirect_target()
-			if 'temporary_login' in redirect_url: # Redirect to update password
-				return render_template('update_password.html', user_id = get_user_id())
-			if 'login' in redirect_url or 'logout' in redirect_url:
-				return redirect(url_for('index'))
-			if "city" not in redirect_url:
-					redirect_url = redirect_url.replace("/request/", "/city/request/")
-			return redirect(redirect_url)
-		else:
-			app.logger.info("\n\nLogin failed (due to incorrect e-mail/password combo) for email: %s." % email)
-			return render_template('error.html', message = "That e-mail/ password combo didn't work. You can always <a href='/reset_password'>reset your password</a>.")
-		app.logger.info("\n\nLogin failed for email: %s." % email)
-		return render_template('error.html', message="Something went wrong.", user_id = get_user_id())
-	else:
-		user_id = get_user_id()
-		if user_id:
-			return render_template('generic.html', message = 'You are already logged in. If you wish to log in as another user, first log out by clicking your name in the upper-right corner of this page and clicking Logout.', user_id = user_id)
-		else:
-			return render_template('generic.html', message = "If you work for the %s and are trying to log into RecordTrac, please log in by clicking City login in the upper-right corner of this page." % app.config['AGENCY_NAME'])
-
-@app.route("/reset_password", methods = ["GET", "POST"])
-def reset_password(email=None):
-	after_reset = False
-	reset_success = False
-	if request.method == 'POST':
-		after_reset = True
-		email = request.form['email']
-		password = db_helpers.set_random_password(email)
-		if password:
-			send_prr_email(page = app.config['APPLICATION_URL'], recipients = [email], subject = "Your temporary password", template = "password_email.html", include_unsubscribe_link = False, password = password)
-			reset_success = True
-			app.logger.info("\n\nPassword reset sent for email: %s." % email)
-		else:
-			app.logger.info("\n\nPassword reset attempted and denied for email: %s." % email)
-	return render_template('reset_password.html', after_reset = after_reset, reset_success = reset_success)
-
-
-@app.route("/update_password", methods = ["GET", "POST"])
-@login_required
-def update_password(password=None):
-	if request.method == 'POST':
-		current_user.set_password(request.form['password'])
-		db.session.add(current_user)
-		db.session.commit()
-		app.logger.info("\n\nSuccessfully updated password for user %s" % current_user.id)
-		return index()
-	else:
-		return render_template('update_password.html')
->>>>>>> 5faed2e7
-
 # Submitting a new request
 @app.route("/new", methods=["GET", "POST"])
 def new_request(passed_recaptcha=False, data=None):
@@ -630,16 +562,6 @@
     return True
 
 
-<<<<<<< HEAD
-@app.route("/view_requests")
-def display_all_requests(methods=["GET"]):
-    """ Dynamically load requests page depending on browser. """
-    if is_supported_browser():
-        return backbone_requests()
-    else:
-        return no_backbone_requests()
-
-=======
 @app.route("/view_requests", methods = ["GET"])
 def display_all_requests():
 	""" Dynamically load requests page depending on browser. """
@@ -647,7 +569,6 @@
 		return backbone_requests()
 	else:
 		return no_backbone_requests()
->>>>>>> 5faed2e7
 
 @app.route("/view_requests_backbone")
 def backbone_requests():
@@ -656,9 +577,7 @@
 
 @app.route("/view_requests_no_backbone")
 def no_backbone_requests():
-<<<<<<< HEAD
     return fetch_requests()
-
 
 @app.route("/requests", methods=["GET"])
 def fetch_requests(output_results_only=False, filters_map=None, date_format='%Y-%m-%d', checkbox_value='on'):
@@ -741,93 +660,6 @@
 
 
 @app.route("/custom/request", methods=["GET", "POST"])
-=======
-	return fetch_requests()
-
-@app.route("/requests", methods = ["GET"])
-def fetch_requests(output_results_only = False, filters_map = None, date_format = '%Y-%m-%d', checkbox_value = 'on'):
-
-	user_id = get_user_id()
-
-	if not filters_map:
-		if request.args:
-			if is_supported_browser():
-				return backbone_requests()
-			else: # Clear URL
-				filters_map = request.args
-		else:
-			filters_map = request.form
-
-	# Set defaults
-	is_open = checkbox_value
-	is_closed = None
-	due_soon = checkbox_value
-	overdue = checkbox_value
-	mine_as_poc = checkbox_value
-	mine_as_helper = checkbox_value
-	departments_selected = []
-	sort_column = "id"
-	sort_direction = "asc"
-	min_due_date = None
-	max_due_date = None
-	min_date_received = None
-	max_date_received = None
-	requester_name = None
-	page_number = 1
-	search_term = None
-
-	if filters_map:
-		departments_selected = get_filter_value(filters_map = filters_map, filter_name = 'departments_selected', is_list = True) or get_filter_value(filters_map, 'department')
-		is_open = get_filter_value(filters_map = filters_map, filter_name = 'is_open', is_boolean = True)
-		is_closed = get_filter_value(filters_map = filters_map, filter_name = 'is_closed', is_boolean = True)
-		due_soon = get_filter_value(filters_map = filters_map, filter_name = 'due_soon', is_boolean = True)
-		overdue = get_filter_value(filters_map = filters_map, filter_name = 'overdue', is_boolean = True)
-		mine_as_poc = get_filter_value(filters_map = filters_map, filter_name = 'mine_as_poc', is_boolean = True)
-		mine_as_helper = get_filter_value(filters_map = filters_map, filter_name = 'mine_as_helper', is_boolean = True)
-		sort_column = get_filter_value(filters_map, 'sort_column') or 'id'
-		sort_direction = get_filter_value(filters_map, 'sort_direction') or 'asc'
-		search_term = get_filter_value(filters_map, 'search_term')
-		min_due_date = get_filter_value(filters_map, 'min_due_date')
-		max_due_date = get_filter_value(filters_map, 'max_due_date')
-		min_date_received = get_filter_value(filters_map, 'min_date_received')
-		max_date_received = get_filter_value(filters_map, 'max_date_received')
-		requester_name = get_filter_value(filters_map, 'requester_name')
-		page_number = int(get_filter_value(filters_map, 'page_number') or '1')
-
-
-	results = get_results_by_filters(departments_selected = departments_selected, is_open = is_open, is_closed = is_closed, due_soon = due_soon, overdue = overdue, mine_as_poc = mine_as_poc, mine_as_helper = mine_as_helper, sort_column = sort_column, sort_direction = sort_direction, search_term = search_term, min_due_date = min_due_date, max_due_date = max_due_date, min_date_received = min_date_received, max_date_received = max_date_received, requester_name = requester_name, page_number = page_number, user_id = user_id, date_format = date_format, checkbox_value = checkbox_value)
-
-	# Execute query
-	limit = 15
-	offset = limit * (page_number - 1)
-	app.logger.info("Page Number: {0}, Limit: {1}, Offset: {2}".format(page_number, limit, offset))
-	more_results = False
-	num_results = results.count()
-	start_index = 0
-	end_index = 0
-
-	if num_results != 0:
-		start_index = (page_number - 1) * limit
-		if start_index == 0:
-			start_index = 1
-		if num_results > (limit * page_number):
-			more_results = True
-			end_index = start_index + 14
-		else:
-			end_index = num_results
-
-	results = results.limit(limit).offset(offset).all()
-	requests = prepare_request_fields(results = results)
-	if output_results_only == True:
-		return requests, num_results, more_results, start_index, end_index
-
-	template = "all_requests_less_js.html"
-	if is_supported_browser():
-		template = "all_requests.html"
-	return render_template(template, total_requests_count = get_count("Request"), requests = requests, departments = db.session.query(models.Department).all(), departments_selected = departments_selected, is_open = is_open, is_closed = is_closed, due_soon = due_soon, overdue = overdue, mine_as_poc = mine_as_poc, mine_as_helper = mine_as_helper, sort_column = sort_column, sort_direction = sort_direction, search_term = search_term, min_due_date = min_due_date, max_due_date = max_due_date, min_date_received = min_date_received, max_date_received = max_date_received, requester_name = requester_name, page_number = page_number, more_results = more_results, num_results = num_results, start_index = start_index, end_index = end_index)
-
-@app.route("/custom/request", methods = ["GET", "POST"])
->>>>>>> 5faed2e7
 def json_requests():
     """
     Ultra-custom API endpoint for serving up requests.
@@ -876,7 +708,6 @@
 
 
 def get_results_by_filters(departments_selected, is_open, is_closed, due_soon, overdue, mine_as_poc, mine_as_helper, sort_column, sort_direction, search_term, min_due_date, max_due_date, min_date_received, max_date_received, requester_name, page_number, user_id, date_format, checkbox_value):
-<<<<<<< HEAD
     # Initialize query
     results=db.session.query(models.Request)
 
@@ -939,7 +770,7 @@
                     .filter(models.Owner.is_point_person == True)
         elif mine_as_helper == checkbox_value:
             # Where am I a Helper only?
-            results=results.filter(models.Request.id == Owner.request_id) \
+            results=results.filter(models.Request.id == models.Owner.request_id) \
                 .filter(models.Owner.user_id == user_id) \
                 .filter(models.Owner.active == True) \
                 .filter(models.Owner.is_point_person == False)
@@ -961,93 +792,6 @@
             results=results.order_by((getattr(models.Request, sort_column)).asc())
 
     return results.order_by(models.Request.id.desc())
-=======
-	# Initialize query
-	results = db.session.query(models.Request)
-
-	# Set filters on the query
-
-	results = filter_department(departments_selected = departments_selected, results = results)
-	results = filter_search_term(search_input = search_term, results = results)
-
-	# Accumulate status filters
-	status_filters = []
-
-	if is_open == checkbox_value:
-		status_filters.append(models.Request.open)
-		if not user_id:
-			status_filters.append(models.Request.due_soon)
-			status_filters.append(models.Request.overdue)
-
-	if is_closed == checkbox_value:
-		status_filters.append(models.Request.closed)
-
-	if min_date_received and max_date_received and min_date_received != "" and max_date_received != "":
-		try:
-			min_date_received = datetime.strptime(min_date_received, date_format)
-			max_date_received = datetime.strptime(max_date_received, date_format) + timedelta(hours = 23, minutes = 59)
-			results = results.filter(and_(models.Request.date_received >= min_date_received, models.Request.date_received <= max_date_received))
-			app.logger.info('Request Date Bounding. Min: {0}, Max: {1}'.format(min_date_received, max_date_received))
-		except:
-			app.logger.info('There was an error parsing the request date filters. Received Min: {0}, Max {1}'.format(min_date_received, max_date_received))
-
-
-	# Filters for agency staff only:
-	if user_id:
-
-		if due_soon == checkbox_value:
-			status_filters.append(models.Request.due_soon)
-
-		if overdue == checkbox_value:
-			status_filters.append(models.Request.overdue)
-
-		if min_due_date and max_due_date and min_due_date != "" and max_due_date != "":
-			try:
-				min_due_date = datetime.strptime(min_due_date, date_format)
-				max_due_date = datetime.strptime(max_due_date, date_format) + timedelta(hours = 23, minutes = 59)
-				results = results.filter(and_(models.Request.due_date >= min_due_date, models.Request.due_date <= max_due_date))
-				app.logger.info('Due Date Bounding. Min: {0}, Max: {1}'.format(min_due_date, max_due_date))
-			except:
-				app.logger.info('There was an error parsing the due date filters. Due Date Min: {0}, Max {1}'.format(min_due_date, max_due_date))
-
-		# PoC and Helper filters
-		if mine_as_poc == checkbox_value:
-			if mine_as_helper == checkbox_value:
-				# Where am I the Point of Contact *or* the Helper?
-				results = results.filter(models.Request.id == models.Owner.request_id) \
-								 .filter(models.Owner.user_id == user_id) \
-								 .filter(models.Owner.active == True)
-			else:
-				# Where am I the Point of Contact only?
-				results = results.filter(models.Request.id == models.Owner.request_id) \
-								 .filter(models.Owner.user_id == user_id) \
-								 .filter(models.Owner.is_point_person == True)
-		elif mine_as_helper == checkbox_value:
-				# Where am I a Helper only?
-				results = results.filter(models.Request.id == models.Owner.request_id) \
-								 .filter(models.Owner.user_id == user_id) \
-								 .filter(models.Owner.active == True) \
-								 .filter(models.Owner.is_point_person == False)
-		# Filter based on requester name
-		requester_name = requester_name
-		if requester_name and requester_name != "":
-			results = results.join(models.Subscriber, models.Request.subscribers).join(models.User).filter(func.lower(models.User.alias).like("%%%s%%" % requester_name.lower()))
-
-	# Apply the set of status filters to the query.
-	# Using 'or', they're non-exclusive!
-	results = results.filter(or_(*status_filters))
-
-	if sort_column:
-		app.logger.info("Sort Direction: %s" % sort_direction)
-		app.logger.info("Sort Column: %s" % sort_column)
-		if sort_direction == "desc":
-			results = results.order_by((getattr(models.Request, sort_column)).desc())
-		else:
-			results = results.order_by((getattr(models.Request, sort_column)).asc())
-
-	return results.order_by(models.Request.id.desc())
-
->>>>>>> 5faed2e7
 
 @app.route("/<page>")
 def any_page(page):
