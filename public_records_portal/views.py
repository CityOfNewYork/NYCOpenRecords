--- conflicted
+++ resolved
@@ -441,13 +441,9 @@
         if not data:
             data=request.form.copy()
         if 'note' in resource:
-<<<<<<< HEAD
             resource_id=prr.add_note(request_id=data['request_id'], text=data['note_text'], passed_spam_filter=True, privacy=data['note_privacy'])
-=======
-            resource_id=prr.add_note(request_id=data['request_id'], text=data['note_text'], passed_spam_filter=True)
         if 'pdf' in resource:
             resource_id=prr.add_note(request_id=data['request_id'], text=data['response_template'], passed_spam_filter=True)
->>>>>>> 339f9313
         else:
             resource_id=prr.add_resource(resource=resource, request_body=data, current_user_id=None)
         if type(resource_id) == int:
