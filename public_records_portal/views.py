--- conflicted
+++ resolved
@@ -715,57 +715,6 @@
                     resource_id = add_resource(resource=resource, request_body=request.form, current_user_id=get_user_id())
                     app.logger.info("@@@@@@@@@@@@@@@@@@@@@" + str(resource_id))
 
-<<<<<<< HEAD
-        resource_id = add_resource(resource=resource, request_body=request.form, current_user_id=get_user_id())
-        requestObj = get_obj("Request", req['request_id'])
-        audience = 'city'
-        if current_user.role == 'Portal Administrator':
-            audience = 'city'
-        elif current_user.department_id == requestObj.department_id:
-            app.logger.info("User Dep: %s; Req Dep: %s" % (current_user.department_id, requestObj.department_id))
-            if current_user.role in ['Agency Administrator', 'Agency FOIL Officer']:
-                app.logger.info("User Role: %s" % current_user.role)
-                audience = 'city'
-            else:
-                audience = 'helper'
-        else:
-            audience = 'public'
-
-        if type(resource_id) == int or str(resource_id).isdigit() or req['note_text']:
-            template = "manage_request_%s_less_js.html" % audience
-            app.logger.info("\n\nSuccessfully added resource: %s with id: %s" % (resource, resource_id))
-            if resource == 'record_and_close':
-                return show_request(request_id=req['request_id'],
-                                    template=template, errors=errors,
-                                    form=req, file=request.files['record'])
-
-
-            return show_request(request_id=req['request_id'],
-                                template=template, errors=errors,
-                                form=req)
-        elif resource_id == False:
-            app.logger.info("\n\nThere was an issue with adding resource: %s" % resource)
-            template = "manage_request_%s_less_js.html" % audience
-            if req['note_text'] == u'':
-                return show_request_for_x(audience,request_id=req['request_id'])
-                # return show_request(request_id=req['request_id'],
-                # template=template, errors=errors,
-                # form=req)
-            else:
-                return show_request(request_id=req['request_id'],
-                                template=template, errors=errors,
-                                form=req, file=request.files['record'])
-
-        else:
-            app.logger.info("\n\nThere was an issue with the upload: %s" % resource_id)
-            template = "manage_request_%s_less_js.html" % req['audience']
-            if resource_id == "File too large":
-                errors['file_too_large'] = resource_id
-            return show_request(request_id=req['request_id'],
-                                template=template, errors=errors,
-                                form=req, file=request.files['record'])
-    return render_template('error.html', message="You can only update requests from a request page!")
-=======
                 if type(resource_id) == int or str(resource_id).isdigit():
                     requestObj = get_obj("Request", req['request_id'])
                     audience = 'city'
@@ -806,7 +755,6 @@
                                         template=template, errors=errors,
                                         form=req, file=request.files['record'])
             return render_template('error.html', message="You can only update requests from a request page!")
->>>>>>> 46637dcf
 
 
 @app.route("/public_add_a_<string:resource>", methods=["GET", "POST"])
@@ -1020,7 +968,6 @@
     departments_selected = []
     if current_user.is_authenticated and current_user.role != 'Portal Administrator':
         departments_selected.append(current_user.current_department.name)
-
     sort_column = "id"
     sort_direction = "asc"
     min_due_date = None
@@ -1033,7 +980,8 @@
     request_id_search = None
 
     if filters_map:
-        departments_selected = get_filter_value(filters_map=filters_map, filter_name='departments_selected',
+        if not departments_selected:
+            departments_selected = get_filter_value(filters_map=filters_map, filter_name='departments_selected',
                                                     is_list=True) or get_filter_value(filters_map, 'department')
         # departments_selected = bleach.clean(departments_selected);
         app.logger.info("Department Selected: %s" % departments_selected)
