--- conflicted
+++ resolved
@@ -1073,10 +1073,7 @@
     app.logger.info("\n\ngetting pdf file")
     return send_from_directory(app.config["PDF_FOLDER"], resource, as_attachment=True)
 
-<<<<<<< HEAD
-=======
-
->>>>>>> d239ec77
+
 @app.route("/api/report/<string:report_type>/<string:public_filter>", methods=["GET"])
 def get_report_jsons(report_type,public_filter):
     app.logger.info("\n\ngenerating report data")
@@ -1087,56 +1084,6 @@
         }
         return jsonify(response)
 
-<<<<<<< HEAD
-    if report_type == "all":
-        try:
-            if public_filter == "all" or public_filter == "agency_0":
-                overdue_request=models.Request.query.filter(models.Request.overdue == True).all()
-                notdue_request=models.Request.query.filter(models.Request.overdue == False).all()
-                received_request=models.Request.query.all()
-                published_request=models.Request.query.filter(models.Request.published == True).all()
-                denied_request=models.Request.query.filter(models.Request.denied == True).all()
-                granted_and_closed_request=models.Request.query.filter(models.Request.granted_and_closed == True).all()
-            elif "agency" in public_filter:
-                agencyFilter = public_filter.split("_")[1]
-                agencyFilterInt = int(agencyFilter)
-                overdue_request=models.Request.query.filter(models.Request.overdue == True).filter(models.Request.department_id == agencyFilterInt).all()
-                notdue_request=models.Request.query.filter(models.Request.overdue == False).filter(models.Request.department_id == agencyFilterInt).all()
-                received_request=models.Request.query.filter(models.Request.department_id == agencyFilterInt).all()
-                published_request=models.Request.query.filter(models.Request.published == True).filter(models.Request.department_id == agencyFilterInt).all()
-                denied_request=models.Request.query.filter(models.Request.denied == True).filter(models.Request.department_id == agencyFilterInt).all()
-                granted_and_closed_request=models.Request.query.filter(models.Request.granted_and_closed == True).filter(models.Request.department_id == agencyFilterInt).all()
-            elif "calendarYear" in public_filter:
-                overdue_request=models.Request.query.filter(models.Request.overdue == True).all()
-                notdue_request=models.Request.query.filter(models.Request.overdue == False).all()
-                received_request=models.Request.query.all()
-                published_request=models.Request.query.filter(models.Request.published == True).all()
-                denied_request=models.Request.query.filter(models.Request.denied == True).all()
-                granted_and_closed_request=models.Request.query.filter(models.Request.granted_and_closed == True).all()
-            elif "fullYear" in public_filter:
-                overdue_request=models.Request.query.filter(models.Request.overdue == True).all()
-                notdue_request=models.Request.query.filter(models.Request.overdue == False).all()
-                received_request=models.Request.query.all()
-                published_request=models.Request.query.filter(models.Request.published == True).all()
-                denied_request=models.Request.query.filter(models.Request.denied == True).all()
-                granted_and_closed_request=models.Request.query.filter(models.Request.granted_and_closed == True).all()
-            elif "rolling" in public_filter:
-                overdue_request=models.Request.query.filter(models.Request.overdue == True).all()
-                notdue_request=models.Request.query.filter(models.Request.overdue == False).all()
-                received_request=models.Request.query.all()
-                published_request=models.Request.query.filter(models.Request.published == True).all()
-                denied_request=models.Request.query.filter(models.Request.denied == True).all()
-                granted_and_closed_request=models.Request.query.filter(models.Request.granted_and_closed == True).all()
-            elif "staff" in public_filter:
-                staff_id = int(public_filter.split("_")[1])
-                overdue_request=models.Request.query.filter(models.Request.overdue == True).filter(models.Owner.active == True).filter(models.Owner.is_point_person == True).all()
-                notdue_request=models.Request.query.filter(models.Request.overdue == False).filter(models.Owner.active == True).filter(models.Owner.is_point_person == True).all()
-                received_request=models.Request.query.filter(models.Owner.user_id == staff_id).filter(models.Owner.active == True).filter(models.Owner.is_point_person == True).all()
-                published_request=models.Request.query.filter(models.Request.published == True).filter(models.Owner.user_id == staff_id).filter(models.Owner.active == True).filter(models.Owner.is_point_person == True).all()
-                denied_request=models.Request.query.filter(models.Request.denied == True).filter(models.Owner.user_id == staff_id).filter(models.Owner.active == True).filter(models.Owner.is_point_person == True).all()
-                granted_and_closed_request=models.Request.query.filter(models.Request.granted_and_closed == True).filter(models.Owner.user_id == staff_id).filter(models.Owner.active == True).filter(models.Owner.is_point_person == True).all()
-					
-=======
     overdue_filter = models.Request.overdue
     notoverdue_filter = models.Request.notoverdue
     published_filter = models.Request.published
@@ -1240,33 +1187,10 @@
                 referred_to_other_agency_request=models.Request.query.filter(referred_to_other_agency_filter).filter(models.Owner.user_id == staff_id).all()
                 referred_to_publications_portal_request=models.Request.query.filter(referred_to_publications_portal_filter).filter(models.Owner.user_id == staff_id).all()
 
->>>>>>> d239ec77
             response={
                 "status" : "ok",
                 "data" : [
                     {"label" : "Received", "value" : len(received_request), "callback" : "received"},
-<<<<<<< HEAD
-					{"label" : "Published", "value" : len(published_request), "callback" : "received"},
-                    {"label" : "Denied", "value" : len(denied_request), "callback" : "denied"},
-                    {"label" : "Granted And Closed", "value" : len(granted_and_closed_request), "callback" : "granted_and_closed"}
-                ]
-            }
-
-        except Exception, e:
-            response={
-                "status" : "failed",
-                "data" : "fail to find overdue request",
-                 "exception": e
-            }
-        return jsonify(response)
-    if report_type == "received":
-        try:
-            received_request=models.Request.query.all()
-            response={
-                "status" : "ok",
-                "data" : [
-                    {"label" : "Received", "value" : len(received_request), "callback" : "received"}
-=======
                     {"label" : "Published", "value" : len(published_request), "callback" : "received"},
                     {"label" : "Denied", "value" : len(denied_request), "callback" : "denied"},
                     {"label" : "Granted And Closed", "value" : len(granted_and_closed_request), "callback" : "granted_and_closed"},
@@ -1277,7 +1201,6 @@
                     {"label" : "Referred to Open Data", "value" : len(referred_to_opendata_request), "callback" : "referred_to_opendata_request"},
                     {"label" : "Referred to Other Agency", "value" : len(referred_to_other_agency_request), "callback" : "referred_to_other_agency_request"},
                     {"label" : "Referred to Publications Portal", "value" : len(referred_to_publications_portal_request), "callback" : "referred_to_publications_portal_request"}
->>>>>>> d239ec77
                 ]
             }
         except Exception, e:
