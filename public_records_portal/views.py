"""
    public_records_portal.views
    ~~~~~~~~~~~~~~~~

    Implements functions that render the Jinja (http://jinja.pocoo.org/) templates/html for RecordTrac.

"""

from flask import flash
from flask import render_template, redirect, url_for, send_from_directory
from flask.ext.login import login_user, logout_user, current_user, login_required
# from flaskext.browserid import BrowserID
from public_records_portal import db, models, recaptcha
from prr import add_resource, update_resource, make_request, close_request, add_note, add_public_note
from db_helpers import authenticate_login, get_user_by_id
import os
import json
from urlparse import urlparse, urljoin
from notifications import format_date
from spam import is_spam, is_working_akismet_key, check_for_spam
from time import time
from flask import jsonify, request, Response
import anyjson
import csv_export
from datetime import datetime, timedelta
import dateutil.parser
from filters import *
import re
from db_helpers import get_count, get_obj
from sqlalchemy import func, and_, or_, text
from forms import OfflineRequestForm, NewRequestForm, LoginForm, EditUserForm
import pytz
from requires_roles import requires_roles
from flask_login import LoginManager
from models import AnonUser
from datetime import datetime, timedelta, date
from business_calendar import Calendar
cal = Calendar()

# Initialize login
app.logger.info("\n\nInitialize login.")
app.logger.info("\n\nEnvironment is %s" % app.config['ENVIRONMENT'])

login_manager = LoginManager()
login_manager.user_loader(get_user_by_id)
login_manager.anonymous_user = AnonUser
login_manager.init_app(app)

zip_reg_ex = re.compile('^[0-9]{5}(?:-[0-9]{4})?$')
@app.before_request
def make_session_permanent():
    app.permanent_session_lifetime = timedelta(minutes=120)


# Submitting a new request
@app.route("/new", methods=["GET", "POST"])
def new_request(passed_recaptcha=False, data=None):
    form = None
    departments = None
    routing_available = False
    errors = []
    if request.method == 'POST':
        if current_user.is_authenticated:
            form = OfflineRequestForm(request.form)
            request_agency = current_user.current_department.name
            request_summary = form.request_summary.data
            request_text = form.request_text.data
            request_attachment_description = form.request_attachment_description.data
            request_attachment = form.request_attachment.data
            request_format = form.request_format.data
            request_date = form.request_date.data
            request_first_name = form.request_first_name.data
            request_last_name = form.request_last_name.data
            request_role = form.request_role.data
            request_organization = form.request_organization.data
            request_email = form.request_email.data
            request_phone = form.request_phone.raw_data
            request_phone = re.sub("\D", "",str(request_phone))
            request_fax = form.request_fax.raw_data
            request_fax = re.sub("\D", "",str(request_fax))
            request_address_street_one = form.request_address_street_one.data
            request_address_street_two = form.request_address_street_two.data
            request_address_city = form.request_address_city.data
            request_address_state = form.request_address_state.data
            request_address_zip = form.request_address_zip.data

            # Check Summary
            if not (request_summary and request_summary.strip()):
                errors.append('You must enter a summary for this request')
            elif len(request_summary) > 250:
                errors.append(
                    'The request summary must be less than 250 characters')
            # Check Description of Request
            if not (request_text and request_text.strip()):
                errors.append('You must enter a description for this request')
            elif len(request_summary) > 5000:
                errors.append(
                    'The request description must be less than 5000 characters')
            try:
                request_attachment = request.files['request_attachment']
            except:
                app.logger.info("\n\nNo file passed in")

            # Check Attachment
            if request_attachment_description and not (request_attachment):
                errors.append('Please select a file to upload as attachment.')

            if not (request_text and request_text.strip()):
                errors.append('Please fill out the request description.')

            # Check Format
            if not (request_format and request_format.strip()):
                errors.append(
                    'You must enter the format in which the request was received')

            # Check Date
            if request_date:
                try:
                    tz = pytz.timezone(str(app.config['TIMEZONE']))
                    offset = tz.utcoffset(datetime.now())
                    offset = (offset.days * 86400 + offset.seconds) / 3600
                    # request_date = request_date - timedelta(hours=offset)
                except TypeError:
                    errors.append(
                        "Please use the datepicker to select a date.")
                    request_date = None
                except ValueError:
                    errors.append(
                        "Please use the datepicker to select a date.")
                    request_date = None
            else:
                errors.append("Please use the datepicker to select a date.")

            if not (request_first_name and request_first_name.strip()):
                errors.append("Please enter the requester's first name")
            elif not (request_last_name and request_last_name.strip()):
                errors.append("Please enter the requester's last name")
            else:
                alias = request_first_name + " " + request_last_name

            zip_reg_ex = re.compile('^[0-9]{5}(?:-[0-9]{4})?$')
            email_valid = (request_email != '')
            phone_valid = (request_phone is not None)
            fax_valid = (request_fax is not None)
            street_valid = (request_address_street_one != '')
            city_valid = (request_address_city != '')
            state_valid = (request_address_state != '')
            zip_valid = (
                request_address_zip != '' and zip_reg_ex.match(request_address_zip))
            address_valid = (
                street_valid and city_valid and state_valid and zip_valid)

            if not (email_valid or phone_valid or fax_valid or address_valid):
                errors.append(
                    "Please enter at least one type of contact information")

            if not data:
                data = request.form.copy()

            if errors:
                if request_date:
                    return render_template('offline_request.html', form=form, date=request_date.strftime('%m/%d/%Y'),
                                           routing_available=routing_available,
                                           departments=departments, errors=errors)
                return render_template('offline_request.html', form=form,
                                       routing_available=routing_available, departments=departments, errors=errors)
            else:
                request_id, is_new = make_request(
                    agency=request_agency,
                    summary=request_summary,
                    text=request_text,
                    attachment=request_attachment,
                    attachment_description=request_attachment_description,
                    offline_submission_type=request_format,
                    date_received=request_date,
                    first_name=request_first_name,
                    last_name=request_last_name,
                    alias=str(request_first_name + ' ' + request_last_name),
                    role=request_role,
                    organization=request_organization,
                    email=request_email,
                    phone=request_phone,
                    fax=request_fax,
                    street_address_one=request_address_street_one,
                    street_address_two=request_address_street_two,
                    city=request_address_city,
                    state=request_address_state,
                    zip=request_address_zip)
                if is_new == False:
                    errors.append(
                        "Looks like your request is the same as /request/%s" % request_id)
                    return render_template('offline_request.html', form=form,
                                           routing_available=routing_available, departments=departments, errors=errors)

                return redirect(url_for('show_request_for_x', request_id=request_id,
                                        audience='new', email=(request_email is not None)))

        else:
            form = NewRequestForm(request.form)
            print form.data
            print request.form
            request_agency = form.request_agency.data
            request_summary = form.request_summary.data
            request_text = form.request_text.data
            request_first_name = form.request_first_name.data
            request_last_name = form.request_last_name.data
            request_role = form.request_role.data
            request_organization = form.request_organization.data
            request_email = form.request_email.data
            request_phone = form.request_phone.raw_data
            request_phone = re.sub("\D", "",str(request_phone))
            request_fax = form.request_fax.raw_data
            request_fax = re.sub("\D", "",str(request_fax))
            request_address_street_one = form.request_address_street_one.data
            request_address_street_two = form.request_address_street_two.data
            request_address_city = form.request_address_city.data
            request_address_state = form.request_address_state.data
            request_address_zip = form.request_address_zip.data

            request_id, is_new = make_request(
                agency=request_agency,
                summary=request_summary,
                text=request_text,
                first_name=request_first_name,
                last_name=request_last_name,
                alias=str(request_first_name + ' ' + request_last_name),
                role=request_role,
                organization=request_organization,
                email=request_email,
                phone=request_phone,
                fax=request_fax,
                street_address_one=request_address_street_one,
                street_address_two=request_address_street_two,
                city=request_address_city,
                state=request_address_state,
                zip=request_address_zip)

            if is_new == False:
                errors.append(
                    "Looks like your request is the same as <a href=\"/request/%s\"" % request_id)
                return render_template('new_request.html', form=form,
                                   routing_available=routing_available, departments=departments, errors=errors)
            return redirect(url_for('show_request_for_x', request_id=request_id,
                                    audience='new', email=(request_email is not None)))

    elif request.method == 'GET':
        if 'LIAISONS_URL' in app.config:
            routing_available = True
        if current_user.is_authenticated and current_user.role in ['Portal Administrator', 'Agency Administrator',
                                                                     'Agency FOIL Personnel']:
            form = OfflineRequestForm()
            return render_template('offline_request.html', form=form, routing_available=routing_available)
        else:
            form = NewRequestForm()
            return render_template('new_request.html', form=form, routing_available=routing_available)

@app.route("/faq")
def faq():
    return render_template("faq.html")

@app.route("/export")
@login_required
def to_csv():
    filename = request.form.get('filename', 'records.txt')
    return Response(csv_export.export(),
        mimetype='text/plain',
        headers = {
            'Content-Disposition': 'attachment; filename="%s"' % (filename,)
        })

@app.route("/", methods=["GET", "POST"])
def index():
    if current_user.is_anonymous == False:
        return redirect(url_for('display_all_requests'))
    else:
        return landing()


@app.route("/landing")
def landing():
    return render_template('landing.html')


@login_manager.unauthorized_handler
def unauthorized():
    app.logger.info("\n\nuser is unauthorized.")
    return render_template("alpha.html")

@app.errorhandler(404)
def page_not_found(e):
    return render_template('404.html'), 404


def explain_all_actions():
    action_json = open(os.path.join(app.root_path, 'static/json/actions.json'))
    json_data = json.load(action_json)
    actions = []
    for data in json_data:
        actions.append("%s: %s" % (data, json_data[data]["What"]))
    return render_template('actions.html', actions=actions)

# Returns a view of the case based on the audience. Currently views exist for city staff or general public.


@app.route("/<string:audience>/request/<string:request_id>")
def show_request_for_x(audience, request_id):
    if "city" in audience:
        return show_request_for_city(request_id=request_id)
    return show_request(request_id=request_id, template="manage_request_%s.html" % (audience))


show_request_for_x.methods = ['GET', 'POST']


@app.route("/city/request/<string:request_id>")
@login_required
@requires_roles('Portal Administrator', 'Agency Administrator', 'Agency FOIL Personnel', 'Agency Helpers')
def show_request_for_city(request_id):
    req = get_obj("Request", request_id)
    if current_user.role == 'Agency Helpers':
        audience = 'helper'
    else:
        audience = 'city'
    return show_request(request_id=request_id, template="manage_request_%s_less_js.html" % (audience))

@app.route("/response/<string:request_id>")
def show_response(request_id):
    req = get_obj("Request", request_id)
    if not req:
        return render_template('error.html', message="A request with ID %s does not exist." % request_id)
    return render_template("response.html", req=req)


@app.route("/track", methods=["GET","POST"])
def track(request_id=None):
    if request.method == 'POST':
        if not request_id:
            request_id = request.form['request_id']
        if not current_user.is_anonymous:
            audience = 'city'
        else:
            audience = 'public'

        return redirect(url_for('fetch_requests', request_id_search=request_id))
    else:
        return render_template("track.html")


@app.route("/unfollow/<string:request_id>/<string:email>")
def unfollow(request_id, email):
    success = False
    user_id = create_or_return_user(email.lower())
    subscriber = get_subscriber(request_id=request_id, user_id=user_id)
    if subscriber:
        success = update_obj(attribute="should_notify", val=False, obj=subscriber)
    if success:
        return show_request(request_id=request_id, template="manage_request_unfollow.html")
    else:
        return render_template('error.html',
                               message="Unfollowing this request was unsuccessful. You probably weren't following it to begin with.")


@app.route("/request/<string:request_id>")
def show_request(request_id, template="manage_request_public.html"):
    req = get_obj("Request", request_id)
    departments_all = models.Department.query.all()
    agency_data = []
    for d in departments_all:
        primary_contact = d.primary_contact
        agency_data.append({'name': d.name, 'email': primary_contact.email})

    if not req:
        return render_template('error.html', message="A request with ID %s does not exist." % request_id)
    else:
        users = models.User.query.filter_by(department_id=req.department_id).all()

    if req.status and "Closed" in req.status and template != "manage_request_feedback.html":
        template = "closed.html"

    department = models.Department.query.filter_by(id=req.department_id).first()
    assigned_user = models.User.query.filter_by(
        id=models.Owner.query.filter_by(request_id=request_id, is_point_person=True).first().user_id).first()
    helpers = []
    for i in req.owners:
        if not i.active or i.is_point_person:
            continue
        helper = models.User.query.filter_by(id=i.user_id).first()
        if helper:
            helpers.append({'name': helper.alias, 'email': helper.email})

    print helpers

    return render_template(template, req=req, agency_data=agency_data, users=users,
                           department=department, assigned_user=assigned_user, helpers=helpers)


@app.route("/api/staff")
def staff_to_json():
    users = models.User.query.filter(models.User.is_staff == True).all()
    staff_data = []
    for u in users:
        staff_data.append({'alias': u.alias, 'email': u.email})
    return jsonify(**{'objects': staff_data})


@app.route("/api/departments")
def departments_to_json():
    departments = models.Department.query.all()
    agency_data = []
    for d in departments:
        agency_data.append({'agency': d.name})
    return jsonify(**{'objects': agency_data})


def docs():
    return redirect('http://codeforamerica.github.io/public-records/docs/1.0.0')


@app.route("/edit/request/<string:request_id>")
@login_required
def edit_case(request_id):
    req = get_obj("Request", request_id)
    return render_template("edit_case.html", req=req)


@app.route("/add_a_<string:resource>", methods=["GET", "POST"])
@login_required
def add_a_resource(resource):
    req = request.form
    if request.method == 'POST':
        print "Resource is a ", resource
        if resource == 'pdf':
            return add_resource(resource=resource, request_body=request.form, current_user_id=get_user_id())
        resource_id = add_resource(resource=resource, request_body=request.form, current_user_id=get_user_id())
        if type(resource_id) == int or str(resource_id).isdigit():
            app.logger.info("\n\nSuccessfully added resource: %s with id: %s" % (resource, resource_id))
            return redirect(url_for('show_request_for_city', request_id=request.form['request_id']))
        elif resource_id == False:
            app.logger.info("\n\nThere was an issue with adding resource: %s" % resource)
            return render_template('error.html')
        else:
            app.logger.info("\n\nThere was an issue with the upload: %s" % resource_id)
            return render_template('help_with_uploads.html', message=resource_id)
    return render_template('error.html', message="You can only update requests from a request page!")

@app.route("/public_add_a_<string:resource>", methods = ["GET", "POST"])
def public_add_a_resource(resource, passed_recaptcha = False, data = None):
    if (data or request.method == 'POST') and ('note' in resource or 'subscriber' in resource):
            if not data:
                    data = request.form.copy()
            if 'note' in resource:
                if not passed_recaptcha and is_spam(comment = data['note_text'], user_ip = request.remote_addr, user_agent = request.headers.get('User-Agent')):
                    return render_template('recaptcha_note.html', form = data, message = "Hmm, your note looks like spam. To submit your note, type the numbers or letters you see in the field below.")
                resource_id = prr.add_note(request_id = data['request_id'], text = data['note_text'])
            else:
                resource_id = prr.add_resource(resource = resource, request_body = data, current_user_id = None)
            if type(resource_id) == int:
                request_id = data['request_id']
                audience = 'public'
                if 'subscriber' in resource:
                    audience = 'follower'
                return redirect(url_for('show_request_for_x', audience=audience, request_id = request_id))
    return render_template('error.html')


@app.route("/update_a_<string:resource>", methods=["GET", "POST"])
def update_a_resource(resource, passed_recaptcha=False, data=None):
    if (data or request.method == 'POST'):
        req=request.form
        if not data:
            data = request.form.copy()
        if 'owner' in resource:
            update_resource(resource, req)

        elif 'qa' in resource:
            prr.answer_a_question(qa_id=int(data['qa_id']), answer=data['answer_text'], passed_spam_filter=True)
        else:
            update_resource(resource, data)
        if current_user.is_authenticated:
            return redirect(url_for('show_request_for_city', request_id=request.form['request_id']))
        else:
            return redirect(url_for('show_request', request_id=request.form['request_id']))
    return render_template('error.html', message="You can only update requests from a request page!")


@app.route("/acknowledge_request", methods=["GET", "POST"])
def acknowledge_request(resource, passed_recaptcha=False, data=None):
    if (data or request.method == 'POST'):
        if not data:
            data = request.form.copy()
        if 'qa' in resource:
            prr.answer_a_question(qa_id=int(data['qa_id']), answer=data['acknowledge_request'], passed_spam_filter=True)
        else:
            update_resource(resource, data)
        if current_user.is_anonymous == False:
            return redirect(url_for('show_request_for_city', request_id=request.form['request_id']))
        else:
            return redirect(url_for('show_request', request_id=request.form['request_id']))
    return render_template('error.html', message="You can only update requests from a request page!")

# Closing is specific to a case, so this only gets called from a case (that only city staff have a view of)

@app.route("/close", methods=["GET", "POST"])
@login_required
def close(request_id=None):
    if request.method == 'POST':
        template = 'closed.html'
        request_id = request.form['request_id']
        reason = ""
        if 'close_reason' in request.form:
            reason = request.form['close_reason']
        elif 'close_reasons' in request.form:
            for close_reason in request.form.getlist('close_reasons'):
                reason += close_reason + " "
        close_request(request_id=request_id, reason=reason, user_id=get_user_id(), request_body=request.form)
        return show_request(request_id, template=template)
    return render_template('error.html', message="You can only close from a requests page!")


def filter_search_term(search_input, results):
    if search_input:
        app.logger.info("Searching for '%s'." % search_input)
        search_terms = search_input.strip().split(
            " ")  # Get rid of leading and trailing spaces and generate a list of the search terms
        num_terms = len(search_terms)
        # Set up the query
        search_query = ""
        if num_terms > 1:
            for x in range(num_terms - 1):
                search_query = search_query + search_terms[x] + ' & '
        search_query = search_query + search_terms[num_terms - 1] + ":*"  # Catch substrings
        results = results.filter("to_tsvector(text) @@ to_tsquery('%s')" % search_query)
    return results

def filter_request_id(request_id_search, results):
    if request_id_search:
        app.logger.info("Searching for matching request_id '%s'." % filter_request_id)
        request_id_search = request_id_search.strip() # Get rid of leading and trailing spaces
        request_id_search = request_id_search + ":*"  # Catch substrings
        results = results.filter(text("to_tsvector(id) @@ to_tsquery('%s')" % request_id_search))
    return results

def get_filter_value(filters_map, filter_name, is_list=False, is_boolean=False):
    if filter_name in filters_map:
        val = filters_map[filter_name]
        if filter_name == 'agency' and val:
            return [val]
        elif is_list:
            return filters_map.getlist(filter_name)
        elif is_boolean:
            return str(val.lower())
        else:
            return val
    return None


def is_supported_browser():
    browser = request.user_agent.browser
    version = request.user_agent.version and int(request.user_agent.version.split('.')[0])
    platform = request.user_agent.platform
    uas = request.user_agent.string
    if browser and version:
        if (browser == 'msie' and version < 9) \
                or (browser == 'firefox' and version < 4) \
                or (platform == 'android' and browser == 'safari' and version < 534) \
                or (platform == 'iphone' and browser == 'safari' and version < 7000) \
                or ((platform == 'macos' or platform == 'windows') and browser == 'safari' and not re.search('Mobile',
                                                                                                             uas) and version < 534) \
                or (re.search('iPad', uas) and browser == 'safari' and version < 7000) \
                or (platform == 'windows' and re.search('Windows Phone OS', uas)) \
                or (browser == 'opera') \
                or (re.search('BlackBerry', uas)):
            return False
        return False
    return False


@app.route("/view_requests", methods=["GET"])
def display_all_requests():
    return no_backbone_requests()


@app.route("/view_requests_backbone")
def backbone_requests():
    return render_template("all_requests.html", departments=db.session.query(models.Department).all(),
                           total_requests_count=get_count("Request"))


@app.route("/view_requests_no_backbone")
def no_backbone_requests():
    return fetch_requests()


@app.route("/requests", methods=["GET"])
def fetch_requests(output_results_only=False, filters_map=None, date_format='%Y-%m-%d', checkbox_value='on'):

    user_id = get_user_id()

    # Sets the search parameters. They are a dictionary that either came in through:
    # 1) json_requests() (endpoint used by backbone)
    # 2) request.args (arguments in the URL)
    # 3) the form submitted
    if not filters_map:
        if request.args:
            if is_supported_browser():
                return backbone_requests()
            else:  # Clear URL
                filters_map = request.args
        else:
            filters_map = request.form

    # Set defaults
    is_open = checkbox_value
    is_closed = None
    # in_progress = checkbox_value
    due_soon = checkbox_value
    overdue = checkbox_value
    mine_as_poc = checkbox_value
    mine_as_helper = checkbox_value
    departments_selected = []
    if current_user.is_authenticated:
        departments_selected.append(current_user.current_department.name)
    sort_column = "id"
    sort_direction = "asc"
    min_due_date = None
    max_due_date = None
    min_date_received = None
    max_date_received = None
    requester_name = None
    page_number = 1
    search_term = None
    request_id_search = None

    if filters_map:
        departments_selected = get_filter_value(filters_map=filters_map, filter_name='departments_selected',
                                                is_list=True) or get_filter_value(filters_map, 'department')
        is_open = get_filter_value(filters_map=filters_map, filter_name='is_open', is_boolean=True)
        # in_progress = get_filter_value(filters_map=filters_map, filter_name='in_progress', is_boolean=True)
        is_closed = get_filter_value(filters_map=filters_map, filter_name='is_closed', is_boolean=True)
        due_soon = get_filter_value(filters_map=filters_map, filter_name='due_soon', is_boolean=True)
        overdue = get_filter_value(filters_map=filters_map, filter_name='overdue', is_boolean=True)
        mine_as_poc = get_filter_value(filters_map=filters_map, filter_name='mine_as_poc', is_boolean=True)
        mine_as_helper = get_filter_value(filters_map=filters_map, filter_name='mine_as_helper', is_boolean=True)
        sort_column = get_filter_value(filters_map, 'sort_column') or 'id'
        sort_direction = get_filter_value(filters_map, 'sort_direction') or 'asc'
        search_term = get_filter_value(filters_map, 'search_term')
        min_due_date = get_filter_value(filters_map, 'min_due_date')
        max_due_date = get_filter_value(filters_map, 'max_due_date')
        min_date_received = get_filter_value(filters_map, 'min_date_received')
        max_date_received = get_filter_value(filters_map, 'max_date_received')
        requester_name = get_filter_value(filters_map, 'requester_name')
        page_number = int(get_filter_value(filters_map, 'page_number') or '1')
        request_id_search = get_filter_value(filters_map, 'request_id_search')

    # Set initial checkboxes for mine_as_poc and mine_as_helper when redirected from login page
    if request.referrer and 'login' in request.referrer:
        if current_user.is_authenticated and (current_user.role in ['Portal Administrator', 'Agency Administrator'] or current_user.is_admin()):
            mine_as_poc = None
            mine_as_helper = None
        elif current_user.is_authenticated and current_user.role in ['Agency FOIL Personnel']:
            mine_as_poc = "on"
            mine_as_helper = "on"
        elif current_user.is_authenticated and current_user.role in ['Agency Helpers']:
            mine_as_poc = "on"

    results = get_results_by_filters(departments_selected=departments_selected, is_open=is_open, is_closed=is_closed,
                                     due_soon=due_soon, overdue=overdue, mine_as_poc=mine_as_poc,
                                     mine_as_helper=mine_as_helper, sort_column=sort_column,
                                     sort_direction=sort_direction, search_term=search_term, min_due_date=min_due_date,
                                     max_due_date=max_due_date, min_date_received=min_date_received,
                                     max_date_received=max_date_received, requester_name=requester_name,
                                     page_number=page_number, user_id=user_id, date_format=date_format,
                                     checkbox_value=checkbox_value, request_id_search=request_id_search)

    # Execute query
    limit = 15
    offset = limit * (page_number - 1)
    app.logger.info("Page Number: {0}, Limit: {1}, Offset: {2}".format(page_number, limit, offset))
    more_results = False
    num_results = results.count()
    start_index = 0
    end_index = 0

    if num_results != 0:
        start_index = (page_number - 1) * limit
        if start_index == 0:
            start_index = 1
        if num_results > (limit * page_number):
            more_results = True
            end_index = start_index + 14
        else:
            end_index = num_results

    results = results.limit(limit).offset(offset).all()
    requests = prepare_request_fields(results=results)
    if output_results_only == True: # Used by json_requests()
        return requests, num_results, more_results, start_index, end_index

    return render_template("all_requests_less_js.html", total_requests_count=get_count("Request"), requests=requests,
                           departments=db.session.query(models.Department).all(),
                           departments_selected=departments_selected, is_open=is_open, is_closed=is_closed,
                           due_soon=due_soon, overdue=overdue, mine_as_poc=mine_as_poc, mine_as_helper=mine_as_helper,
                           sort_column=sort_column, sort_direction=sort_direction, search_term=search_term,
                           min_due_date=min_due_date, max_due_date=max_due_date, min_date_received=min_date_received,
                           max_date_received=max_date_received, requester_name=requester_name, page_number=page_number,
                           more_results=more_results, num_results=num_results, start_index=start_index,
                           end_index=end_index)


@app.route("/custom/request", methods=["GET", "POST"])
def json_requests():
    """
    Ultra-custom API endpoint for serving up requests.
    Supports limit, search, and page parameters and returns json with an object that
    has a list of results in the 'objects' field.
    """
    objects, num_results, more_results, start_index, end_index = fetch_requests(output_results_only=True,
                                                                                filters_map=request.args,
                                                                                date_format='%m/%d/%Y',
                                                                                checkbox_value='true')
    matches = {
        "objects": objects,
        "num_results": num_results,
        "more_results": more_results,
        "start_index": start_index,
        "end_index": end_index
    }
    response = anyjson.serialize(matches)
    return Response(response, mimetype="application/json")


def prepare_request_fields(results):
    return map(lambda r: {
        "id": r.id, \
        "summary": helpers.clean_text(r.summary), \
        "date_received": helpers.date(r.date_received or r.date_created), \
        "department": r.department_name(), \
        "requester": r.requester_name(), \
        "due_date": format_date(r.due_date), \
        "status": r.status, \
        # The following two attributes are defined as model methods,
        # and not regular SQLAlchemy attributes.
        "contact_name": r.point_person_name(), \
        "solid_status": r.solid_status()
    }, results)


def filter_department(departments_selected, results):
  if departments_selected and 'All Agencies' not in departments_selected:
      app.logger.info("\n\nagency filters:%s." % departments_selected)
      department_ids = []
      for department_name in departments_selected:
          if department_name:
              department = models.Department.query.filter_by(name=department_name).first()
              if department:
                  department_ids.append(department.id)
      if department_ids:
          results = results.filter(models.Request.department_id.in_(department_ids))
      else:
          # Just return an empty query set
          results = results.filter(models.Request.department_id < 0)
  return results


def get_results_by_filters(departments_selected, is_open, is_closed, due_soon, overdue, mine_as_poc, mine_as_helper,
                           sort_column, sort_direction, search_term, min_due_date, max_due_date, min_date_received,
                           max_date_received, requester_name, page_number, user_id, date_format, checkbox_value, request_id_search):
    # Initialize query
    results = db.session.query(models.Request)

    # Set filters on the query

    results = filter_department(departments_selected=departments_selected, results=results)
    results = filter_search_term(search_input=search_term, results=results)
    results = filter_request_id(request_id_search=request_id_search, results=results)

    # Accumulate status filters
    status_filters = []

    if is_open == checkbox_value:
        status_filters.append(models.Request.open)
        if not user_id:
            status_filters.append(models.Request.due_soon)
            status_filters.append(models.Request.overdue)

    if is_closed == checkbox_value:
        status_filters.append(models.Request.closed)

    if min_date_received and max_date_received and min_date_received != "" and max_date_received != "":
        try:
            min_date_received = datetime.strptime(min_date_received, date_format)
            max_date_received = datetime.strptime(max_date_received, date_format) + timedelta(hours=23, minutes=59)
            results = results.filter(and_(models.Request.date_received >= min_date_received,
                                          models.Request.date_received <= max_date_received))
            app.logger.info('Request Date Bounding. Min: {0}, Max: {1}'.format(min_date_received, max_date_received))
        except:
            app.logger.info('There was an error parsing the request date filters. Received Min: {0}, Max {1}'.format(
                min_date_received, max_date_received))


    # Filters for agency staff only:
    if user_id:

        if due_soon == checkbox_value:
            status_filters.append(models.Request.due_soon)

        if overdue == checkbox_value:
            status_filters.append(models.Request.overdue)

        if min_due_date and max_due_date and min_due_date != "" and max_due_date != "":
            try:
                min_due_date = datetime.strptime(min_due_date, date_format)
                max_due_date = datetime.strptime(max_due_date, date_format) + timedelta(hours=23, minutes=59)
                results = results.filter(
                    and_(models.Request.due_date >= min_due_date, models.Request.due_date <= max_due_date))
                app.logger.info('Due Date Bounding. Min: {0}, Max: {1}'.format(min_due_date, max_due_date))
            except:
                app.logger.info(
                    'There was an error parsing the due date filters. Due Date Min: {0}, Max {1}'.format(min_due_date,
                                                                                                         max_due_date))

        # PoC and Helper filters
        if mine_as_poc == checkbox_value:
            if mine_as_helper == checkbox_value:
                # Where am I the Point of Contact *or* the Helper?
                results = results.filter(models.Request.id == models.Owner.request_id) \
                    .filter(models.Owner.user_id == user_id) \
                    .filter(models.Owner.active == True)
            else:
                # Where am I the Point of Contact only?
                results = results.filter(models.Request.id == models.Owner.request_id) \
                    .filter(models.Owner.user_id == user_id) \
                    .filter(models.Owner.is_point_person == True)
        elif mine_as_helper == checkbox_value:
            # Where am I a Helper only?
            results = results.filter(models.Request.id == models.Owner.request_id) \
                .filter(models.Owner.user_id == user_id) \
                .filter(models.Owner.active == True) \
                .filter(models.Owner.is_point_person == False)
        # Filter based on requester name
        requester_name = requester_name
        if requester_name and requester_name != "":
            results = results.join(models.Subscriber, models.Request.subscribers).join(models.User).filter(
                func.lower(models.User.alias).like("%%%s%%" % requester_name.lower()))

    # Apply the set of status filters to the query.
    # Using 'or', they're non-exclusive!
    results = results.filter(or_(*status_filters))

    if sort_column:
        app.logger.info("Sort Direction: %s" % sort_direction)
        app.logger.info("Sort Column: %s" % sort_column)
        if sort_direction == "desc":
            results = results.order_by((getattr(models.Request, sort_column)).desc())
        else:
            results = results.order_by((getattr(models.Request, sort_column)).asc())

    print results
    return results.order_by(models.Request.id.desc())

<<<<<<< HEAD
@app.route("/tutorial/<int:tutorial_id>")
=======
@app.route("/tutorial")
def tutorial_initial():
    user_id = get_user_id()
    app.logger.info("\n\nTutorial accessed by user: %s." % user_id)
    return render_template('tutorial_01.html')

@app.route("/tutorial/<string:tutorial_id>")
>>>>>>> 8444a4a0
def tutorial(tutorial_id):
    user_id = get_user_id()
    tutorial_string_id = tutorial_id.split("_")[0]
    app.logger.info("\n\nTutorial accessed by user: %s." % user_id)
<<<<<<< HEAD
    return render_template('tutorial_' + str(tutorial_id).zfill(2) + '.html')
=======
    return render_template('tutorial_' + tutorial_string_id + '.html')

@app.route("/city/tutorial/<string:tutorial_id>")
def tutorial_agency(tutorial_id):
    if current_user.is_authenticated:
        user_id = get_user_id()
        tutorial_string_id = tutorial_id.split("_")[0]
        app.logger.info("\n\nTutorial accessed by user: %s." % user_id)
        return render_template('tutorial_agency_' + tutorial_string_id + '.html')
    else:
        return render_template("404.html"), 404
 
@app.route("/city/tutorial")
def tutorial_agency_initial():
    if current_user.is_authenticated:
        user_id = get_user_id()
        app.logger.info("\n\nTutorial accessed by user: %s." % user_id)
        return render_template('tutorial_agency_01.html')
    else:
        return render_template("404.html"), 404
>>>>>>> 8444a4a0

@app.route("/about")
def staff_card():
    return render_template('about.html')

@app.route("/staff_card/<int:user_id>")
def about(user_id):
    return render_template('staff_card.html', uid=user_id)


@app.route("/logout")
@login_required
def logout():
    logout_user()
    return redirect(url_for('index'))

def get_user_id():
    if current_user.is_authenticated:
        return current_user.id
    return None


# Used as AJAX POST endpoint to check if new request text contains certain keyword
# See new_requests.(html/js)

@app.route("/is_public_record", methods=["POST"])
def is_public_record():
    request_text = request.form['request_text']
    not_records_filepath = os.path.join(app.root_path, 'static/json/notcityrecords.json')
    not_records_json = open(not_records_filepath)
    json_data = json.load(not_records_json)
    request_text = request_text.lower()
    app.logger.info("Someone input %s" % (request_text))
    if "birth" in request_text or "death" in request_text or "marriage" in request_text:
        return json_data["Certificate"]
    if "divorce" in request_text:
        return json_data["Divorce"]
    return ''

def get_redirect_target():
    """ Taken from http://flask.pocoo.org/snippets/62/ """
    for target in request.values.get('next'), request.referrer:
        if not target:
            continue
        if is_safe_url(target):
            return target

def is_safe_url(target):
    """ Taken from http://flask.pocoo.org/snippets/62/ """
    ref_url = urlparse(request.host_url)
    test_url = urlparse(urljoin(request.host_url, target))
    return test_url.scheme in ('http', 'https') and \
           ref_url.netloc == test_url.netloc



@app.route("/recaptcha_<string:templatetype>", methods=["GET", "POST"])
def recaptcha_templatetype(templatetype):
    if request.method == 'POST':
        template = "recaptcha_" + templatetype + ".html"
        response = captcha.submit(
            request.form['recaptcha_challenge_field'],
            request.form['recaptcha_response_field'],
            app.config['RECAPTCHA_SECRET_KEY'],
            request.remote_addr
        )
        if not response.is_valid:
            message = "Invalid. Please try again."
            return render_template(template, message=message, form=request.form)
        else:
            if templatetype == "answer":
                app.logger.info("Template type is answer!")
                return update_a_resource(passed_recaptcha=True, data=request.form, resource="qa")
            elif templatetype == "request":
                return new_request(passed_recaptcha=True, data=request.form)
    else:
        app.logger.info("\n\nAttempted access to recaptcha not via POST")
        return render_template('error.html', message="You don't need to be here.")


@app.route("/.well-known/status", methods=["GET"])
def well_known_status():
    '''
    '''
    response = {
        'status': 'ok',
        'updated': int(time()),
        'dependencies': ['Akismet', 'Postgres'],
        'resources': {}
    }

    #
    # Try to connect to the database and get the first user.
    #
    try:
        if not get_obj('User', 1):
            raise Exception('Failed to get the first user')

    except Exception, e:
        response['status'] = 'Database fail: %s' % e
        return jsonify(response)

    #
    # Try to connect to Akismet and see if the key is valid.
    #
    # try:
    #     if not is_working_akismet_key():
    #         raise Exception('Akismet reported a non-working key')
    #
    # except Exception, e:
    #     response['status'] = 'Akismet fail: %s' % e
    #     return jsonify(response)

    return jsonify(response)


@app.route("/register", methods=['GET', 'POST'])
def register():
    form = LoginForm()
    errors = []
    if request.method == 'POST':
        user_to_login = authenticate_login(form.username.data)
        if user_to_login:
            login_user(user_to_login)
            return render_template("edit_user.html", form=EditUserForm(), errors=[])
        errors.append("Your e-mail address must be added by an administrator before you can log in.")
    return render_template('user_registration.html', form=form, errors=errors)


@app.route("/edit_user_info", methods=['GET', 'POST'])
@login_required
def edit_user_info():
    form = EditUserForm(request.form, obj=current_user)
    errors = []
    if request.method == 'POST':
        form.populate_obj(current_user)
        db.session.add(current_user)
        db.session.commit()
        flash("User updated!")
    return render_template("edit_user.html", form=form, errors=errors)


@app.route("/login", methods=['GET', 'POST'])
def login():
    form = LoginForm()
    errors = []
    if request.method == 'POST':
        print form.username.data
        print form.password.data
        if form.validate_on_submit():
            user_to_login = authenticate_login(form.username.data, form.password.data)
            if user_to_login:
                login_user(user_to_login)
                redirect_url = get_redirect_target()
                if 'login' in redirect_url or 'logout' in redirect_url:
                    return redirect(url_for('display_all_requests'))
                else:
                    if 'city' not in redirect_url:
                        redirect_url = redirect_url.replace("/request", "/city/request")
                    return redirect(redirect_url)
            else:
                app.logger.info(
                    "\n\nLogin failed (due to incorrect email/password combo) for email : %s" % form.username.data)
                errors.append('Incorrect email/password combination. Please try again. If you forgot your password,'
                              'please <a href="/reset_password">request a new password</a>.')
                return render_template('login.html', form=form, errors=errors)
        else:
            errors.append('Something went wrong')
            return render_template('login.html', form=form, errors=errors)
    else:
        user_id = get_user_id()
        if user_id:
            redirect_url = get_redirect_target()
            return redirect(redirect_url)
        else:
            return render_template('login.html', form=form)


@app.route("/attachments/<string:resource>", methods=["GET"])
def get_attachments(resource):
    app.logger.info("\n\ngetting attachment file")

    return send_from_directory(app.config["UPLOAD_FOLDER"], resource, as_attachment=True)

@app.route("/pdfs/<string:resource>", methods=["GET"])
def get_pdfs(resource):
    app.logger.info("\n\ngetting pdf file")
    return send_from_directory(app.config["PDF_FOLDER"], resource, as_attachment=True)


@app.route("/api/report/<string:calendar_filter>/<string:report_type>/<string:agency_filter>/<string:staff_filter>", methods=["GET"])
def get_report_jsons(calendar_filter, report_type, agency_filter, staff_filter):
    app.logger.info("\n\ngenerating report data")

    if not report_type:
        response={
            "status" : "failed: unrecognized request."
        }
        return jsonify(response)

    overdue_filter = models.Request.overdue
    notoverdue_filter = models.Request.notoverdue
    published_filter = models.Request.published
    denied_filter = models.Request.denied
    granted_and_closed_filter = models.Request.granted_and_closed
    granted_in_part_filter = models.Request.granted_in_part
    no_customer_response_filter = models.Request.no_customer_response
    out_of_jurisdiction_filter = models.Request.out_of_jurisdiction
    referred_to_nyc_gov_filter = models.Request.referred_to_nycgov
    referred_to_opendata_filter = models.Request.referred_to_opendata
    referred_to_other_agency_filter = models.Request.referred_to_other_agency
    referred_to_publications_portal_filter = models.Request.referred_to_publications_portal
    

    if report_type == "all":
        try:
            if agency_filter == "all" or agency_filter=="0":
                overdue_request=models.Request.query.filter(overdue_filter).all()
                notdue_request=models.Request.query.filter(notoverdue_filter).all()
                received_request=models.Request.query
                published_request=models.Request.query.filter(published_filter)
                denied_request=models.Request.query.filter(denied_filter).all()
                granted_and_closed_request=models.Request.query.filter(granted_and_closed_filter).all()
                granted_in_part_request=models.Request.query.filter(granted_in_part_filter).all()
                no_customer_response_request=models.Request.query.filter(no_customer_response_filter).all()
                out_of_jurisdiction_request=models.Request.query.filter(out_of_jurisdiction_filter).all()
                referred_to_nyc_gov_request=models.Request.query.filter(referred_to_nyc_gov_filter).all()
                referred_to_opendata_request=models.Request.query.filter(referred_to_opendata_filter).all()
                referred_to_other_agency_request=models.Request.query.filter(referred_to_other_agency_filter).all()
                referred_to_publications_portal_request=models.Request.query.filter(referred_to_publications_portal_filter).all()
            else:
                agencyFilterInt = int(agency_filter)
                overdue_request=models.Request.query.filter(overdue_filter).filter(models.Request.department_id == agencyFilterInt).all()
                notdue_request=models.Request.query.filter(notoverdue_filter).filter(models.Request.department_id == agencyFilterInt).all()
                received_request=models.Request.query.filter(models.Request.department_id == agencyFilterInt)
                published_request=models.Request.query.filter(published_filter).filter(models.Request.department_id == agencyFilterInt)
                denied_request=models.Request.query.filter(denied_filter).filter(models.Request.department_id == agencyFilterInt).all()
                granted_and_closed_request=models.Request.query.filter(granted_and_closed_filter).filter(models.Request.department_id == agencyFilterInt).all()
                granted_in_part_request=models.Request.query.filter(granted_in_part_filter).filter(models.Request.department_id == agencyFilterInt).all()
                no_customer_response_request=models.Request.query.filter(no_customer_response_filter).filter(models.Request.department_id == agencyFilterInt).all()
                out_of_jurisdiction_request=models.Request.query.filter(out_of_jurisdiction_filter).filter(models.Request.department_id == agencyFilterInt).all()
                referred_to_nyc_gov_request=models.Request.query.filter(referred_to_nyc_gov_filter).filter(models.Request.department_id == agencyFilterInt).all()
                referred_to_opendata_request=models.Request.query.filter(referred_to_opendata_filter).filter(models.Request.department_id == agencyFilterInt).all()
                referred_to_other_agency_request=models.Request.query.filter(referred_to_other_agency_filter).filter(models.Request.department_id == agencyFilterInt).all()
                referred_to_publications_portal_request=models.Request.query.filter(referred_to_publications_portal_filter).filter(models.Request.department_id == agencyFilterInt).all()
            if calendar_filter == "fullYear":
                date_format='%Y-%m-%d'
                overdue_request=models.Request.query.filter(overdue_filter).all()
                notdue_request=models.Request.query.filter(notoverdue_filter).all()
                date_now = datetime.now()
                date_start_of_year = a = date(date.today().year, 1, 1)
                d_string = date_now.strftime(date_format)
                d_string_2 = date_start_of_year.strftime(date_format)
                min_date_received = str(datetime.strptime(d_string_2, date_format))
                max_date_received = str(datetime.strptime(d_string, date_format))
                min_date_received = min_date_received[0:-9]
                max_date_received = max_date_received[0:-9]
                received_request = received_request.filter(and_(models.Request.date_received >= min_date_received,
                                          models.Request.date_received <= max_date_received))
                published_request = published_request.filter(and_(models.Request.date_received >= min_date_received, models.Request.date_received <= max_date_received))
                denied_request=models.Request.query.filter(denied_filter).all()
                granted_and_closed_request=models.Request.query.filter(granted_and_closed_filter).all()
                granted_in_part_request=models.Request.query.filter(granted_in_part_filter).all()
                no_customer_response_request=models.Request.query.filter(no_customer_response_filter).all()
                out_of_jurisdiction_request=models.Request.query.filter(out_of_jurisdiction_filter).all()
                referred_to_nyc_gov_request=models.Request.query.filter(referred_to_nyc_gov_filter).all()
                referred_to_opendata_request=models.Request.query.filter(referred_to_opendata_filter).all()
                referred_to_other_agency_request=models.Request.query.filter(referred_to_other_agency_filter).all()
                referred_to_publications_portal_request=models.Request.query.filter(referred_to_publications_portal_filter).all()
            if calendar_filter == "rolling":
                date_format='%Y-%m-%d'
                overdue_request=models.Request.query.filter(overdue_filter).all()
                notdue_request=models.Request.query.filter(notoverdue_filter).all()
                date_now = datetime.now()
                d_string = date_now.strftime(date_format)
                min_date_received = str(datetime.strptime(d_string, date_format) - timedelta(365))
                max_date_received = str(datetime.strptime(d_string, date_format))
                min_date_received = min_date_received[0:-9]
                max_date_received = max_date_received[0:-9]
                received_request = received_request.filter(and_(models.Request.date_received >= min_date_received,
                                          models.Request.date_received <= max_date_received))
                published_request = published_request.filter(and_(models.Request.date_received >= min_date_received, models.Request.date_received <= max_date_received))
                denied_request=models.Request.query.filter(denied_filter).all()
                granted_and_closed_request=models.Request.query.filter(granted_and_closed_filter).all()
                granted_in_part_request=models.Request.query.filter(granted_in_part_filter).all()
                no_customer_response_request=models.Request.query.filter(no_customer_response_filter).all()
                out_of_jurisdiction_request=models.Request.query.filter(out_of_jurisdiction_filter).all()
                referred_to_nyc_gov_request=models.Request.query.filter(referred_to_nyc_gov_filter).all()
                referred_to_opendata_request=models.Request.query.filter(referred_to_opendata_filter).all()
                referred_to_other_agency_request=models.Request.query.filter(referred_to_other_agency_filter).all()
                referred_to_publications_portal_request=models.Request.query.filter(referred_to_publications_portal_filter).all()
            if staff_filter != "all":
                staff_id = int(staff_filter)
                overdue_request=models.Request.query.filter(models.Request.id == models.Owner.request_id).filter(overdue_filter).filter(models.Owner.is_point_person == True).all()
                notdue_request=models.Request.query.filter(models.Request.id == models.Owner.request_id).filter(notoverdue_filter).filter(models.Owner.is_point_person == True).all()
                received_request=received_request.filter(models.Request.id == models.Owner.request_id).filter(models.Owner.user_id == staff_id).filter(models.Owner.is_point_person == True)
                published_request=published_request.filter(models.Request.id == models.Owner.request_id).filter(published_filter).filter(models.Owner.user_id == staff_id).filter(models.Owner.is_point_person == True)
                denied_request=models.Request.query.filter(models.Request.id == models.Owner.request_id).filter(denied_filter).filter(models.Owner.user_id == staff_id).all()
                granted_and_closed_request=models.Request.query.filter(models.Request.id == models.Owner.request_id).filter(granted_and_closed_filter).filter(models.Owner.user_id == staff_id).all()
                granted_in_part_request=models.Request.query.filter(models.Request.id == models.Owner.request_id).filter(granted_in_part_filter).filter(models.Owner.user_id == staff_id).all()
                no_customer_response_request=models.Request.query.filter(models.Request.id == models.Owner.request_id).filter(no_customer_response_filter).filter(models.Owner.user_id == staff_id).all()
                out_of_jurisdiction_request=models.Request.query.filter(models.Request.id == models.Owner.request_id).filter(out_of_jurisdiction_filter).filter(models.Owner.user_id == staff_id).all()
                referred_to_nyc_gov_request=models.Request.query.filter(models.Request.id == models.Owner.request_id).filter(referred_to_nyc_gov_filter).filter(models.Owner.user_id == staff_id).all()
                referred_to_opendata_request=models.Request.query.filter(models.Request.id == models.Owner.request_id).filter(referred_to_opendata_filter).filter(models.Owner.user_id == staff_id).all()
                referred_to_other_agency_request=models.Request.query.filter(models.Request.id == models.Owner.request_id).filter(referred_to_other_agency_filter).filter(models.Owner.user_id == staff_id).all()
                referred_to_publications_portal_request=models.Request.query.filter(models.Request.id == models.Owner.request_id).filter(referred_to_publications_portal_filter).filter(models.Owner.user_id == staff_id).all()

            response={
                "status" : "ok",
                "data" : [
                    {"label" : "Received", "value" : len(received_request.all()), "callback" : "received"},
                    {"label" : "Published", "value" : len(published_request.all()), "callback" : "received"},
                    {"label" : "Denied", "value" : len(denied_request), "callback" : "denied"},
                    {"label" : "Granted And Closed", "value" : len(granted_and_closed_request), "callback" : "granted_and_closed"},
                    {"label" : "Granted In Part", "value" : len(granted_in_part_request), "callback" : "granted_in_part"},
                    {"label" : "No Customer Response", "value" : len(no_customer_response_request), "callback" : "no_customer_response"},
                    {"label" : "Out of Jurisdiction", "value" : len(out_of_jurisdiction_request), "callback" : "out_of_jurisdiction"},
                    {"label" : "Referred to NYC.gov", "value" : len(referred_to_nyc_gov_request), "callback" : "referred_to_nyc_gov_request"},
                    {"label" : "Referred to Open Data", "value" : len(referred_to_opendata_request), "callback" : "referred_to_opendata_request"},
                    {"label" : "Referred to Other Agency", "value" : len(referred_to_other_agency_request), "callback" : "referred_to_other_agency_request"},
                    {"label" : "Referred to Publications Portal", "value" : len(referred_to_publications_portal_request), "callback" : "referred_to_publications_portal_request"}
                ]
            }
        except Exception, e:
            response={
                "status" : "failed",
                "data" : "fail to find overdue request",
                 "exception": e
            }
        return jsonify(response)
    if report_type == "received":
        try:
            received_request=models.Request.query.all()
            response = {
                "status" : "ok",
                "data" : [
                    {"label" : "Received", "value" : len(received_request), "callback" : "received"}
                ]
            }

        except Exception, e:
            response = {
                "status": "failed",
                "data": "fail to find overdue request"
            }
        return jsonify(response)
    else:
        response = {
            "status": "failed",
            "data": "unregonized request"
        }
        return jsonify(response)


@app.route("/report")
def report():
    users=models.User.query.all()
    users=models.User.query.order_by(models.User.alias.asc()).all()
    departments_all = models.Department.query.all()
    agency_data = []
    for d in departments_all:
        agency_data.append({'name': d.name, 'id': d.id})

    overdue_request=models.Request.query.filter(models.Request.overdue == True).all()
    app.logger.info("\n\nOverdue Requests %s" %(len(overdue_request)))
    return render_template('report.html', users=users, agency_data=agency_data)

@app.route("/submit", methods=["POST"])
def submit():
    if recaptcha.verify():
        pass
    else:
        pass

@app.route("/changeprivacy", methods=["POST","GET"])
def change_privacy():
    req=get_obj("Request",request.form['request_id'])
    privacy=request.form['privacy setting']
    field=request.form['fieldtype']
    #field will either be title or description
    print request.form
    print "THE REQUEST PRIVACY SETTING IS BEING SET TO: " + str(privacy)
    app.logger.info("Changing privacy function")
    prr.change_privacy_setting(request_id=request.form['request_id'],privacy=privacy,field=field)
    return redirect(url_for('show_request_for_city',request_id=request.form['request_id']))

@app.route("/<page>")
def any_page(page):
    try:
        return render_template('%s.html' % (page))
    except:
        return page_not_found(404)

@app.errorhandler(400)
def bad_request(e):
    return render_template("400.html"), 400
@app.errorhandler(404)
def page_not_found(e):
    return render_template("404.html"), 404
@app.errorhandler(500)
def internal_server_error(e):
    return render_template("500.html"), 500
@app.errorhandler(403)
def access_denied(e):
    return redirect(url_for('login'))
@app.errorhandler(501)
def unexplained_error(e):
    return render_template("501.html"), 501<|MERGE_RESOLUTION|>--- conflicted
+++ resolved
@@ -516,6 +516,21 @@
         return show_request(request_id, template=template)
     return render_template('error.html', message="You can only close from a requests page!")
 
+def filter_agency(departments_selected, results):
+    if departments_selected and 'All departments' not in departments_selected:
+        app.logger.info("\n\nagency filters:%s." % departments_selected)
+        department_ids = []
+        for department_name in departments_selected:
+            if department_name:
+                department = models.Department.query.filter_by(name=department_name).first()
+                if department:
+                    department_ids.append(department.id)
+        if department_ids:
+            results = results.filter(models.Request.department_id.in_(department_ids))
+        else:
+            # Just return an empty query set
+            results = results.filter(models.Request.department_id < 0)
+    return results
 
 def filter_search_term(search_input, results):
     if search_input:
@@ -858,9 +873,6 @@
     print results
     return results.order_by(models.Request.id.desc())
 
-<<<<<<< HEAD
-@app.route("/tutorial/<int:tutorial_id>")
-=======
 @app.route("/tutorial")
 def tutorial_initial():
     user_id = get_user_id()
@@ -868,14 +880,10 @@
     return render_template('tutorial_01.html')
 
 @app.route("/tutorial/<string:tutorial_id>")
->>>>>>> 8444a4a0
 def tutorial(tutorial_id):
     user_id = get_user_id()
     tutorial_string_id = tutorial_id.split("_")[0]
     app.logger.info("\n\nTutorial accessed by user: %s." % user_id)
-<<<<<<< HEAD
-    return render_template('tutorial_' + str(tutorial_id).zfill(2) + '.html')
-=======
     return render_template('tutorial_' + tutorial_string_id + '.html')
 
 @app.route("/city/tutorial/<string:tutorial_id>")
@@ -896,7 +904,6 @@
         return render_template('tutorial_agency_01.html')
     else:
         return render_template("404.html"), 404
->>>>>>> 8444a4a0
 
 @app.route("/about")
 def staff_card():
@@ -1143,7 +1150,20 @@
                 referred_to_other_agency_request=models.Request.query.filter(referred_to_other_agency_filter).filter(models.Request.department_id == agencyFilterInt).all()
                 referred_to_publications_portal_request=models.Request.query.filter(referred_to_publications_portal_filter).filter(models.Request.department_id == agencyFilterInt).all()
             if calendar_filter == "fullYear":
+                overdue_request=models.Request.query.filter(overdue_filter).all()
+                notdue_request=models.Request.query.filter(notoverdue_filter).all()
+                received_request=models.Request.query.all()
+                published_request=models.Request.query.filter(published_filter).all()
+                denied_request=models.Request.query.filter(denied_filter).all()
+                granted_and_closed_request=models.Request.query.filter(granted_and_closed_filter).all()
+                granted_in_part_request=models.Request.query.filter(granted_in_part_filter).all()
+                no_customer_response_request=models.Request.query.filter(no_customer_response_filter).all()
+                out_of_jurisdiction_request=models.Request.query.filter(out_of_jurisdiction_filter).all()
+                referred_to_nyc_gov_request=models.Request.query.filter(referred_to_nyc_gov_filter).all()
+                referred_to_opendata_request=models.Request.query.filter(referred_to_opendata_filter).all()
+                referred_to_other_agency_request=models.Request.query.filter(referred_to_other_agency_filter).all()
                 date_format='%Y-%m-%d'
+            elif "fullYear" in public_filter:
                 overdue_request=models.Request.query.filter(overdue_filter).all()
                 notdue_request=models.Request.query.filter(notoverdue_filter).all()
                 date_now = datetime.now()
