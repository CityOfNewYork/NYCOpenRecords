"""
    public_records_portal.views
    ~~~~~~~~~~~~~~~~

    Implements functions that render the Jinja (http://jinja.pocoo.org/) templates/html for RecordTrac.

"""

from flask import flash
from flask import render_template, redirect, url_for, send_from_directory
from flask.ext.login import login_user, logout_user, current_user, login_required
# from flaskext.browserid import BrowserID
from public_records_portal import db, models, recaptcha
from prr import add_resource, update_resource, make_request, close_request, add_note, add_public_note
from db_helpers import authenticate_login, get_user_by_id
import os
import json
from urlparse import urlparse, urljoin
from notifications import format_date
from spam import is_spam, is_working_akismet_key, check_for_spam
from time import time
from flask import jsonify, request, Response
import anyjson
import csv_export
from datetime import datetime, timedelta
import dateutil.parser
from filters import *
import re
from db_helpers import get_count, get_obj
from sqlalchemy import func, and_, or_
from forms import OfflineRequestForm, NewRequestForm, LoginForm, EditUserForm
import pytz
from requires_roles import requires_roles
from flask_login import LoginManager

# Initialize login
app.logger.info("\n\nInitialize login.")
app.logger.info("\n\nEnvironment is %s" % app.config['ENVIRONMENT'])

login_manager = LoginManager()
login_manager.user_loader(get_user_by_id)
login_manager.init_app(app)

zip_reg_ex = re.compile('^[0-9]{5}(?:-[0-9]{4})?$')


# Submitting a new request
@app.route("/new", methods=["GET", "POST"])
def new_request(passed_recaptcha=False, data=None):
    form = None
    departments = None
    routing_available = False
    errors = []
    if request.method == 'POST':
        if current_user.is_authenticated:
            form = OfflineRequestForm(request.form)
            request_category = form.request_category.data
            request_agency = current_user.current_department.name
            print request_agency
            request_summary = form.request_summary.data
            request_text = form.request_text.data
            request_attachment_description = form.request_attachment_description.data
            request_attachment = form.request_attachment.data
            request_format = form.request_format.data
            request_date = form.request_date.data
            request_first_name = form.request_first_name.data
            request_last_name = form.request_last_name.data
            request_role = form.request_role.data
            request_organization = form.request_organization.data
            request_email = form.request_email.data
            request_phone = form.request_phone.data
            request_fax = form.request_fax.data
            request_address_street_one = form.request_address_street_one.data
            request_address_street_two = form.request_address_street_two.data
            request_address_city = form.request_address_city.data
            request_address_state = form.request_address_state.data
            request_address_zip = form.request_address_zip.data

            # Check Category
            if not (request_category and request_category.strip()):
                errors.append('You must select a category for this request')

            # Check Summary
            if not (request_summary and request_summary.strip()):
                errors.append('You must enter a summary for this request')
            elif len(request_summary) > 250:
                errors.append(
                    'The request summary must be less than 250 characters')
            # Check Description of Request
            if not (request_text and request_text.strip()):
                errors.append('You must enter a description for this request')
            elif len(request_summary) > 5000:
                errors.append(
                    'The request description must be less than 5000 characters')
            try:
                request_attachment = request.files['request_attachment']
            except:
                app.logger.info("\n\nNo file passed in")

            # Check Attachment
            # if request_attachment_description and not (request_attachment):
            #     errors.append('Please select a file to upload as attachment.')

            if not (request_text and request_text.strip()):
                errors.append('Please fill out the request description.')

            # Check Format
            if not (request_format and request_format.strip()):
                errors.append(
                    'You must enter the format in which the request was received')

            # Check Date
            if request_date:
                try:
                    tz = pytz.timezone(str(app.config['TIMEZONE']))
                    offset = tz.utcoffset(datetime.now())
                    offset = (offset.days * 86400 + offset.seconds) / 3600
                    # request_date = request_date - timedelta(hours=offset)
                except TypeError:
                    errors.append(
                        "Please use the datepicker to select a date.")
                    request_date = None
                except ValueError:
                    errors.append(
                        "Please use the datepicker to select a date.")
                    request_date = None
            else:
                errors.append("Please use the datepicker to select a date.")

            if not (request_first_name and request_first_name.strip()):
                errors.append("Please enter the requester's first name")
            elif not (request_last_name and request_last_name.strip()):
                errors.append("Please enter the requester's last name")
            else:
                alias = request_first_name + " " + request_last_name

            zip_reg_ex = re.compile('^[0-9]{5}(?:-[0-9]{4})?$')
            email_valid = (request_email != '')
            phone_valid = (request_phone is not None)
            fax_valid = (request_fax is not None)
            street_valid = (request_address_street_one != '')
            city_valid = (request_address_city != '')
            state_valid = (request_address_state != '')
            zip_valid = (
                request_address_zip != '' and zip_reg_ex.match(request_address_zip))
            address_valid = (
                street_valid and city_valid and state_valid and zip_valid)

            if not (email_valid or phone_valid or fax_valid or address_valid):
                errors.append(
                    "Please enter at least one type of contact information")

            if not data:
                data = request.form.copy()

            phone_formatted = ""
            if phone_valid:
                phone_formatted = request_phone.international

            if errors:
                if request_date:
                    return render_template('offline_request.html', form=form, date=request_date.strftime('%m/%d/%Y'),
                                           routing_available=routing_available,
                                           departments=departments, errors=errors)
                return render_template('offline_request.html', form=form,
                                       routing_available=routing_available, departments=departments, errors=errors)
            else:
                request_id, is_new = make_request(
                    category=request_category,
                    agency=request_agency,
                    summary=request_summary,
                    text=request_text,
                    attachment=request_attachment,
                    attachment_description=request_attachment_description,
                    offline_submission_type=request_format,
                    date_received=request_date,
                    first_name=request_first_name,
                    last_name=request_last_name,
                    alias=str(request_first_name + ' ' + request_last_name),
                    role=request_role,
                    organization=request_organization,
                    email=request_email,
                    phone=request_phone,
                    fax=request_fax,
                    street_address_one=request_address_street_one,
                    street_address_two=request_address_street_two,
                    city=request_address_city,
                    state=request_address_state,
                    zip=request_address_zip)
                if is_new == False:
                    errors.append(
                        "Looks like your request is the same as /request/%s" % request_id)
                    return render_template('offline_request.html', form=form,
                                           routing_available=routing_available, departments=departments, errors=errors)

                return redirect(url_for('show_request_for_x', request_id=request_id,
                                        audience='new'))

        else:
            form = NewRequestForm(request.form)
            print form.data
            print request.form
            request_category = form.request_category.data
            request_agency = form.request_agency.data
            request_summary = form.request_summary.data
            request_text = form.request_text.data
            request_first_name = form.request_first_name.data
            request_last_name = form.request_last_name.data
            request_role = form.request_role.data
            request_organization = form.request_organization.data
            request_email = form.request_email.data
            request_phone = form.request_phone.data
            request_fax = form.request_fax.data
            request_address_street_one = form.request_address_street_one.data
            request_address_street_two = form.request_address_street_two.data
            request_address_city = form.request_address_city.data
            request_address_state = form.request_address_state.data
            request_address_zip = form.request_address_zip.data
            if app.config['ENVIRONMENT'] != 'LOCAL':
                request_recaptcha = recaptcha.verify()
            # document = None
            # zip_reg_ex = re.compile('^[0-9]{5}(?:-[0-9]{4})?$')
            # request_text = form.request_text.data
            #
            #
            # # Check Agency
            # if not (request_agency and request_agency.strip()):
            #     errors.append('You must select an agency for this request')
            #
            # # Check Summary
            #
            # if not (request_summary and request_summary.strip()):
            #     errors.append('You must enter a summary for this request')
            # elif len(request_summary) > 250:
            #     errors.append(
            #         'The request summary must be less than 250 characters')
            #
            # if not (request_text and request_text.strip()):
            #     errors.append('You must provide some details about this request')
            # elif len(request_text) > 5000:
            #     errors.append('Your description must be less than 5000 characters')
            # # Check attachment
            # # attachment = None
            # # try:
            # #     attachment = request.files['request_attachment']
            # # except:
            # #     app.logger.info("\n\nNo file passed in")
            #
            # # if attachment and not(request_attachment_description):
            # #     errors.append('Please fill out the attachment description.')
            #
            # # if request_attachment_description and not(attachment):
            # # errors.append('Please select a file to upload as attachment.')
            #
            # if not (request_agency and request_agency.strip()):
            #     errors.append("Please select an agency.")
            #
            # if not (request_first_name and request_first_name.strip()):
            #     errors.append("Please enter the requester's first name")
            # elif not (request_last_name and request_last_name.strip()):
            #     errors.append("Please enter the requester's last name")
            # else:
            #     alias = request_first_name + " " + request_last_name
            #
            # print request_email, request_phone, request_fax, request_address_street_one, request_address_street_two, request_address_city, request_address_state, request_address_zip
            # email_valid = (request_email != '')
            # phone_valid = (request_phone is not None)
            # fax_valid = (request_fax is not None)
            # street_valid = (request_address_street_one != '')
            # city_valid = (request_address_city != '')
            # state_valid = (request_address_state != '')
            # zip_valid = (
            #     request_address_zip != '' and zip_reg_ex.match(request_address_zip))
            # address_valid = (
            #     street_valid and city_valid and state_valid and zip_valid)
            #
            # print email_valid, phone_valid, fax_valid, street_valid, city_valid, state_valid, zip_valid, address_valid
            # if app.config['ENVIRONMENT'] != 'LOCAL':
            #     recaptcha_valid = (request_recaptcha != False)
            #
            # if not (email_valid or phone_valid or fax_valid or address_valid):
            #     errors.append(
            #         "Please enter at least one type of contact information")
            #
            # phone_formatted = ""
            # if phone_valid:
            #     phone_formatted = str(request_phone.international)
            #
            # print errors
            # if errors:
            #     return render_template('new_request.html', form=form,
            #                            routing_available=routing_available, departments=departments, errors=errors)


            request_id, is_new = make_request(
                category=request_category,
                agency=request_agency,
                summary=request_summary,
                text=request_text,
                first_name=request_first_name,
                last_name=request_last_name,
                alias=str(request_first_name + ' ' + request_last_name),
                role=request_role,
                organization=request_organization,
                email=request_email,
                phone=request_phone,
                fax=request_fax,
                street_address_one=request_address_street_one,
                street_address_two=request_address_street_two,
                city=request_address_city,
                state=request_address_state,
                zip=request_address_zip)

            if is_new == False:
                errors.append(
                    "Looks like your request is the same as <a href=\"/request/%s\"" % request_id)
                return render_template('new_request.html', form=form,
                                   routing_available=routing_available, departments=departments, errors=errors)
            return redirect(url_for('show_request_for_x', request_id=request_id,
                                    audience='new'))

    elif request.method == 'GET':
        if 'LIAISONS_URL' in app.config:
            routing_available = True
        if current_user.is_authenticated and current_user.role in ['Portal Administrator', 'Agency Administrator',
                                                                     'Agency FOIL Personnel']:
            form = OfflineRequestForm()
            return render_template('offline_request.html', form=form, routing_available=routing_available)
        else:
            form = NewRequestForm()
            return render_template('new_request.html', form=form, routing_available=routing_available)


@app.route("/export")
@login_required
def to_csv():
    filename = request.form.get('filename', 'records.txt')
    return Response(csv_export.export(),
        mimetype='text/plain',
        headers = {
            'Content-Disposition': 'attachment; filename="%s"' % (filename,)
        })

@app.route("/", methods=["GET", "POST"])
def index():
    if current_user.is_anonymous == False:
        return redirect(url_for('display_all_requests'))
    else:
        return landing()


@app.route("/landing")
def landing():
    return render_template('landing.html')


@login_manager.unauthorized_handler
def unauthorized():
    app.logger.info("\n\nuser is unauthorized.")
    return render_template("alpha.html")

@app.errorhandler(404)
def page_not_found(e):
    return render_template('404.html'), 404


def explain_all_actions():
    action_json = open(os.path.join(app.root_path, 'static/json/actions.json'))
    json_data = json.load(action_json)
    actions = []
    for data in json_data:
        actions.append("%s: %s" % (data, json_data[data]["What"]))
    return render_template('actions.html', actions=actions)

# Returns a view of the case based on the audience. Currently views exist for city staff or general public.


@app.route("/<string:audience>/request/<string:request_id>")
def show_request_for_x(audience, request_id):
    if "city" in audience:
        return show_request_for_city(request_id=request_id)
    return show_request(request_id=request_id, template="manage_request_%s.html" % (audience))


show_request_for_x.methods = ['GET', 'POST']


@app.route("/city/request/<string:request_id>")
@login_required
@requires_roles('Portal Administrator', 'Agency Administrator', 'Agency FOIL Personnel', 'Agency Helpers')
def show_request_for_city(request_id):
    req = get_obj("Request", request_id)
    if current_user.role == 'Agency Helpers':
        audience = 'helper'
    else:
        audience = 'city'
    return show_request(request_id=request_id, template="manage_request_%s_less_js.html" % (audience))

@app.route("/response/<string:request_id>")
def show_response(request_id):
    req = get_obj("Request", request_id)
    if not req:
        return render_template('error.html', message="A request with ID %s does not exist." % request_id)
    return render_template("response.html", req=req)


@app.route("/track", methods=["POST"])
def track(request_id=None):
    if request.method == 'POST':
        if not request_id:
            request_id = request.form['request_id']
        if not current_user.is_anonymous:
            audience = 'city'
        else:
            audience = 'public'
        return redirect(url_for('show_request_for_x', audience=audience, request_id=request_id))
    else:
        return render_template("track.html")


@app.route("/unfollow/<string:request_id>/<string:email>")
def unfollow(request_id, email):
    success = False
    user_id = create_or_return_user(email.lower())
    subscriber = get_subscriber(request_id=request_id, user_id=user_id)
    if subscriber:
        success = update_obj(attribute="should_notify", val=False, obj=subscriber)
    if success:
        return show_request(request_id=request_id, template="manage_request_unfollow.html")
    else:
        return render_template('error.html',
                               message="Unfollowing this request was unsuccessful. You probably weren't following it to begin with.")


@app.route("/request/<string:request_id>")
def show_request(request_id, template="manage_request_public.html"):
    req = get_obj("Request", request_id)
    departments_all = models.Department.query.all()
    agency_data = []
    for d in departments_all:
<<<<<<< HEAD
        firstUser = models.User.query.filter_by(department_id=d.id).first()
        agency_data.append({'name': d.name, 'email': firstUser.email})
=======
        primary_contact = d.primary_contact
        agency_data.append({'name': d.name, 'email': primary_contact.email})
>>>>>>> d5099c9b

    if not req:
        return render_template('error.html', message="A request with ID %s does not exist." % request_id)
    else:
        users = models.User.query.filter_by(department_id=req.department_id).all()

    if req.status and "Closed" in req.status and template != "manage_request_feedback.html":
        template = "closed.html"

    department = models.Department.query.filter_by(id=req.department_id).first()
    assigned_user = models.User.query.filter_by(
        id=models.Owner.query.filter_by(request_id=request_id, is_point_person=True).first().user_id).first()
    helpers = []
    for i in req.owners:
        if not i.active or i.is_point_person:
            continue
        helper = models.User.query.filter_by(id=i.user_id).first()
        if helper:
            helpers.append({'name': helper.alias, 'email': helper.email})

    print helpers

    return render_template(template, req=req, agency_data=agency_data, users=users,
                           department=department, assigned_user=assigned_user, helpers=helpers)


@app.route("/api/staff")
def staff_to_json():
    users = models.User.query.filter(models.User.is_staff == True).all()
    staff_data = []
    for u in users:
        staff_data.append({'alias': u.alias, 'email': u.email})
    return jsonify(**{'objects': staff_data})


@app.route("/api/departments")
def departments_to_json():
    departments = models.Department.query.all()
    agency_data = []
    for d in departments:
        agency_data.append({'agency': d.name})
    return jsonify(**{'objects': agency_data})


def docs():
    return redirect('http://codeforamerica.github.io/public-records/docs/1.0.0')


@app.route("/edit/request/<string:request_id>")
@login_required
def edit_case(request_id):
    req = get_obj("Request", request_id)
    return render_template("edit_case.html", req=req)


@app.route("/add_a_<string:resource>", methods=["GET", "POST"])
@login_required
def add_a_resource(resource):
    if request.method == 'POST':
        print "Resource is a ", resource
        if resource == 'pdf':
            return add_resource(resource=resource, request_body=request.form, current_user_id=get_user_id())
        resource_id = add_resource(resource=resource, request_body=request.form, current_user_id=get_user_id())
        if type(resource_id) == int or str(resource_id).isdigit():
            app.logger.info("\n\nSuccessfully added resource: %s with id: %s" % (resource, resource_id))
            return redirect(url_for('show_request_for_city', request_id=request.form['request_id']))
        elif resource_id == False:
            app.logger.info("\n\nThere was an issue with adding resource: %s" % resource)
            return render_template('error.html')
        else:
            app.logger.info("\n\nThere was an issue with the upload: %s" % resource_id)
            return render_template('help_with_uploads.html', message=resource_id)
    return render_template('error.html', message="You can only update requests from a request page!")

@app.route("/public_add_a_<string:resource>", methods = ["GET", "POST"])
def public_add_a_resource(resource, passed_recaptcha = False, data = None):
    if (data or request.method == 'POST') and ('note' in resource or 'subscriber' in resource):
            if not data:
                    data = request.form.copy()
            if 'note' in resource:
                if not passed_recaptcha and is_spam(comment = data['note_text'], user_ip = request.remote_addr, user_agent = request.headers.get('User-Agent')):
                    return render_template('recaptcha_note.html', form = data, message = "Hmm, your note looks like spam. To submit your note, type the numbers or letters you see in the field below.")
                resource_id = prr.add_note(request_id = data['request_id'], text = data['note_text'], passed_spam_filter = True)
            else:
                resource_id = prr.add_resource(resource = resource, request_body = data, current_user_id = None)
            if type(resource_id) == int:
                request_id = data['request_id']
                audience = 'public'
                if 'subscriber' in resource:
                    audience = 'follower'
                return redirect(url_for('show_request_for_x', audience=audience, request_id = request_id))
    return render_template('error.html')


@app.route("/update_a_<string:resource>", methods=["GET", "POST"])
def update_a_resource(resource, passed_recaptcha=False, data=None):
    if (data or request.method == 'POST'):
        req=request.form
        if not data:
            data = request.form.copy()
        if 'owner' in resource:
            update_resource(resource, req)

        elif 'qa' in resource:
            prr.answer_a_question(qa_id=int(data['qa_id']), answer=data['answer_text'], passed_spam_filter=True)
        else:
            update_resource(resource, data)
        if current_user.is_authenticated:
            return redirect(url_for('show_request_for_city', request_id=request.form['request_id']))
        else:
            return redirect(url_for('show_request', request_id=request.form['request_id']))
    return render_template('error.html', message="You can only update requests from a request page!")


@app.route("/acknowledge_request", methods=["GET", "POST"])
def acknowledge_request(resource, passed_recaptcha=False, data=None):
    if (data or request.method == 'POST'):
        if not data:
            data = request.form.copy()
        if 'qa' in resource:
            prr.answer_a_question(qa_id=int(data['qa_id']), answer=data['acknowledge_request'], passed_spam_filter=True)
        else:
            update_resource(resource, data)
        if current_user.is_anonymous == False:
            return redirect(url_for('show_request_for_city', request_id=request.form['request_id']))
        else:
            return redirect(url_for('show_request', request_id=request.form['request_id']))
    return render_template('error.html', message="You can only update requests from a request page!")

# Closing is specific to a case, so this only gets called from a case (that only city staff have a view of)

@app.route("/close", methods=["GET", "POST"])
@login_required
def close(request_id=None):
    if request.method == 'POST':
        template = 'closed.html'
        request_id = request.form['request_id']
        reason = ""
        if 'close_reason' in request.form:
            reason = request.form['close_reason']
        elif 'close_reasons' in request.form:
            for close_reason in request.form.getlist('close_reasons'):
                reason += close_reason + " "
        close_request(request_id=request_id, reason=reason, user_id=get_user_id(), request_body=request.form)
        return show_request(request_id, template=template)
    return render_template('error.html', message="You can only close from a requests page!")


def filter_search_term(search_input, results):
    if search_input:
        app.logger.info("Searching for '%s'." % search_input)
        search_terms = search_input.strip().split(
            " ")  # Get rid of leading and trailing spaces and generate a list of the search terms
        num_terms = len(search_terms)
        # Set up the query
        search_query = ""
        if num_terms > 1:
            for x in range(num_terms - 1):
                search_query = search_query + search_terms[x] + ' & '
        search_query = search_query + search_terms[num_terms - 1] + ":*"  # Catch substrings
        results = results.filter("to_tsvector(text) @@ to_tsquery('%s')" % search_query)
    return results


def get_filter_value(filters_map, filter_name, is_list=False, is_boolean=False):
    if filter_name in filters_map:
        val = filters_map[filter_name]
        if filter_name == 'agency' and val:
            return [val]
        elif is_list:
            return filters_map.getlist(filter_name)
        elif is_boolean:
            return str(val.lower())
        else:
            return val
    return None


def is_supported_browser():
    browser = request.user_agent.browser
    version = request.user_agent.version and int(request.user_agent.version.split('.')[0])
    platform = request.user_agent.platform
    uas = request.user_agent.string
    if browser and version:
        if (browser == 'msie' and version < 9) \
                or (browser == 'firefox' and version < 4) \
                or (platform == 'android' and browser == 'safari' and version < 534) \
                or (platform == 'iphone' and browser == 'safari' and version < 7000) \
                or ((platform == 'macos' or platform == 'windows') and browser == 'safari' and not re.search('Mobile',
                                                                                                             uas) and version < 534) \
                or (re.search('iPad', uas) and browser == 'safari' and version < 7000) \
                or (platform == 'windows' and re.search('Windows Phone OS', uas)) \
                or (browser == 'opera') \
                or (re.search('BlackBerry', uas)):
            return False
        return False
    return False


@app.route("/view_requests", methods=["GET"])
def display_all_requests():
    return no_backbone_requests()


@app.route("/view_requests_backbone")
def backbone_requests():
    return render_template("all_requests.html", departments=db.session.query(models.Department).all(),
                           total_requests_count=get_count("Request"))


@app.route("/view_requests_no_backbone")
def no_backbone_requests():
    return fetch_requests()


@app.route("/requests", methods=["GET"])
def fetch_requests(output_results_only=False, filters_map=None, date_format='%Y-%m-%d', checkbox_value='on'):

    user_id = get_user_id()

    # Sets the search parameters. They are a dictionary that either came in through:
    # 1) json_requests() (endpoint used by backbone)
    # 2) request.args (arguments in the URL)
    # 3) the form submitted
    if not filters_map:
        if request.args:
            if is_supported_browser():
                return backbone_requests()
            else:  # Clear URL
                filters_map = request.args
        else:
            filters_map = request.form

    # Set defaults
    is_open = checkbox_value
    is_closed = None
    due_soon = checkbox_value
    overdue = checkbox_value
    mine_as_poc = checkbox_value
    mine_as_helper = checkbox_value
    departments_selected = []
    if current_user.is_authenticated:
        departments_selected.append(current_user.current_department.name)
    sort_column = "id"
    sort_direction = "asc"
    min_due_date = None
    max_due_date = None
    min_date_received = None
    max_date_received = None
    requester_name = None
    page_number = 1
    search_term = None

    if filters_map:
        departments_selected = get_filter_value(filters_map=filters_map, filter_name='departments_selected',
                                                is_list=True) or get_filter_value(filters_map, 'department')
        is_open = get_filter_value(filters_map=filters_map, filter_name='is_open', is_boolean=True)
        is_closed = get_filter_value(filters_map=filters_map, filter_name='is_closed', is_boolean=True)
        due_soon = get_filter_value(filters_map=filters_map, filter_name='due_soon', is_boolean=True)
        overdue = get_filter_value(filters_map=filters_map, filter_name='overdue', is_boolean=True)
        mine_as_poc = get_filter_value(filters_map=filters_map, filter_name='mine_as_poc', is_boolean=True)
        mine_as_helper = get_filter_value(filters_map=filters_map, filter_name='mine_as_helper', is_boolean=True)
        sort_column = get_filter_value(filters_map, 'sort_column') or 'id'
        sort_direction = get_filter_value(filters_map, 'sort_direction') or 'asc'
        search_term = get_filter_value(filters_map, 'search_term')
        min_due_date = get_filter_value(filters_map, 'min_due_date')
        max_due_date = get_filter_value(filters_map, 'max_due_date')
        min_date_received = get_filter_value(filters_map, 'min_date_received')
        max_date_received = get_filter_value(filters_map, 'max_date_received')
        requester_name = get_filter_value(filters_map, 'requester_name')
        page_number = int(get_filter_value(filters_map, 'page_number') or '1')
<<<<<<< HEAD
=======
        request_id_search = get_filter_value(filters_map, 'request_id_search')
>>>>>>> d5099c9b

    # Set initial checkboxes for mine_as_poc and mine_as_helper when redirected from login page
    if 'login' in request.referrer:
        if current_user.is_authenticated and (current_user.role in ['Portal Administrator', 'Agency Administrator'] or current_user.is_admin()):
            mine_as_poc = None
            mine_as_helper = None
        elif current_user.is_authenticated and current_user.role in ['Agency FOIL Personnel']:
            mine_as_poc = "on"
            mine_as_helper = "on"
        elif current_user.is_authenticated and current_user.role in ['Agency Helpers']:
            mine_as_poc = "on"

    results = get_results_by_filters(departments_selected=departments_selected, is_open=is_open, is_closed=is_closed,
                                     due_soon=due_soon, overdue=overdue, mine_as_poc=mine_as_poc,
                                     mine_as_helper=mine_as_helper, sort_column=sort_column,
                                     sort_direction=sort_direction, search_term=search_term, min_due_date=min_due_date,
                                     max_due_date=max_due_date, min_date_received=min_date_received,
                                     max_date_received=max_date_received, requester_name=requester_name,
                                     page_number=page_number, user_id=user_id, date_format=date_format,
                                     checkbox_value=checkbox_value)

    # Execute query
    limit = 15
    offset = limit * (page_number - 1)
    app.logger.info("Page Number: {0}, Limit: {1}, Offset: {2}".format(page_number, limit, offset))
    more_results = False
    num_results = results.count()
    start_index = 0
    end_index = 0

    if num_results != 0:
        start_index = (page_number - 1) * limit
        if start_index == 0:
            start_index = 1
        if num_results > (limit * page_number):
            more_results = True
            end_index = start_index + 14
        else:
            end_index = num_results

    results = results.limit(limit).offset(offset).all()
    requests = prepare_request_fields(results=results)
    if output_results_only == True: # Used by json_requests()
        return requests, num_results, more_results, start_index, end_index

    return render_template("all_requests_less_js.html", total_requests_count=get_count("Request"), requests=requests,
                           departments=db.session.query(models.Department).all(),
                           departments_selected=departments_selected, is_open=is_open, is_closed=is_closed,
                           due_soon=due_soon, overdue=overdue, mine_as_poc=mine_as_poc, mine_as_helper=mine_as_helper,
                           sort_column=sort_column, sort_direction=sort_direction, search_term=search_term,
                           min_due_date=min_due_date, max_due_date=max_due_date, min_date_received=min_date_received,
                           max_date_received=max_date_received, requester_name=requester_name, page_number=page_number,
                           more_results=more_results, num_results=num_results, start_index=start_index,
                           end_index=end_index)


@app.route("/custom/request", methods=["GET", "POST"])
def json_requests():
    """
    Ultra-custom API endpoint for serving up requests.
    Supports limit, search, and page parameters and returns json with an object that
    has a list of results in the 'objects' field.
    """
    objects, num_results, more_results, start_index, end_index = fetch_requests(output_results_only=True,
                                                                                filters_map=request.args,
                                                                                date_format='%m/%d/%Y',
                                                                                checkbox_value='true')
    matches = {
        "objects": objects,
        "num_results": num_results,
        "more_results": more_results,
        "start_index": start_index,
        "end_index": end_index
    }
    response = anyjson.serialize(matches)
    return Response(response, mimetype="application/json")


def prepare_request_fields(results):
    return map(lambda r: {
        "id": r.id, \
        "summary": helpers.clean_text(r.summary), \
        "date_received": helpers.date(r.date_received or r.date_created), \
        "department": r.department_name(), \
        "requester": r.requester_name(), \
        "due_date": format_date(r.due_date), \
        "status": r.status, \
        # The following two attributes are defined as model methods,
        # and not regular SQLAlchemy attributes.
        "contact_name": r.point_person_name(), \
        "solid_status": r.solid_status()
    }, results)


def filter_department(departments_selected, results):
  if departments_selected and 'All Agencies' not in departments_selected:
      app.logger.info("\n\nagency filters:%s." % departments_selected)
      department_ids = []
      for department_name in departments_selected:
          if department_name:
              department = models.Department.query.filter_by(name=department_name).first()
              if department:
                  department_ids.append(department.id)
      if department_ids:
          results = results.filter(models.Request.department_id.in_(department_ids))
      else:
          # Just return an empty query set
          results = results.filter(models.Request.department_id < 0)
  return results


def get_results_by_filters(departments_selected, is_open, is_closed, due_soon, overdue, mine_as_poc, mine_as_helper,
                           sort_column, sort_direction, search_term, min_due_date, max_due_date, min_date_received,
                           max_date_received, requester_name, page_number, user_id, date_format, checkbox_value):
    # Initialize query
    results = db.session.query(models.Request)

    # Set filters on the query

    results = filter_department(departments_selected=departments_selected, results=results)
    results = filter_search_term(search_input=search_term, results=results)

    # Accumulate status filters
    status_filters = []

    if is_open == checkbox_value:
        status_filters.append(models.Request.open)
        if not user_id:
            status_filters.append(models.Request.due_soon)
            status_filters.append(models.Request.overdue)

    if is_closed == checkbox_value:
        status_filters.append(models.Request.closed)

    if min_date_received and max_date_received and min_date_received != "" and max_date_received != "":
        try:
            min_date_received = datetime.strptime(min_date_received, date_format)
            max_date_received = datetime.strptime(max_date_received, date_format) + timedelta(hours=23, minutes=59)
            results = results.filter(and_(models.Request.date_received >= min_date_received,
                                          models.Request.date_received <= max_date_received))
            app.logger.info('Request Date Bounding. Min: {0}, Max: {1}'.format(min_date_received, max_date_received))
        except:
            app.logger.info('There was an error parsing the request date filters. Received Min: {0}, Max {1}'.format(
                min_date_received, max_date_received))


    # Filters for agency staff only:
    if user_id:

        if due_soon == checkbox_value:
            status_filters.append(models.Request.due_soon)

        if overdue == checkbox_value:
            status_filters.append(models.Request.overdue)

        if min_due_date and max_due_date and min_due_date != "" and max_due_date != "":
            try:
                min_due_date = datetime.strptime(min_due_date, date_format)
                max_due_date = datetime.strptime(max_due_date, date_format) + timedelta(hours=23, minutes=59)
                results = results.filter(
                    and_(models.Request.due_date >= min_due_date, models.Request.due_date <= max_due_date))
                app.logger.info('Due Date Bounding. Min: {0}, Max: {1}'.format(min_due_date, max_due_date))
            except:
                app.logger.info(
                    'There was an error parsing the due date filters. Due Date Min: {0}, Max {1}'.format(min_due_date,
                                                                                                         max_due_date))

        # PoC and Helper filters
        if mine_as_poc == checkbox_value:
            if mine_as_helper == checkbox_value:
                # Where am I the Point of Contact *or* the Helper?
                results = results.filter(models.Request.id == models.Owner.request_id) \
                    .filter(models.Owner.user_id == user_id) \
                    .filter(models.Owner.active == True)
            else:
                # Where am I the Point of Contact only?
                results = results.filter(models.Request.id == models.Owner.request_id) \
                    .filter(models.Owner.user_id == user_id) \
                    .filter(models.Owner.is_point_person == True)
        elif mine_as_helper == checkbox_value:
            # Where am I a Helper only?
            results = results.filter(models.Request.id == models.Owner.request_id) \
                .filter(models.Owner.user_id == user_id) \
                .filter(models.Owner.active == True) \
                .filter(models.Owner.is_point_person == False)
        # Filter based on requester name
        requester_name = requester_name
        if requester_name and requester_name != "":
            results = results.join(models.Subscriber, models.Request.subscribers).join(models.User).filter(
                func.lower(models.User.alias).like("%%%s%%" % requester_name.lower()))

    # Apply the set of status filters to the query.
    # Using 'or', they're non-exclusive!
    results = results.filter(or_(*status_filters))

    if sort_column:
        app.logger.info("Sort Direction: %s" % sort_direction)
        app.logger.info("Sort Column: %s" % sort_column)
        if sort_direction == "desc":
            results = results.order_by((getattr(models.Request, sort_column)).desc())
        else:
            results = results.order_by((getattr(models.Request, sort_column)).asc())

    return results.order_by(models.Request.id.desc())


@app.route("/<page>")
def any_page(page):
    try:
        return render_template('%s.html' % (page))
    except:
        return render_template('error.html', message="%s totally doesn't exist." % (page))

def tutorial():
    user_id = get_user_id()
    app.logger.info("\n\nTutorial accessed by user: %s." % user_id)
    return render_template('tutorial.html')


@app.route("/staff_card/<int:user_id>")
def staff_card(user_id):
    return render_template('staff_card.html', uid=user_id)


@app.route("/logout")
@login_required
def logout():
    logout_user()
    return index()

def get_user_id():
    if current_user.is_authenticated:
        return current_user.id
    return None


# Used as AJAX POST endpoint to check if new request text contains certain keyword
# See new_requests.(html/js)

@app.route("/is_public_record", methods=["POST"])
def is_public_record():
    request_text = request.form['request_text']
    not_records_filepath = os.path.join(app.root_path, 'static/json/notcityrecords.json')
    not_records_json = open(not_records_filepath)
    json_data = json.load(not_records_json)
    request_text = request_text.lower()
    app.logger.info("Someone input %s" % (request_text))
    if "birth" in request_text or "death" in request_text or "marriage" in request_text:
        return json_data["Certificate"]
    if "divorce" in request_text:
        return json_data["Divorce"]
    return ''

def get_redirect_target():
    """ Taken from http://flask.pocoo.org/snippets/62/ """
    for target in request.values.get('next'), request.referrer:
        if not target:
            continue
        if is_safe_url(target):
            return target

def is_safe_url(target):
    """ Taken from http://flask.pocoo.org/snippets/62/ """
    ref_url = urlparse(request.host_url)
    test_url = urlparse(urljoin(request.host_url, target))
    return test_url.scheme in ('http', 'https') and \
           ref_url.netloc == test_url.netloc



@app.route("/recaptcha_<string:templatetype>", methods=["GET", "POST"])
def recaptcha_templatetype(templatetype):
    if request.method == 'POST':
        template = "recaptcha_" + templatetype + ".html"
        response = captcha.submit(
            request.form['recaptcha_challenge_field'],
            request.form['recaptcha_response_field'],
            app.config['RECAPTCHA_SECRET_KEY'],
            request.remote_addr
        )
        if not response.is_valid:
            message = "Invalid. Please try again."
            return render_template(template, message=message, form=request.form)
        else:
            if templatetype == "answer":
                app.logger.info("Template type is answer!")
                return update_a_resource(passed_recaptcha=True, data=request.form, resource="qa")
            elif templatetype == "request":
                return new_request(passed_recaptcha=True, data=request.form)
    else:
        app.logger.info("\n\nAttempted access to recaptcha not via POST")
        return render_template('error.html', message="You don't need to be here.")


@app.route("/.well-known/status", methods=["GET"])
def well_known_status():
    '''
    '''
    response = {
        'status': 'ok',
        'updated': int(time()),
        'dependencies': ['Akismet', 'Postgres'],
        'resources': {}
    }

    #
    # Try to connect to the database and get the first user.
    #
    try:
        if not get_obj('User', 1):
            raise Exception('Failed to get the first user')

    except Exception, e:
        response['status'] = 'Database fail: %s' % e
        return jsonify(response)

    #
    # Try to connect to Akismet and see if the key is valid.
    #
    # try:
    #     if not is_working_akismet_key():
    #         raise Exception('Akismet reported a non-working key')
    #
    # except Exception, e:
    #     response['status'] = 'Akismet fail: %s' % e
    #     return jsonify(response)

    return jsonify(response)


@app.route("/register", methods=['GET', 'POST'])
def register():
    form = LoginForm()
    errors = []
    if request.method == 'POST':
        user_to_login = authenticate_login(form.username.data)
        if user_to_login:
            login_user(user_to_login)
            return render_template("edit_user.html", form=EditUserForm(), errors=[])
        errors.append("Your e-mail address must be added by an administrator before you can log in.")
    return render_template('user_registration.html', form=form, errors=errors)


@app.route("/edit_user_info", methods=['GET', 'POST'])
@login_required
def edit_user_info():
    form = EditUserForm(request.form, obj=current_user)
    errors = []
    if request.method == 'POST':
        form.populate_obj(current_user)
        db.session.add(current_user)
        db.session.commit()
        flash("User updated!")
    return render_template("edit_user.html", form=form, errors=errors)


@app.route("/login", methods=['GET', 'POST'])
def login():
    form = LoginForm()
    errors = []
    if request.method == 'POST':
        print form.username.data
        print form.password.data
        if form.validate_on_submit():
            user_to_login = authenticate_login(form.username.data, form.password.data)
            if user_to_login:
                login_user(user_to_login)
                redirect_url = get_redirect_target()
                if 'login' in redirect_url or 'logout' in redirect_url:
                    return redirect(url_for('display_all_requests'))
                else:
                    if 'city' not in redirect_url:
                        redirect_url = redirect_url.replace("/request", "/city/request")
                    return redirect(redirect_url)
            else:
                app.logger.info(
                    "\n\nLogin failed (due to incorrect email/password combo) for email : %s" % form.username.data)
                errors.append('Incorrect email/password combination. Please try again. If you forgot your password,'
                              'please <a href="/reset_password">request a new password</a>.')
                return render_template('login.html', form=form, errors=errors)
        else:
            errors.append('Something went wrong')
            return render_template('login.html', form=form, errors=errors)
    else:
        user_id = get_user_id()
        if user_id:
            redirect_url = get_redirect_target()
            return redirect(redirect_url)
        else:
            return render_template('login.html', form=form)


@app.route("/attachments/<string:resource>", methods=["GET"])
def get_attachments(resource):
    app.logger.info("\n\ngetting attachment file")
    return send_from_directory(app.config["UPLOAD_FOLDER"], resource, as_attachment=True)


@app.route("/pdfs/<string:resource>", methods=["GET"])
def get_pdfs(resource):
    app.logger.info("\n\ngetting pdf file")
    return send_from_directory(app.config["PDF_FOLDER"], resource, as_attachment=True)


@app.route("/api/report/<string:report_type>/<string:public_filter>", methods=["GET"])
def get_report_jsons(report_type,public_filter):
    app.logger.info("\n\ngenerating report data")

    if not report_type:
        response={
            "status" : "failed: unrecognized request."
        }
        return jsonify(response)

    overdue_filter = models.Request.overdue
    notoverdue_filter = models.Request.notoverdue
    published_filter = models.Request.published
    denied_filter = models.Request.denied
    granted_and_closed_filter = models.Request.granted_and_closed
    granted_in_part_filter = models.Request.granted_in_part
    no_customer_response_filter = models.Request.no_customer_response
    out_of_jurisdiction_filter = models.Request.out_of_jurisdiction
    referred_to_nyc_gov_filter = models.Request.referred_to_nycgov
    referred_to_opendata_filter = models.Request.referred_to_opendata
    referred_to_other_agency_filter = models.Request.referred_to_other_agency
    referred_to_publications_portal_filter = models.Request.referred_to_publications_portal

    if report_type == "all":
        try:
            if public_filter == "all" or public_filter == "agency_0":
                overdue_request=models.Request.query.filter(overdue_filter).all()
                notdue_request=models.Request.query.filter(notoverdue_filter).all()
                received_request=models.Request.query.all()
                published_request=models.Request.query.filter(published_filter).all()
                denied_request=models.Request.query.filter(denied_filter).all()
                granted_and_closed_request=models.Request.query.filter(granted_and_closed_filter).all()
                granted_in_part_request=models.Request.query.filter(granted_in_part_filter).all()
                no_customer_response_request=models.Request.query.filter(no_customer_response_filter).all()
                out_of_jurisdiction_request=models.Request.query.filter(out_of_jurisdiction_filter).all()
                referred_to_nyc_gov_request=models.Request.query.filter(referred_to_nyc_gov_filter).all()
                referred_to_opendata_request=models.Request.query.filter(referred_to_opendata_filter).all()
                referred_to_other_agency_request=models.Request.query.filter(referred_to_other_agency_filter).all()
                referred_to_publications_portal_request=models.Request.query.filter(referred_to_publications_portal_filter).all()
            elif "agency" in public_filter and "staff" not in public_filter:
                agencyFilter = public_filter.split("_")[1]
                agencyFilterInt = int(agencyFilter)
                overdue_request=models.Request.query.filter(overdue_filter).filter(models.Request.department_id == agencyFilterInt).all()
                notdue_request=models.Request.query.filter(notoverdue_filter).filter(models.Request.department_id == agencyFilterInt).all()
                received_request=models.Request.query.filter(models.Request.department_id == agencyFilterInt).all()
                published_request=models.Request.query.filter(published_filter).filter(models.Request.department_id == agencyFilterInt).all()
                denied_request=models.Request.query.filter(denied_filter).filter(models.Request.department_id == agencyFilterInt).all()
                granted_and_closed_request=models.Request.query.filter(granted_and_closed_filter).filter(models.Request.department_id == agencyFilterInt).all()
                granted_in_part_request=models.Request.query.filter(granted_in_part_filter).filter(models.Request.department_id == agencyFilterInt).all()
                no_customer_response_request=models.Request.query.filter(no_customer_response_filter).filter(models.Request.department_id == agencyFilterInt).all()
                out_of_jurisdiction_request=models.Request.query.filter(out_of_jurisdiction_filter).filter(models.Request.department_id == agencyFilterInt).all()
                referred_to_nyc_gov_request=models.Request.query.filter(referred_to_nyc_gov_filter).filter(models.Request.department_id == agencyFilterInt).all()
                referred_to_opendata_request=models.Request.query.filter(referred_to_opendata_filter).filter(models.Request.department_id == agencyFilterInt).all()
                referred_to_other_agency_request=models.Request.query.filter(referred_to_other_agency_filter).filter(models.Request.department_id == agencyFilterInt).all()
                referred_to_publications_portal_request=models.Request.query.filter(referred_to_publications_portal_filter).filter(models.Request.department_id == agencyFilterInt).all()
            elif "calendarYear" in public_filter:
                overdue_request=models.Request.query.filter(overdue_filter).all()
                notdue_request=models.Request.query.filter(notoverdue_filter).all()
                received_request=models.Request.query.all()
                published_request=models.Request.query.filter(published_filter).all()
                denied_request=models.Request.query.filter(denied_filter).all()
                granted_and_closed_request=models.Request.query.filter(granted_and_closed_filter).all()
                granted_in_part_request=models.Request.query.filter(granted_in_part_filter).all()
                no_customer_response_request=models.Request.query.filter(no_customer_response_filter).all()
                out_of_jurisdiction_request=models.Request.query.filter(out_of_jurisdiction_filter).all()
                referred_to_nyc_gov_request=models.Request.query.filter(referred_to_nyc_gov_filter).all()
                referred_to_opendata_request=models.Request.query.filter(referred_to_opendata_filter).all()
                referred_to_other_agency_request=models.Request.query.filter(referred_to_other_agency_filter).all()
                referred_to_publications_portal_request=models.Request.query.filter(referred_to_publications_portal_filter).all()
            elif "fullYear" in public_filter:
                overdue_request=models.Request.query.filter(overdue_filter).all()
                notdue_request=models.Request.query.filter(notoverdue_filter).all()
                received_request=models.Request.query.all()
                published_request=models.Request.query.filter(published_filter).all()
                denied_request=models.Request.query.filter(denied_filter).all()
                granted_and_closed_request=models.Request.query.filter(granted_and_closed_filter).all()
                granted_in_part_request=models.Request.query.filter(granted_in_part_filter).all()
                no_customer_response_request=models.Request.query.filter(no_customer_response_filter).all()
                out_of_jurisdiction_request=models.Request.query.filter(out_of_jurisdiction_filter).all()
                referred_to_nyc_gov_request=models.Request.query.filter(referred_to_nyc_gov_filter).all()
                referred_to_opendata_request=models.Request.query.filter(referred_to_opendata_filter).all()
                referred_to_other_agency_request=models.Request.query.filter(referred_to_other_agency_filter).all()
                referred_to_publications_portal_request=models.Request.query.filter(referred_to_publications_portal_filter).all()
            elif "rolling" in public_filter:
                overdue_request=models.Request.query.filter(overdue_filter).all()
                notdue_request=models.Request.query.filter(notoverdue_filter).all()
                received_request=models.Request.query.all()
                published_request=models.Request.query.filter(published_filter).all()
                denied_request=models.Request.query.filter(denied_filter).all()
                granted_and_closed_request=models.Request.query.filter(granted_and_closed_filter).all()
                granted_in_part_request=models.Request.query.filter(granted_in_part_filter).all()
                no_customer_response_request=models.Request.query.filter(no_customer_response_filter).all()
                out_of_jurisdiction_request=models.Request.query.filter(out_of_jurisdiction_filter).all()
                referred_to_nyc_gov_request=models.Request.query.filter(referred_to_nyc_gov_filter).all()
                referred_to_opendata_request=models.Request.query.filter(referred_to_opendata_filter).all()
                referred_to_other_agency_request=models.Request.query.filter(referred_to_other_agency_filter).all()
                referred_to_publications_portal_request=models.Request.query.filter(referred_to_publications_portal_filter).all()
            if "staff" in public_filter:
                staff_id = int(public_filter.split("_")[1])
                overdue_request=models.Request.query.filter(models.Request.id == models.Owner.request_id).filter(overdue_filter).filter(models.Owner.is_point_person == True).all()
                notdue_request=models.Request.query.filter(models.Request.id == models.Owner.request_id).filter(notoverdue_filter).filter(models.Owner.is_point_person == True).all()
                received_request=models.Request.query.filter(models.Request.id == models.Owner.request_id).filter(models.Owner.user_id == staff_id).all()
                published_request=models.Request.query.filter(models.Request.id == models.Owner.request_id).filter(published_filter).filter(models.Owner.user_id == staff_id).all()
                denied_request=models.Request.query.filter(models.Request.id == models.Owner.request_id).filter(denied_filter).filter(models.Owner.user_id == staff_id).all()
                granted_and_closed_request=models.Request.query.filter(models.Request.id == models.Owner.request_id).filter(granted_and_closed_filter).filter(models.Owner.user_id == staff_id).all()
                granted_in_part_request=models.Request.query.filter(models.Request.id == models.Owner.request_id).filter(granted_in_part_filter).filter(models.Owner.user_id == staff_id).all()
                no_customer_response_request=models.Request.query.filter(models.Request.id == models.Owner.request_id).filter(no_customer_response_filter).filter(models.Owner.user_id == staff_id).all()
                out_of_jurisdiction_request=models.Request.query.filter(models.Request.id == models.Owner.request_id).filter(out_of_jurisdiction_filter).filter(models.Owner.user_id == staff_id).all()
                referred_to_nyc_gov_request=models.Request.query.filter(models.Request.id == models.Owner.request_id).filter(referred_to_nyc_gov_filter).filter(models.Owner.user_id == staff_id).all()
                referred_to_opendata_request=models.Request.query.filter(models.Request.id == models.Owner.request_id).filter(referred_to_opendata_filter).filter(models.Owner.user_id == staff_id).all()
                referred_to_other_agency_request=models.Request.query.filter(models.Request.id == models.Owner.request_id).filter(referred_to_other_agency_filter).filter(models.Owner.user_id == staff_id).all()
                referred_to_publications_portal_request=models.Request.query.filter(models.Request.id == models.Owner.request_id).filter(referred_to_publications_portal_filter).filter(models.Owner.user_id == staff_id).all()

            response={
                "status" : "ok",
                "data" : [
                    {"label" : "Received", "value" : len(received_request), "callback" : "received"},
                    {"label" : "Published", "value" : len(published_request), "callback" : "received"},
                    {"label" : "Denied", "value" : len(denied_request), "callback" : "denied"},
                    {"label" : "Granted And Closed", "value" : len(granted_and_closed_request), "callback" : "granted_and_closed"},
                    {"label" : "Granted In Part", "value" : len(granted_in_part_request), "callback" : "granted_in_part"},
                    {"label" : "No Customer Response", "value" : len(no_customer_response_request), "callback" : "no_customer_response"},
                    {"label" : "Out of Jurisdiction", "value" : len(out_of_jurisdiction_request), "callback" : "out_of_jurisdiction"},
                    {"label" : "Referred to NYC.gov", "value" : len(referred_to_nyc_gov_request), "callback" : "referred_to_nyc_gov_request"},
                    {"label" : "Referred to Open Data", "value" : len(referred_to_opendata_request), "callback" : "referred_to_opendata_request"},
                    {"label" : "Referred to Other Agency", "value" : len(referred_to_other_agency_request), "callback" : "referred_to_other_agency_request"},
                    {"label" : "Referred to Publications Portal", "value" : len(referred_to_publications_portal_request), "callback" : "referred_to_publications_portal_request"}
                ]
            }
        except Exception, e:
            response={
                "status" : "failed",
                "data" : "fail to find overdue request",
                 "exception": e
            }
        return jsonify(response)
    if report_type == "received":
        try:
            received_request=models.Request.query.all()
            response = {
                "status" : "ok",
                "data" : [
                    {"label" : "Received", "value" : len(received_request), "callback" : "received"}
                ]
            }

        except Exception, e:
            response = {
                "status": "failed",
                "data": "fail to find overdue request"
            }
        return jsonify(response)
    else:
        response = {
            "status": "failed",
            "data": "unregonized request"
        }
        return jsonify(response)


@app.route("/report")
def report():
    users=models.User.query.all()
<<<<<<< HEAD
=======
    users=models.User.query.order_by(models.User.alias.asc()).all()
    departments_all = models.Department.query.all()
    agency_data = []
    for d in departments_all:
        agency_data.append({'name': d.name, 'id': d.id})

>>>>>>> d5099c9b
    overdue_request=models.Request.query.filter(models.Request.overdue == True).all()
    app.logger.info("\n\nOverdue Requests %s" %(len(overdue_request)))
    return render_template('report.html',users=users)

@app.route("/submit", methods=["POST"])
def submit():
    if recaptcha.verify():
        pass
    else:
<<<<<<< HEAD
        pass
=======
        pass

@app.route("/<page>")
def any_page(page):
    try:
        return render_template('%s.html' % (page))
    except:
        return page_not_found(404)

@app.errorhandler(400)
def bad_request(e):
    return render_template("400.html"), 400
@app.errorhandler(404)
def page_not_found(e):
    return render_template("404.html"), 404
@app.errorhandler(500)
def internal_server_error(e):
    return render_template("500.html"), 500
@app.errorhandler(403)
def access_denied(e):
    return render_template("403.html"), 403
@app.errorhandler(501)
def unexplained_error(e):
    return render_template("501.html"), 501
>>>>>>> d5099c9b
<|MERGE_RESOLUTION|>--- conflicted
+++ resolved
@@ -27,11 +27,13 @@
 from filters import *
 import re
 from db_helpers import get_count, get_obj
-from sqlalchemy import func, and_, or_
+from sqlalchemy import func, and_, or_, text
 from forms import OfflineRequestForm, NewRequestForm, LoginForm, EditUserForm
 import pytz
 from requires_roles import requires_roles
 from flask_login import LoginManager
+from models import AnonUser
+
 
 # Initialize login
 app.logger.info("\n\nInitialize login.")
@@ -39,9 +41,13 @@
 
 login_manager = LoginManager()
 login_manager.user_loader(get_user_by_id)
+login_manager.anonymous_user = AnonUser
 login_manager.init_app(app)
 
 zip_reg_ex = re.compile('^[0-9]{5}(?:-[0-9]{4})?$')
+@app.before_request
+def make_session_permanent():
+    app.permanent_session_lifetime = timedelta(minutes=120)
 
 
 # Submitting a new request
@@ -54,9 +60,7 @@
     if request.method == 'POST':
         if current_user.is_authenticated:
             form = OfflineRequestForm(request.form)
-            request_category = form.request_category.data
             request_agency = current_user.current_department.name
-            print request_agency
             request_summary = form.request_summary.data
             request_text = form.request_text.data
             request_attachment_description = form.request_attachment_description.data
@@ -76,10 +80,6 @@
             request_address_state = form.request_address_state.data
             request_address_zip = form.request_address_zip.data
 
-            # Check Category
-            if not (request_category and request_category.strip()):
-                errors.append('You must select a category for this request')
-
             # Check Summary
             if not (request_summary and request_summary.strip()):
                 errors.append('You must enter a summary for this request')
@@ -98,8 +98,8 @@
                 app.logger.info("\n\nNo file passed in")
 
             # Check Attachment
-            # if request_attachment_description and not (request_attachment):
-            #     errors.append('Please select a file to upload as attachment.')
+            if request_attachment_description and not (request_attachment):
+                errors.append('Please select a file to upload as attachment.')
 
             if not (request_text and request_text.strip()):
                 errors.append('Please fill out the request description.')
@@ -166,7 +166,6 @@
                                        routing_available=routing_available, departments=departments, errors=errors)
             else:
                 request_id, is_new = make_request(
-                    category=request_category,
                     agency=request_agency,
                     summary=request_summary,
                     text=request_text,
@@ -194,13 +193,12 @@
                                            routing_available=routing_available, departments=departments, errors=errors)
 
                 return redirect(url_for('show_request_for_x', request_id=request_id,
-                                        audience='new'))
+                                        audience='new', email=(request_email is not None)))
 
         else:
             form = NewRequestForm(request.form)
             print form.data
             print request.form
-            request_category = form.request_category.data
             request_agency = form.request_agency.data
             request_summary = form.request_summary.data
             request_text = form.request_text.data
@@ -216,84 +214,8 @@
             request_address_city = form.request_address_city.data
             request_address_state = form.request_address_state.data
             request_address_zip = form.request_address_zip.data
-            if app.config['ENVIRONMENT'] != 'LOCAL':
-                request_recaptcha = recaptcha.verify()
-            # document = None
-            # zip_reg_ex = re.compile('^[0-9]{5}(?:-[0-9]{4})?$')
-            # request_text = form.request_text.data
-            #
-            #
-            # # Check Agency
-            # if not (request_agency and request_agency.strip()):
-            #     errors.append('You must select an agency for this request')
-            #
-            # # Check Summary
-            #
-            # if not (request_summary and request_summary.strip()):
-            #     errors.append('You must enter a summary for this request')
-            # elif len(request_summary) > 250:
-            #     errors.append(
-            #         'The request summary must be less than 250 characters')
-            #
-            # if not (request_text and request_text.strip()):
-            #     errors.append('You must provide some details about this request')
-            # elif len(request_text) > 5000:
-            #     errors.append('Your description must be less than 5000 characters')
-            # # Check attachment
-            # # attachment = None
-            # # try:
-            # #     attachment = request.files['request_attachment']
-            # # except:
-            # #     app.logger.info("\n\nNo file passed in")
-            #
-            # # if attachment and not(request_attachment_description):
-            # #     errors.append('Please fill out the attachment description.')
-            #
-            # # if request_attachment_description and not(attachment):
-            # # errors.append('Please select a file to upload as attachment.')
-            #
-            # if not (request_agency and request_agency.strip()):
-            #     errors.append("Please select an agency.")
-            #
-            # if not (request_first_name and request_first_name.strip()):
-            #     errors.append("Please enter the requester's first name")
-            # elif not (request_last_name and request_last_name.strip()):
-            #     errors.append("Please enter the requester's last name")
-            # else:
-            #     alias = request_first_name + " " + request_last_name
-            #
-            # print request_email, request_phone, request_fax, request_address_street_one, request_address_street_two, request_address_city, request_address_state, request_address_zip
-            # email_valid = (request_email != '')
-            # phone_valid = (request_phone is not None)
-            # fax_valid = (request_fax is not None)
-            # street_valid = (request_address_street_one != '')
-            # city_valid = (request_address_city != '')
-            # state_valid = (request_address_state != '')
-            # zip_valid = (
-            #     request_address_zip != '' and zip_reg_ex.match(request_address_zip))
-            # address_valid = (
-            #     street_valid and city_valid and state_valid and zip_valid)
-            #
-            # print email_valid, phone_valid, fax_valid, street_valid, city_valid, state_valid, zip_valid, address_valid
-            # if app.config['ENVIRONMENT'] != 'LOCAL':
-            #     recaptcha_valid = (request_recaptcha != False)
-            #
-            # if not (email_valid or phone_valid or fax_valid or address_valid):
-            #     errors.append(
-            #         "Please enter at least one type of contact information")
-            #
-            # phone_formatted = ""
-            # if phone_valid:
-            #     phone_formatted = str(request_phone.international)
-            #
-            # print errors
-            # if errors:
-            #     return render_template('new_request.html', form=form,
-            #                            routing_available=routing_available, departments=departments, errors=errors)
-
 
             request_id, is_new = make_request(
-                category=request_category,
                 agency=request_agency,
                 summary=request_summary,
                 text=request_text,
@@ -317,7 +239,7 @@
                 return render_template('new_request.html', form=form,
                                    routing_available=routing_available, departments=departments, errors=errors)
             return redirect(url_for('show_request_for_x', request_id=request_id,
-                                    audience='new'))
+                                    audience='new', email=(request_email is not None)))
 
     elif request.method == 'GET':
         if 'LIAISONS_URL' in app.config:
@@ -330,6 +252,9 @@
             form = NewRequestForm()
             return render_template('new_request.html', form=form, routing_available=routing_available)
 
+@app.route("/faq")
+def faq():
+    return render_template("faq.html")
 
 @app.route("/export")
 @login_required
@@ -404,7 +329,7 @@
     return render_template("response.html", req=req)
 
 
-@app.route("/track", methods=["POST"])
+@app.route("/track", methods=["GET","POST"])
 def track(request_id=None):
     if request.method == 'POST':
         if not request_id:
@@ -413,7 +338,8 @@
             audience = 'city'
         else:
             audience = 'public'
-        return redirect(url_for('show_request_for_x', audience=audience, request_id=request_id))
+
+        return redirect(url_for('fetch_requests', request_id_search=request_id))
     else:
         return render_template("track.html")
 
@@ -438,13 +364,8 @@
     departments_all = models.Department.query.all()
     agency_data = []
     for d in departments_all:
-<<<<<<< HEAD
-        firstUser = models.User.query.filter_by(department_id=d.id).first()
-        agency_data.append({'name': d.name, 'email': firstUser.email})
-=======
         primary_contact = d.primary_contact
         agency_data.append({'name': d.name, 'email': primary_contact.email})
->>>>>>> d5099c9b
 
     if not req:
         return render_template('error.html', message="A request with ID %s does not exist." % request_id)
@@ -527,7 +448,7 @@
             if 'note' in resource:
                 if not passed_recaptcha and is_spam(comment = data['note_text'], user_ip = request.remote_addr, user_agent = request.headers.get('User-Agent')):
                     return render_template('recaptcha_note.html', form = data, message = "Hmm, your note looks like spam. To submit your note, type the numbers or letters you see in the field below.")
-                resource_id = prr.add_note(request_id = data['request_id'], text = data['note_text'], passed_spam_filter = True)
+                resource_id = prr.add_note(request_id = data['request_id'], text = data['note_text'])
             else:
                 resource_id = prr.add_resource(resource = resource, request_body = data, current_user_id = None)
             if type(resource_id) == int:
@@ -608,6 +529,13 @@
         results = results.filter("to_tsvector(text) @@ to_tsquery('%s')" % search_query)
     return results
 
+def filter_request_id(request_id_search, results):
+    if request_id_search:
+        app.logger.info("Searching for matching request_id '%s'." % filter_request_id)
+        request_id_search = request_id_search.strip() # Get rid of leading and trailing spaces
+        request_id_search = request_id_search + ":*"  # Catch substrings
+        results = results.filter(text("to_tsvector(id) @@ to_tsquery('%s')" % request_id_search))
+    return results
 
 def get_filter_value(filters_map, filter_name, is_list=False, is_boolean=False):
     if filter_name in filters_map:
@@ -697,6 +625,7 @@
     requester_name = None
     page_number = 1
     search_term = None
+    request_id_search = None
 
     if filters_map:
         departments_selected = get_filter_value(filters_map=filters_map, filter_name='departments_selected',
@@ -716,13 +645,10 @@
         max_date_received = get_filter_value(filters_map, 'max_date_received')
         requester_name = get_filter_value(filters_map, 'requester_name')
         page_number = int(get_filter_value(filters_map, 'page_number') or '1')
-<<<<<<< HEAD
-=======
         request_id_search = get_filter_value(filters_map, 'request_id_search')
->>>>>>> d5099c9b
 
     # Set initial checkboxes for mine_as_poc and mine_as_helper when redirected from login page
-    if 'login' in request.referrer:
+    if request.referrer and 'login' in request.referrer:
         if current_user.is_authenticated and (current_user.role in ['Portal Administrator', 'Agency Administrator'] or current_user.is_admin()):
             mine_as_poc = None
             mine_as_helper = None
@@ -739,7 +665,7 @@
                                      max_due_date=max_due_date, min_date_received=min_date_received,
                                      max_date_received=max_date_received, requester_name=requester_name,
                                      page_number=page_number, user_id=user_id, date_format=date_format,
-                                     checkbox_value=checkbox_value)
+                                     checkbox_value=checkbox_value, request_id_search=request_id_search)
 
     # Execute query
     limit = 15
@@ -833,7 +759,7 @@
 
 def get_results_by_filters(departments_selected, is_open, is_closed, due_soon, overdue, mine_as_poc, mine_as_helper,
                            sort_column, sort_direction, search_term, min_due_date, max_due_date, min_date_received,
-                           max_date_received, requester_name, page_number, user_id, date_format, checkbox_value):
+                           max_date_received, requester_name, page_number, user_id, date_format, checkbox_value, request_id_search):
     # Initialize query
     results = db.session.query(models.Request)
 
@@ -841,6 +767,7 @@
 
     results = filter_department(departments_selected=departments_selected, results=results)
     results = filter_search_term(search_input=search_term, results=results)
+    results = filter_request_id(request_id_search=request_id_search, results=results)
 
     # Accumulate status filters
     status_filters = []
@@ -925,13 +852,6 @@
 
     return results.order_by(models.Request.id.desc())
 
-
-@app.route("/<page>")
-def any_page(page):
-    try:
-        return render_template('%s.html' % (page))
-    except:
-        return render_template('error.html', message="%s totally doesn't exist." % (page))
 
 def tutorial():
     user_id = get_user_id()
@@ -1225,8 +1145,8 @@
                 staff_id = int(public_filter.split("_")[1])
                 overdue_request=models.Request.query.filter(models.Request.id == models.Owner.request_id).filter(overdue_filter).filter(models.Owner.is_point_person == True).all()
                 notdue_request=models.Request.query.filter(models.Request.id == models.Owner.request_id).filter(notoverdue_filter).filter(models.Owner.is_point_person == True).all()
-                received_request=models.Request.query.filter(models.Request.id == models.Owner.request_id).filter(models.Owner.user_id == staff_id).all()
-                published_request=models.Request.query.filter(models.Request.id == models.Owner.request_id).filter(published_filter).filter(models.Owner.user_id == staff_id).all()
+                received_request=models.Request.query.filter(models.Request.id == models.Owner.request_id).filter(models.Owner.user_id == staff_id).filter(models.Owner.is_point_person == True).all()
+                published_request=models.Request.query.filter(models.Request.id == models.Owner.request_id).filter(published_filter).filter(models.Owner.user_id == staff_id).filter(models.Owner.is_point_person == True).all()
                 denied_request=models.Request.query.filter(models.Request.id == models.Owner.request_id).filter(denied_filter).filter(models.Owner.user_id == staff_id).all()
                 granted_and_closed_request=models.Request.query.filter(models.Request.id == models.Owner.request_id).filter(granted_and_closed_filter).filter(models.Owner.user_id == staff_id).all()
                 granted_in_part_request=models.Request.query.filter(models.Request.id == models.Owner.request_id).filter(granted_in_part_filter).filter(models.Owner.user_id == staff_id).all()
@@ -1287,27 +1207,21 @@
 @app.route("/report")
 def report():
     users=models.User.query.all()
-<<<<<<< HEAD
-=======
     users=models.User.query.order_by(models.User.alias.asc()).all()
     departments_all = models.Department.query.all()
     agency_data = []
     for d in departments_all:
         agency_data.append({'name': d.name, 'id': d.id})
 
->>>>>>> d5099c9b
     overdue_request=models.Request.query.filter(models.Request.overdue == True).all()
     app.logger.info("\n\nOverdue Requests %s" %(len(overdue_request)))
-    return render_template('report.html',users=users)
+    return render_template('report.html', users=users, agency_data=agency_data)
 
 @app.route("/submit", methods=["POST"])
 def submit():
     if recaptcha.verify():
         pass
     else:
-<<<<<<< HEAD
-        pass
-=======
         pass
 
 @app.route("/<page>")
@@ -1331,5 +1245,4 @@
     return render_template("403.html"), 403
 @app.errorhandler(501)
 def unexplained_error(e):
-    return render_template("501.html"), 501
->>>>>>> d5099c9b
+    return render_template("501.html"), 501