--- conflicted
+++ resolved
@@ -92,8 +92,6 @@
             elif len(request_summary) > 250:
                 errors.append('The request summary must be less than 250 characters')
 
-            # Check attachment
-            attachment = None
             try:
                 attachment = request.files['request_attachment']
             except:
@@ -104,6 +102,9 @@
 
             if request_attachment_description and not(attachment):
                 errors.append('Please select a file to upload as attachment.')
+
+            if not (request_text and request_text.strip()):
+                errors.append('Please fill out the request description.')
 
             # Check Format
             if not (request_format and request_format.strip()):
@@ -154,10 +155,13 @@
             if not data:
                 data = request.form.copy()
 
+            if app.config['ENVIRONMENT'] != 'LOCAL' and check_for_spam and is_spam(request_text) and not passed_recaptcha:
+                return render_template('recaptcha_request.html', form = data, message = "Hmm, your request looks like spam. To submit your request, type the numbers or letters you see in the field below.", public_key = app.config['RECAPTCHA_SITE_KEY'])
+
             phone_formatted = ""
-
             if phone_valid:
                 phone_formatted = request_phone.international
+
 
             if errors:
                 if request_date:
@@ -222,9 +226,11 @@
             alias = None
             document = None
             zip_reg_ex = re.compile('^[0-9]{5}(?:-[0-9]{4})?$')
+            record_description = form.record_description.data
 
              # Check Category
             if not (request_category and request_category.strip()):
+            except:
                 errors.append('You must select a category for this request')
 
             # Check Agency
@@ -422,15 +428,9 @@
     departments_all=models.Department.query.all()
     agency_data = []
     for d in departments_all:
-<<<<<<< HEAD
-      firstUser = models.User.query.filter_by(department=d.id).first()
-      agency_data.append({'name': d.name, 'email': firstUser.email})
-    users=models.User.query.filter_by(department=req.department_id).all()
-=======
       firstUser = models.User.query.filter_by(department_id=d.id).first()
       department_data.append({'name': d.name, 'email': firstUser.email})
     users=models.User.query.filter_by(department_id=req.department_id).all()
->>>>>>> 53c97157
     if not req:
         return render_template('error.html', message="A request with ID %s does not exist." % request_id)
     if req.status and "Closed" in req.status and template != "manage_request_feedback.html":
@@ -864,6 +864,7 @@
 def staff_card(user_id):
     return render_template('staff_card.html', uid=user_id)
 
+
 @app.route("/logout")
 @login_required
 def logout():
