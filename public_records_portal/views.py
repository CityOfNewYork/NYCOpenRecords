"""
    public_records_portal.views
    ~~~~~~~~~~~~~~~~

    Implements functions that render the Jinja (http://jinja.pocoo.org/) templates/html for RecordTrac.

"""

from flask import flash
from flask import render_template, redirect, url_for, send_from_directory
from flask.ext.login import login_user, logout_user, current_user, login_required
# from flaskext.browserid import BrowserID
from public_records_portal import db, models, recaptcha
from prr import add_resource, update_resource, make_request, close_request
from db_helpers import authenticate_login, get_user_by_id
import os
import json
from urlparse import urlparse, urljoin
from notifications import format_date
from time import time
from flask import jsonify, request, Response
import anyjson
import csv_export
from filters import *
import re
from db_helpers import get_count, get_obj
from sqlalchemy import func, and_, or_, text
from forms import OfflineRequestForm, NewRequestForm, LoginForm, EditUserForm
import pytz
from requires_roles import requires_roles
from flask_login import LoginManager
from models import AnonUser
from datetime import datetime, timedelta, date
from business_calendar import Calendar

cal = Calendar()

# Initialize login
app.logger.info("\n\nInitialize login.")
app.logger.info("\n\nEnvironment is %s" % app.config['ENVIRONMENT'])

login_manager = LoginManager()
login_manager.user_loader(get_user_by_id)
login_manager.anonymous_user = AnonUser
login_manager.init_app(app)

zip_reg_ex = re.compile('^[0-9]{5}(?:-[0-9]{4})?$')


@app.before_request
def make_session_permanent():
    app.permanent_session_lifetime = timedelta(minutes=120)


# Submitting a new request
@app.route("/new", methods=["GET", "POST"])
def new_request(passed_recaptcha=False, data=None):
    category = {
        'Business': [
            "Department of Consumer Affairs",
            "Mayor's Office of Contract Services",
            "Procurement Policy Board",
            "Small Business Services"
        ],
        'Civic Services': [
            "Department of Records and Information Services"
        ],
        'Culture & Recreation': [
            "Art Commission",
            "Department of Cultural Affairs",
            "Mayor's Office of Media and Entertainment",
            "Department of Parks and Recreation"
        ],
        'Education': [
            "Department of Education",
            "School Construction Authority"
        ],
        'Environment': [
            "Department of Environmental Protection",
            "Office of Environmental Remediation",
            "Office of Long-Term Planning & Sustainability"
        ],
        'Government Administration': [
            "Office of the Actuary",
            "Office of Administrative Trials and Hearings",
            "Business Integrity Commission",
            "Department of Citywide Administrative Services",
            "Civil Service Commission",
            "Conflicts of Interest Board",
            "Design Commission",
            "Department of Design and Construction",
            "Equal Employment Practices Commission",
            "Department of Finance",
            "City Commission on Human Rights",
            "Department of Information Technology and Telecommunications",
            "Office of Labor Relations",
            "Law Department",
            "Office of Management and Budget",
            "Office of the Mayor",
            "Office of Payroll Administration"
        ],
        'Health': [
            "Office of Chief Medical Examiner",
            "Health and Hospitals Corporation",
            "Department of Health and Mental Hygiene"
        ],
        'Housing & Development': [
            "Department of Buildings",
            "Department of City Planning",
            "New York City Housing Authority",
            "Housing Recovery Operations",
            "Landmarks Preservation Commission",
            "Loft Board",
            "Board of Standards and Appeals"
        ],
        'Public Safety': [
            "Civilian Complaint Review Board",
            "Commission to Combat Police Corruption",
            "Board of Correction",
            "Department of Correction",
            "Office of Emergency Management",
            "New York City Fire Department",
            "Department of Investigation",
            "Police Department",
            "Department of Probation",
            "Office of the Special Narcotics Prosecutor"
        ],
        'Social services': [
            "Department for the Aging",
            "Administration for Children's Services",
            "Department of Homeless Services",
            "Department of Housing Preservations and Development",
            "Human Resources Administration",
            "Department of Youth and Community Development"
        ],
        'Transporation': [
            "Taxi and Limousine Commission",
            "Department of Transporation"
        ]
    }
    form = None
    departments = None
    routing_available = False
    errors = []
    if request.method == 'POST':
        if current_user.is_authenticated:
            form = OfflineRequestForm(request.form)
            request_agency = current_user.current_department.name
            request_summary = form.request_summary.data
            request_text = form.request_text.data
            request_attachment_description = form.request_attachment_description.data
            request_attachment = form.request_attachment.data
            request_format = form.request_format.data
            request_date = form.request_date.data
            request_first_name = form.request_first_name.data
            request_last_name = form.request_last_name.data
            request_role = form.request_role.data
            request_organization = form.request_organization.data
            request_email = form.request_email.data
            request_phone = form.request_phone.raw_data
            request_phone = re.sub("\D", "", str(request_phone))
            request_fax = form.request_fax.raw_data
            request_fax = re.sub("\D", "", str(request_fax))
            request_address_street_one = form.request_address_street_one.data
            request_address_street_two = form.request_address_street_two.data
            request_address_city = form.request_address_city.data
            request_address_state = form.request_address_state.data
            request_address_zip = form.request_address_zip.data

            # Check Summary
            if not (request_summary and request_summary.strip()):
                errors.append('You must enter a summary for this request')
            elif len(request_summary) > 250:
                errors.append(
                    'The request summary must be less than 250 characters')
            # Check Description of Request
            if not (request_text and request_text.strip()):
                errors.append('You must enter a description for this request')
            elif len(request_summary) > 5000:
                errors.append(
                    'The request description must be less than 5000 characters')
            try:
                request_attachment = request.files['request_attachment']
            except:
                app.logger.info("\n\nNo file passed in")

            # Check Attachment
            if request_attachment_description and not (request_attachment):
                errors.append('Please select a file to upload as attachment.')

            if not (request_text and request_text.strip()):
                errors.append('Please fill out the request description.')

            # Check Format
            if not (request_format and request_format.strip()):
                errors.append(
                    'You must enter the format in which the request was received')

            # Check Date
            if request_date:
                try:
                    tz = pytz.timezone(str(app.config['TIMEZONE']))
                    offset = tz.utcoffset(datetime.now())
                    offset = (offset.days * 86400 + offset.seconds) / 3600
                    # request_date = request_date - timedelta(hours=offset)
                except TypeError:
                    errors.append(
                        "Please use the datepicker to select a date.")
                    request_date = None
                except ValueError:
                    errors.append(
                        "Please use the datepicker to select a date.")
                    request_date = None
            else:
                errors.append("Please use the datepicker to select a date.")

            if not (request_first_name and request_first_name.strip()):
                errors.append("Please enter the requester's first name")
            elif not (request_last_name and request_last_name.strip()):
                errors.append("Please enter the requester's last name")
            else:
                alias = request_first_name + " " + request_last_name

            zip_reg_ex = re.compile('^[0-9]{5}(?:-[0-9]{4})?$')
            email_valid = (request_email != '')
            phone_valid = (request_phone is not None)
            fax_valid = (request_fax is not None)
            street_valid = (request_address_street_one != '')
            city_valid = (request_address_city != '')
            state_valid = (request_address_state != '')
            zip_valid = (
                request_address_zip != '' and zip_reg_ex.match(request_address_zip))
            address_valid = (
                street_valid and city_valid and state_valid and zip_valid)

            if not (email_valid or phone_valid or fax_valid or address_valid):
                errors.append(
                    "Please enter at least one type of contact information")

            if not data:
                data = request.form.copy()

            if errors:
                if request_date:
                    return render_template('offline_request.html', form=form, date=request_date.strftime('%m/%d/%Y'),
                                           routing_available=routing_available,
                                           departments=departments, errors=errors)
                return render_template('offline_request.html', form=form,
                                       routing_available=routing_available, departments=departments, errors=errors)
            else:
                request_id, is_new = make_request(
                    agency=request_agency,
                    summary=request_summary,
                    text=request_text,
                    attachment=request_attachment,
                    attachment_description=request_attachment_description,
                    offline_submission_type=request_format,
                    date_received=request_date,
                    first_name=request_first_name,
                    last_name=request_last_name,
                    alias=str(request_first_name + ' ' + request_last_name),
                    role=request_role,
                    organization=request_organization,
                    email=request_email,
                    phone=request_phone,
                    fax=request_fax,
                    street_address_one=request_address_street_one,
                    street_address_two=request_address_street_two,
                    city=request_address_city,
                    state=request_address_state,
                    zip=request_address_zip)
                if not is_new:
                    errors.append(
                        "Looks like your request is the same as /request/%s" % request_id)
                    return render_template('offline_request.html', form=form,
                                           routing_available=routing_available, departments=departments, errors=errors)

                return redirect(url_for('show_request_for_x', request_id=request_id,
                                        audience='new', email=(request_email is not None)))

        else:
            form = NewRequestForm(request.form)
            request_agency = form.request_agency.data
            request_summary = form.request_summary.data
            request_text = form.request_text.data
            request_first_name = form.request_first_name.data
            request_last_name = form.request_last_name.data
            request_role = form.request_role.data
            request_organization = form.request_organization.data
            request_email = form.request_email.data
            request_phone = form.request_phone.raw_data
            request_phone = re.sub("\D", "", str(request_phone))
            request_fax = form.request_fax.raw_data
            request_fax = re.sub("\D", "", str(request_fax))
            request_address_street_one = form.request_address_street_one.data
            request_address_street_two = form.request_address_street_two.data
            request_address_city = form.request_address_city.data
            request_address_state = form.request_address_state.data
            request_address_zip = form.request_address_zip.data

            # Check Summary
            if not (request_summary and request_summary.strip()):
                errors.append('You must enter a summary for this request')
            elif len(request_summary) > 250:
                errors.append(
                    'The request summary must be less than 250 characters')

            # Check Description of Request
            if not (request_text and request_text.strip()):
                errors.append('You must enter a description for this request')
            elif len(request_summary) > 5000:
                errors.append(
                    'The request description must be less than 5000 characters')
            try:
                request_attachment = request.files['request_attachment']
            except:
                app.logger.info("\n\nNo file passed in")

            # Check first name and last name
            if not (request_first_name and request_first_name.strip()):
                errors.append("Please enter the requester's first name")
            elif not (request_last_name and request_last_name.strip()):
                errors.append("Please enter the requester's last name")
            else:
                alias = request_first_name + " " + request_last_name

            # Check Contact Information
            zip_reg_ex = re.compile('^[0-9]{5}(?:-[0-9]{4})?$')
            email_valid = (request_email != '')
            phone_valid = (request_phone is not None)
            fax_valid = (request_fax is not None)
            street_valid = (request_address_street_one != '')
            city_valid = (request_address_city != '')
            state_valid = (request_address_state != '')
            zip_valid = (
                request_address_zip != '' and zip_reg_ex.match(request_address_zip))
            address_valid = (
                street_valid and city_valid and state_valid and zip_valid)

            if not (email_valid or phone_valid or fax_valid or address_valid):
                errors.append(
                    "Please enter at least one type of contact information")

            request_id, is_new = make_request(
                agency=request_agency,
                summary=request_summary,
                text=request_text,
                first_name=request_first_name,
                last_name=request_last_name,
                alias=str(request_first_name + ' ' + request_last_name),
                role=request_role,
                organization=request_organization,
                email=request_email,
                phone=request_phone,
                fax=request_fax,
                street_address_one=request_address_street_one,
                street_address_two=request_address_street_two,
                city=request_address_city,
                state=request_address_state,
                zip=request_address_zip)

            if is_new == False:
                errors.append(
                    "Looks like your request is the same as <a href=\"/request/%s\"" % request_id)
                return render_template('new_request.html', form=form,
                                       routing_available=routing_available, departments=departments, errors=errors)
            if not request_id:
<<<<<<< HEAD
                    prr.nonportal_request(request.form)
                    return render_template('manage_request_non_partner.html', agency=request_agency, email=(request_email != ''))
=======
                return render_template('manage_request_non_partner.html', agency=request_agency,
                                       email=(request_email != ''))
>>>>>>> 27734dac

            return redirect(url_for('show_request_for_x', request_id=request_id,
                                    audience='new', email=(request_email is not None)))

    elif request.method == 'GET':
        if 'LIAISONS_URL' in app.config:
            routing_available = True
        if current_user.is_authenticated and current_user.role in ['Portal Administrator', 'Agency Administrator',
                                                                   'Agency FOIL Personnel']:
            form = OfflineRequestForm()
            return render_template('offline_request.html', form=form, routing_available=routing_available)
        else:
            form = NewRequestForm()
            return render_template('new_request.html', form=form, routing_available=routing_available,
                                   categories=category)


@app.route("/faq")
def faq():
    return render_template("faq.html")


@app.route("/export")
@login_required
def to_csv():
    filename = request.form.get('filename', 'records.txt')
    return Response(csv_export.export(),
                    mimetype='text/plain',
                    headers={
                        'Content-Disposition': 'attachment; filename="%s"' % (filename,)
                    })


@app.route("/", methods=["GET", "POST"])
def index():
    if current_user.is_anonymous == False:
        return redirect(url_for('display_all_requests'))
    else:
        return landing()


@app.route("/landing")
def landing():
    return render_template('landing.html')


@login_manager.unauthorized_handler
def unauthorized():
    app.logger.info("\n\nuser is unauthorized.")
    return render_template("alpha.html")


@app.errorhandler(404)
def page_not_found(e):
    return render_template('404.html'), 404


def explain_all_actions():
    action_json = open(os.path.join(app.root_path, 'static/json/actions.json'))
    json_data = json.load(action_json)
    actions = []
    for data in json_data:
        actions.append("%s: %s" % (data, json_data[data]["What"]))
    return render_template('actions.html', actions=actions)


# Returns a view of the case based on the audience. Currently views exist for city staff or general public.


@app.route("/<string:audience>/request/<string:request_id>")
def show_request_for_x(audience, request_id):
    if "city" in audience:
        return show_request_for_city(request_id=request_id)
    return show_request(request_id=request_id, template="manage_request_%s.html" % (audience))


show_request_for_x.methods = ['GET', 'POST']


@app.route("/city/request/<string:request_id>")
@login_required
@requires_roles('Portal Administrator', 'Agency Administrator', 'Agency FOIL Personnel', 'Agency Helpers')
def show_request_for_city(request_id):
    req = get_obj("Request", request_id)
    if current_user.role == 'Agency Helpers':
        audience = 'helper'
    else:
        audience = 'city'
    return show_request(request_id=request_id, template="manage_request_%s_less_js.html" % (audience))


@app.route("/response/<string:request_id>")
def show_response(request_id):
    req = get_obj("Request", request_id)
    if not req:
        return render_template('error.html', message="A request with ID %s does not exist." % request_id)
    return render_template("response.html", req=req)


@app.route("/track", methods=["GET", "POST"])
def track(request_id=None):
    if request.method == 'POST':
        if not request_id:
            request_id = request.form['request_id']
        if not current_user.is_anonymous:
            audience = 'city'
        else:
            audience = 'public'

        return redirect(url_for('fetch_requests', request_id_search=request_id))
    else:
        return render_template("track.html")


@app.route("/unfollow/<string:request_id>/<string:email>")
def unfollow(request_id, email):
    success = False
    user_id = create_or_return_user(email.lower())
    subscriber = get_subscriber(request_id=request_id, user_id=user_id)
    if subscriber:
        success = update_obj(attribute="should_notify", val=False, obj=subscriber)
    if success:
        return show_request(request_id=request_id, template="manage_request_unfollow.html")
    else:
        return render_template('error.html',
                               message="Unfollowing this request was unsuccessful. You probably weren't following it to begin with.")


@app.route("/request/<string:request_id>")
def show_request(request_id, template="manage_request_public.html"):
    req = get_obj("Request", request_id)
    departments_all = models.Department.query.all()
    agency_data = []
    for d in departments_all:
        if d.primary_contact is not None:
            primary_contact = d.primary_contact
            agency_data.append({'name': d.name, 'email': primary_contact.email})
        else:
            primary_contact = None
            agency_data.append({'name': d.name, 'email': None})

    if not req:
        return render_template('error.html', message="A request with ID %s does not exist." % request_id)
    else:
        users = models.User.query.filter_by(department_id=req.department_id).all()

    if req.status and "Closed" in req.status and template != "manage_request_feedback.html":
        template = "closed.html"

    department = models.Department.query.filter_by(id=req.department_id).first()
    assigned_user = models.User.query.filter_by(
        id=models.Owner.query.filter_by(request_id=request_id, is_point_person=True).first().user_id).first()
    helpers = []
    for i in req.owners:
        if not i.active or i.is_point_person:
            continue
        helper = models.User.query.filter_by(id=i.user_id).first()
        if helper:
            helpers.append({'name': helper.alias, 'email': helper.email})

    print helpers

    return render_template(template, req=req, agency_data=agency_data, users=users,
                           department=department, assigned_user=assigned_user, helpers=helpers)


@app.route("/api/staff")
def staff_to_json():
    users = models.User.query.filter(models.User.is_staff == True).all()
    staff_data = []
    for u in users:
        staff_data.append({'alias': u.alias, 'email': u.email})
    return jsonify(**{'objects': staff_data})


@app.route("/api/departments")
def departments_to_json():
    departments = models.Department.query.all()
    agency_data = []
    for d in departments:
        agency_data.append({'agency': d.name})
    return jsonify(**{'objects': agency_data})


def docs():
    return redirect('http://codeforamerica.github.io/public-records/docs/1.0.0')


@app.route("/edit/request/<string:request_id>")
@login_required
def edit_case(request_id):
    req = get_obj("Request", request_id)
    return render_template("edit_case.html", req=req)


@app.route("/add_a_<string:resource>", methods=["GET", "POST"])
@login_required
def add_a_resource(resource):
    req = request.form
    if request.method == 'POST':
        print "Resource is a ", resource
        if resource == 'pdf':
            return add_resource(resource=resource, request_body=request.form, current_user_id=get_user_id())
        resource_id = add_resource(resource=resource, request_body=request.form, current_user_id=get_user_id())
        if type(resource_id) == int or str(resource_id).isdigit():
            app.logger.info("\n\nSuccessfully added resource: %s with id: %s" % (resource, resource_id))
            return redirect(url_for('show_request_for_city', request_id=request.form['request_id']))
        elif resource_id == False:
            app.logger.info("\n\nThere was an issue with adding resource: %s" % resource)
            return render_template('error.html')
        else:
            app.logger.info("\n\nThere was an issue with the upload: %s" % resource_id)
            return render_template('help_with_uploads.html', message=resource_id)
    return render_template('error.html', message="You can only update requests from a request page!")


@app.route("/public_add_a_<string:resource>", methods=["GET", "POST"])
def public_add_a_resource(resource, passed_recaptcha=False, data=None):
    if (data or request.method == 'POST') and ('note' in resource or 'subscriber' in resource):
        if not data:
            data = request.form.copy()
        if 'note' in resource:
            # if not passed_recaptcha and is_spam(comment = data['note_text'], user_ip = request.remote_addr, user_agent = request.headers.get('User-Agent')):
            #     return render_template('recaptcha_note.html', form = data, message = "Hmm, your note looks like spam. To submit your note, type the numbers or letters you see in the field below.")
            resource_id = prr.add_note(request_id=data['request_id'], text=data['note_text'])
        else:
            resource_id = prr.add_resource(resource=resource, request_body=data, current_user_id=None)
        if type(resource_id) == int:
            request_id = data['request_id']
            audience = 'public'
            if 'subscriber' in resource:
                audience = 'follower'
            return redirect(url_for('show_request_for_x', audience=audience, request_id=request_id))
    return render_template('error.html')


@app.route("/update_a_<string:resource>", methods=["GET", "POST"])
def update_a_resource(resource, passed_recaptcha=False, data=None):
    if (data or request.method == 'POST'):
        req = request.form
        if not data:
            data = request.form.copy()
        if 'owner' in resource:
            update_resource(resource, req)

        elif 'qa' in resource:
            prr.answer_a_question(qa_id=int(data['qa_id']), answer=data['answer_text'], passed_spam_filter=True)
        else:
            update_resource(resource, data)
        if current_user.is_authenticated:
            return redirect(url_for('show_request_for_city', request_id=request.form['request_id']))
        else:
            return redirect(url_for('show_request', request_id=request.form['request_id']))
    return render_template('error.html', message="You can only update requests from a request page!")


@app.route("/acknowledge_request", methods=["GET", "POST"])
def acknowledge_request(resource, passed_recaptcha=False, data=None):
    if (data or request.method == 'POST'):
        if not data:
            data = request.form.copy()
        if 'qa' in resource:
            prr.answer_a_question(qa_id=int(data['qa_id']), answer=data['acknowledge_request'], passed_spam_filter=True)
        else:
            update_resource(resource, data)
        if current_user.is_anonymous == False:
            return redirect(url_for('show_request_for_city', request_id=request.form['request_id']))
        else:
            return redirect(url_for('show_request', request_id=request.form['request_id']))
    return render_template('error.html', message="You can only update requests from a request page!")


# Closing is specific to a case, so this only gets called from a case (that only city staff have a view of)

@app.route("/close", methods=["GET", "POST"])
@login_required
def close(request_id=None):
    if request.method == 'POST':
        template = 'closed.html'
        request_id = request.form['request_id']
        reason = ""
        if 'close_reason' in request.form:
            reason = request.form['close_reason']
        elif 'close_reasons' in request.form:
            for close_reason in request.form.getlist('close_reasons'):
                reason += close_reason + " "
        close_request(request_id=request_id, reason=reason, user_id=get_user_id(), request_body=request.form)
        return show_request(request_id, template=template)
    return render_template('error.html', message="You can only close from a requests page!")


def filter_agency(departments_selected, results):
    if departments_selected and 'All departments' not in departments_selected:
        app.logger.info("\n\nagency filters:%s." % departments_selected)
        department_ids = []
        for department_name in departments_selected:
            if department_name:
                department = models.Department.query.filter_by(name=department_name).first()
                if department:
                    department_ids.append(department.id)
        if department_ids:
            results = results.filter(models.Request.department_id.in_(department_ids))
        else:
            # Just return an empty query set
            results = results.filter(models.Request.department_id < 0)
    return results


def filter_search_term(search_input, results):
    if search_input:
        app.logger.info("Searching for '%s'." % search_input)
        search_terms = search_input.strip().split(
            " ")  # Get rid of leading and trailing spaces and generate a list of the search terms
        num_terms = len(search_terms)
        # Set up the query
        search_query = ""
        if num_terms > 1:
            for x in range(num_terms - 1):
                search_query = search_query + search_terms[x] + ' & '
        search_query = search_query + search_terms[num_terms - 1] + ":*"  # Catch substrings
        results = results.filter("to_tsvector(text) @@ to_tsquery('%s')" % search_query)
    return results


def filter_request_id(request_id_search, results):
    if request_id_search:
        app.logger.info("Searching for matching request_id '%s'." % filter_request_id)
        request_id_search = request_id_search.strip()  # Get rid of leading and trailing spaces
        request_id_search = request_id_search + ":*"  # Catch substrings
        results = results.filter(text("to_tsvector(id) @@ to_tsquery('%s')" % request_id_search))
    return results


def get_filter_value(filters_map, filter_name, is_list=False, is_boolean=False):
    if filter_name in filters_map:
        val = filters_map[filter_name]
        if filter_name == 'agency' and val:
            return [val]
        elif is_list:
            return filters_map.getlist(filter_name)
        elif is_boolean:
            return str(val.lower())
        else:
            return val
    return None


def is_supported_browser():
    browser = request.user_agent.browser
    version = request.user_agent.version and int(request.user_agent.version.split('.')[0])
    platform = request.user_agent.platform
    uas = request.user_agent.string
    if browser and version:
        if (browser == 'msie' and version < 9) \
                or (browser == 'firefox' and version < 4) \
                or (platform == 'android' and browser == 'safari' and version < 534) \
                or (platform == 'iphone' and browser == 'safari' and version < 7000) \
                or ((platform == 'macos' or platform == 'windows') and browser == 'safari' and not re.search('Mobile',
                                                                                                             uas) and version < 534) \
                or (re.search('iPad', uas) and browser == 'safari' and version < 7000) \
                or (platform == 'windows' and re.search('Windows Phone OS', uas)) \
                or (browser == 'opera') \
                or (re.search('BlackBerry', uas)):
            return False
        return False
    return False


@app.route("/view_requests", methods=["GET"])
def display_all_requests():
    return no_backbone_requests()


@app.route("/view_requests_backbone")
def backbone_requests():
    return render_template("all_requests.html", departments=db.session.query(models.Department).all(),
                           total_requests_count=get_count("Request"))


@app.route("/view_requests_no_backbone")
def no_backbone_requests():
    return fetch_requests()


@app.route("/requests", methods=["GET"])
def fetch_requests(output_results_only=False, filters_map=None, date_format='%Y-%m-%d', checkbox_value='on'):
    user_id = get_user_id()

    # Sets the search parameters. They are a dictionary that either came in through:
    # 1) json_requests() (endpoint used by backbone)
    # 2) request.args (arguments in the URL)
    # 3) the form submitted
    if not filters_map:
        if request.args:
            if is_supported_browser():
                return backbone_requests()
            else:  # Clear URL
                filters_map = request.args
        else:
            filters_map = request.form

    # Set defaults
    is_open = checkbox_value
    is_closed = None
    # in_progress = checkbox_value
    due_soon = checkbox_value
    overdue = checkbox_value
    mine_as_poc = checkbox_value
    mine_as_helper = checkbox_value
    departments_selected = []
    if current_user.is_authenticated:
        departments_selected.append(current_user.current_department.name)
    sort_column = "id"
    sort_direction = "asc"
    min_due_date = None
    max_due_date = None
    min_date_received = None
    max_date_received = None
    requester_name = None
    page_number = 1
    search_term = None
    request_id_search = None

    if filters_map:
        departments_selected = get_filter_value(filters_map=filters_map, filter_name='departments_selected',
                                                is_list=True) or get_filter_value(filters_map, 'department')
        is_open = get_filter_value(filters_map=filters_map, filter_name='is_open', is_boolean=True)
        # in_progress = get_filter_value(filters_map=filters_map, filter_name='in_progress', is_boolean=True)
        is_closed = get_filter_value(filters_map=filters_map, filter_name='is_closed', is_boolean=True)
        due_soon = get_filter_value(filters_map=filters_map, filter_name='due_soon', is_boolean=True)
        overdue = get_filter_value(filters_map=filters_map, filter_name='overdue', is_boolean=True)
        mine_as_poc = get_filter_value(filters_map=filters_map, filter_name='mine_as_poc', is_boolean=True)
        mine_as_helper = get_filter_value(filters_map=filters_map, filter_name='mine_as_helper', is_boolean=True)
        sort_column = get_filter_value(filters_map, 'sort_column') or 'id'
        sort_direction = get_filter_value(filters_map, 'sort_direction') or 'asc'
        search_term = get_filter_value(filters_map, 'search_term')
        min_due_date = get_filter_value(filters_map, 'min_due_date')
        max_due_date = get_filter_value(filters_map, 'max_due_date')
        min_date_received = get_filter_value(filters_map, 'min_date_received')
        max_date_received = get_filter_value(filters_map, 'max_date_received')
        requester_name = get_filter_value(filters_map, 'requester_name')
        page_number = int(get_filter_value(filters_map, 'page_number') or '1')
        request_id_search = get_filter_value(filters_map, 'request_id_search')

    # Set initial checkboxes for mine_as_poc and mine_as_helper when redirected from login page
    if request.referrer and 'login' in request.referrer:
        if current_user.is_authenticated and (
                current_user.role in ['Portal Administrator', 'Agency Administrator'] or current_user.is_admin()):
            mine_as_poc = None
            mine_as_helper = None
        elif current_user.is_authenticated and current_user.role in ['Agency FOIL Personnel']:
            mine_as_poc = "on"
            mine_as_helper = "on"
        elif current_user.is_authenticated and current_user.role in ['Agency Helpers']:
            mine_as_poc = "on"

    results = get_results_by_filters(departments_selected=departments_selected, is_open=is_open, is_closed=is_closed,
                                     due_soon=due_soon, overdue=overdue, mine_as_poc=mine_as_poc,
                                     mine_as_helper=mine_as_helper, sort_column=sort_column,
                                     sort_direction=sort_direction, search_term=search_term, min_due_date=min_due_date,
                                     max_due_date=max_due_date, min_date_received=min_date_received,
                                     max_date_received=max_date_received, requester_name=requester_name,
                                     page_number=page_number, user_id=user_id, date_format=date_format,
                                     checkbox_value=checkbox_value, request_id_search=request_id_search)

    # Execute query
    limit = 15
    offset = limit * (page_number - 1)
    app.logger.info("Page Number: {0}, Limit: {1}, Offset: {2}".format(page_number, limit, offset))
    more_results = False
    num_results = results.count()
    start_index = 0
    end_index = 0

    if num_results != 0:
        start_index = (page_number - 1) * limit
        if start_index == 0:
            start_index = 1
        if num_results > (limit * page_number):
            more_results = True
            end_index = start_index + 14
        else:
            end_index = num_results

    results = results.limit(limit).offset(offset).all()
    requests = prepare_request_fields(results=results)
    if output_results_only == True:  # Used by json_requests()
        return requests, num_results, more_results, start_index, end_index

    return render_template("all_requests_less_js.html", total_requests_count=get_count("Request"), requests=requests,
                           departments=db.session.query(models.Department).all(),
                           departments_selected=departments_selected, is_open=is_open, is_closed=is_closed,
                           due_soon=due_soon, overdue=overdue, mine_as_poc=mine_as_poc, mine_as_helper=mine_as_helper,
                           sort_column=sort_column, sort_direction=sort_direction, search_term=search_term,
                           min_due_date=min_due_date, max_due_date=max_due_date, min_date_received=min_date_received,
                           max_date_received=max_date_received, requester_name=requester_name, page_number=page_number,
                           more_results=more_results, num_results=num_results, start_index=start_index,
                           end_index=end_index)


@app.route("/custom/request", methods=["GET", "POST"])
def json_requests():
    """
    Ultra-custom API endpoint for serving up requests.
    Supports limit, search, and page parameters and returns json with an object that
    has a list of results in the 'objects' field.
    """
    objects, num_results, more_results, start_index, end_index = fetch_requests(output_results_only=True,
                                                                                filters_map=request.args,
                                                                                date_format='%m/%d/%Y',
                                                                                checkbox_value='true')
    matches = {
        "objects": objects,
        "num_results": num_results,
        "more_results": more_results,
        "start_index": start_index,
        "end_index": end_index
    }
    response = anyjson.serialize(matches)
    return Response(response, mimetype="application/json")


def prepare_request_fields(results):
    return map(lambda r: {
        "id": r.id, \
        "summary": helpers.clean_text(r.summary), \
        "date_received": helpers.date(r.date_received or r.date_created), \
        "department": r.department_name(), \
        "requester": r.requester_name(), \
        "due_date": format_date(r.due_date), \
        "status": r.status, \
        # The following two attributes are defined as model methods,
        # and not regular SQLAlchemy attributes.
        "contact_name": r.point_person_name(), \
        "solid_status": r.solid_status()
    }, results)


def filter_department(departments_selected, results):
    if departments_selected and 'All Agencies' not in departments_selected:
        app.logger.info("\n\nagency filters:%s." % departments_selected)
        department_ids = []
        for department_name in departments_selected:
            if department_name:
                department = models.Department.query.filter_by(name=department_name).first()
                if department:
                    department_ids.append(department.id)
        if department_ids:
            results = results.filter(models.Request.department_id.in_(department_ids))
        else:
            # Just return an empty query set
            results = results.filter(models.Request.department_id < 0)
    return results


def get_results_by_filters(departments_selected, is_open, is_closed, due_soon, overdue, mine_as_poc, mine_as_helper,
                           sort_column, sort_direction, search_term, min_due_date, max_due_date, min_date_received,
                           max_date_received, requester_name, page_number, user_id, date_format, checkbox_value,
                           request_id_search):
    # Initialize query
    results = db.session.query(models.Request)

    # Set filters on the query

    results = filter_department(departments_selected=departments_selected, results=results)
    results = filter_search_term(search_input=search_term, results=results)
    results = filter_request_id(request_id_search=request_id_search, results=results)

    # Accumulate status filters
    status_filters = []

    if is_open == checkbox_value:
        status_filters.append(models.Request.open)
        if not user_id:
            status_filters.append(models.Request.due_soon)
            status_filters.append(models.Request.overdue)

    if is_closed == checkbox_value:
        status_filters.append(models.Request.closed)

    if min_date_received and max_date_received and min_date_received != "" and max_date_received != "":
        try:
            min_date_received = datetime.strptime(min_date_received, date_format)
            max_date_received = datetime.strptime(max_date_received, date_format) + timedelta(hours=23, minutes=59)
            results = results.filter(and_(models.Request.date_received >= min_date_received,
                                          models.Request.date_received <= max_date_received))
            app.logger.info('Request Date Bounding. Min: {0}, Max: {1}'.format(min_date_received, max_date_received))
        except:
            app.logger.info('There was an error parsing the request date filters. Received Min: {0}, Max {1}'.format(
                min_date_received, max_date_received))

    # Filters for agency staff only:
    if user_id:

        if due_soon == checkbox_value:
            status_filters.append(models.Request.due_soon)

        if overdue == checkbox_value:
            status_filters.append(models.Request.overdue)

        if min_due_date and max_due_date and min_due_date != "" and max_due_date != "":
            try:
                min_due_date = datetime.strptime(min_due_date, date_format)
                max_due_date = datetime.strptime(max_due_date, date_format) + timedelta(hours=23, minutes=59)
                results = results.filter(
                    and_(models.Request.due_date >= min_due_date, models.Request.due_date <= max_due_date))
                app.logger.info('Due Date Bounding. Min: {0}, Max: {1}'.format(min_due_date, max_due_date))
            except:
                app.logger.info(
                    'There was an error parsing the due date filters. Due Date Min: {0}, Max {1}'.format(min_due_date,
                                                                                                         max_due_date))

        # PoC and Helper filters
        if mine_as_poc == checkbox_value:
            if mine_as_helper == checkbox_value:
                # Where am I the Point of Contact *or* the Helper?
                results = results.filter(models.Request.id == models.Owner.request_id) \
                    .filter(models.Owner.user_id == user_id) \
                    .filter(models.Owner.active == True)
            else:
                # Where am I the Point of Contact only?
                results = results.filter(models.Request.id == models.Owner.request_id) \
                    .filter(models.Owner.user_id == user_id) \
                    .filter(models.Owner.is_point_person == True)
        elif mine_as_helper == checkbox_value:
            # Where am I a Helper only?
            results = results.filter(models.Request.id == models.Owner.request_id) \
                .filter(models.Owner.user_id == user_id) \
                .filter(models.Owner.active == True) \
                .filter(models.Owner.is_point_person == False)
        # Filter based on requester name
        requester_name = requester_name
        if requester_name and requester_name != "":
            results = results.join(models.Subscriber, models.Request.subscribers).join(models.User).filter(
                func.lower(models.User.alias).like("%%%s%%" % requester_name.lower()))

    # Apply the set of status filters to the query.
    # Using 'or', they're non-exclusive!
    results = results.filter(or_(*status_filters))

    if sort_column:
        app.logger.info("Sort Direction: %s" % sort_direction)
        app.logger.info("Sort Column: %s" % sort_column)
        if sort_direction == "desc":
            results = results.order_by((getattr(models.Request, sort_column)).desc())
        else:
            results = results.order_by((getattr(models.Request, sort_column)).asc())

    print results
    return results.order_by(models.Request.id.desc())


@app.route("/tutorial")
def tutorial_initial():
    user_id = get_user_id()
    app.logger.info("\n\nTutorial accessed by user: %s." % user_id)
    return render_template('tutorial_01.html')


@app.route("/tutorial/<string:tutorial_id>")
def tutorial(tutorial_id):
    user_id = get_user_id()
    tutorial_string_id = tutorial_id.split("_")[0]
    app.logger.info("\n\nTutorial accessed by user: %s." % user_id)
    return render_template('tutorial_' + tutorial_string_id + '.html')


@app.route("/city/tutorial/<string:tutorial_id>")
def tutorial_agency(tutorial_id):
    if current_user.is_authenticated:
        user_id = get_user_id()
        tutorial_string_id = tutorial_id.split("_")[0]
        app.logger.info("\n\nTutorial accessed by user: %s." % user_id)
        return render_template('tutorial_agency_' + tutorial_string_id + '.html')
    else:
        return render_template("404.html"), 404


@app.route("/city/tutorial")
def tutorial_agency_initial():
    if current_user.is_authenticated:
        user_id = get_user_id()
        app.logger.info("\n\nTutorial accessed by user: %s." % user_id)
        return render_template('tutorial_agency_01.html')
    else:
        return render_template("404.html"), 404


@app.route("/about")
def staff_card():
    return render_template('about.html')


@app.route("/staff_card/<int:user_id>")
def about(user_id):
    return render_template('staff_card.html', uid=user_id)


@app.route("/logout")
@login_required
def logout():
    logout_user()
    return redirect(url_for('index'))


def get_user_id():
    if current_user.is_authenticated:
        return current_user.id
    return None


# Used as AJAX POST endpoint to check if new request text contains certain keyword
# See new_requests.(html/js)

@app.route("/is_public_record", methods=["POST"])
def is_public_record():
    request_text = request.form['request_text']
    not_records_filepath = os.path.join(app.root_path, 'static/json/notcityrecords.json')
    not_records_json = open(not_records_filepath)
    json_data = json.load(not_records_json)
    request_text = request_text.lower()
    app.logger.info("Someone input %s" % (request_text))
    if "birth" in request_text or "death" in request_text or "marriage" in request_text:
        return json_data["Certificate"]
    if "divorce" in request_text:
        return json_data["Divorce"]
    return ''


def get_redirect_target():
    """ Taken from http://flask.pocoo.org/snippets/62/ """
    for target in request.values.get('next'), request.referrer:
        if not target:
            continue
        if is_safe_url(target):
            return target


def is_safe_url(target):
    """ Taken from http://flask.pocoo.org/snippets/62/ """
    ref_url = urlparse(request.host_url)
    test_url = urlparse(urljoin(request.host_url, target))
    return test_url.scheme in ('http', 'https') and \
           ref_url.netloc == test_url.netloc


@app.route("/recaptcha_<string:templatetype>", methods=["GET", "POST"])
def recaptcha_templatetype(templatetype):
    if request.method == 'POST':
        template = "recaptcha_" + templatetype + ".html"
        response = captcha.submit(
            request.form['recaptcha_challenge_field'],
            request.form['recaptcha_response_field'],
            app.config['RECAPTCHA_SECRET_KEY'],
            request.remote_addr
        )
        if not response.is_valid:
            message = "Invalid. Please try again."
            return render_template(template, message=message, form=request.form)
        else:
            if templatetype == "answer":
                app.logger.info("Template type is answer!")
                return update_a_resource(passed_recaptcha=True, data=request.form, resource="qa")
            elif templatetype == "request":
                return new_request(passed_recaptcha=True, data=request.form)
    else:
        app.logger.info("\n\nAttempted access to recaptcha not via POST")
        return render_template('error.html', message="You don't need to be here.")


@app.route("/.well-known/status", methods=["GET"])
def well_known_status():
    '''
    '''
    response = {
        'status': 'ok',
        'updated': int(time()),
        'dependencies': ['Akismet', 'Postgres'],
        'resources': {}
    }

    #
    # Try to connect to the database and get the first user.
    #
    try:
        if not get_obj('User', 1):
            raise Exception('Failed to get the first user')

    except Exception, e:
        response['status'] = 'Database fail: %s' % e
        return jsonify(response)

    #
    # Try to connect to Akismet and see if the key is valid.
    #
    # try:
    #     if not is_working_akismet_key():
    #         raise Exception('Akismet reported a non-working key')
    #
    # except Exception, e:
    #     response['status'] = 'Akismet fail: %s' % e
    #     return jsonify(response)

    return jsonify(response)


@app.route("/register", methods=['GET', 'POST'])
def register():
    form = LoginForm()
    errors = []
    if request.method == 'POST':
        user_to_login = authenticate_login(form.username.data)
        if user_to_login:
            login_user(user_to_login)
            return render_template("edit_user.html", form=EditUserForm(), errors=[])
        errors.append("Your e-mail address must be added by an administrator before you can log in.")
    return render_template('user_registration.html', form=form, errors=errors)


@app.route("/edit_user_info", methods=['GET', 'POST'])
@login_required
def edit_user_info():
    form = EditUserForm(request.form, obj=current_user)
    errors = []
    if request.method == 'POST':
        form.populate_obj(current_user)
        db.session.add(current_user)
        db.session.commit()
        flash("User updated!")
    return render_template("edit_user.html", form=form, errors=errors)


@app.route("/login", methods=['GET', 'POST'])
def login():
    form = LoginForm()
    errors = []
    if request.method == 'POST':
        print form.username.data
        print form.password.data
        if form.validate_on_submit():
            user_to_login = authenticate_login(form.username.data, form.password.data)
            if user_to_login:
                login_user(user_to_login)
                redirect_url = get_redirect_target()
                if 'login' in redirect_url or 'logout' in redirect_url:
                    return redirect(url_for('display_all_requests'))
                else:
                    if 'city' not in redirect_url:
                        redirect_url = redirect_url.replace("/request", "/city/request")
                    return redirect(redirect_url)
            else:
                app.logger.info(
                    "\n\nLogin failed (due to incorrect email/password combo) for email : %s" % form.username.data)
                errors.append('Incorrect email/password combination. Please try again. If you forgot your password,'
                              'please <a href="/reset_password">request a new password</a>.')
                return render_template('login.html', form=form, errors=errors)
        else:
            errors.append('Something went wrong')
            return render_template('login.html', form=form, errors=errors)
    else:
        user_id = get_user_id()
        if user_id:
            redirect_url = get_redirect_target()
            return redirect(redirect_url)
        else:
            return render_template('login.html', form=form)


@app.route("/attachments/<string:resource>", methods=["GET"])
def get_attachments(resource):
    app.logger.info("\n\ngetting attachment file")

    return send_from_directory(app.config["UPLOAD_FOLDER"], resource, as_attachment=True)


@app.route("/pdfs/<string:resource>", methods=["GET"])
def get_pdfs(resource):
    app.logger.info("\n\ngetting pdf file")
    return send_from_directory(app.config["PDF_FOLDER"], resource, as_attachment=True)


@app.route("/api/report/<string:calendar_filter>/<string:report_type>/<string:agency_filter>/<string:staff_filter>",
           methods=["GET"])
def get_report_jsons(calendar_filter, report_type, agency_filter, staff_filter):
    app.logger.info("\n\ngenerating report data")

    if not report_type:
        response = {
            "status": "failed: unrecognized request."
        }
        return jsonify(response)

    overdue_filter = models.Request.overdue
    notoverdue_filter = models.Request.notoverdue
    published_filter = models.Request.published
    denied_filter = models.Request.denied
    granted_and_closed_filter = models.Request.granted_and_closed
    granted_in_part_filter = models.Request.granted_in_part
    no_customer_response_filter = models.Request.no_customer_response
    out_of_jurisdiction_filter = models.Request.out_of_jurisdiction
    referred_to_nyc_gov_filter = models.Request.referred_to_nycgov
    referred_to_opendata_filter = models.Request.referred_to_opendata
    referred_to_other_agency_filter = models.Request.referred_to_other_agency
    referred_to_publications_portal_filter = models.Request.referred_to_publications_portal

    if report_type == "all":
        try:
            if agency_filter == "all" or agency_filter == "0":
                overdue_request = models.Request.query.filter(overdue_filter).all()
                notdue_request = models.Request.query.filter(notoverdue_filter).all()
                received_request = models.Request.query
                published_request = models.Request.query.filter(published_filter)
                denied_request = models.Request.query.filter(denied_filter).all()
                granted_and_closed_request = models.Request.query.filter(granted_and_closed_filter).all()
                granted_in_part_request = models.Request.query.filter(granted_in_part_filter).all()
                no_customer_response_request = models.Request.query.filter(no_customer_response_filter).all()
                out_of_jurisdiction_request = models.Request.query.filter(out_of_jurisdiction_filter).all()
                referred_to_nyc_gov_request = models.Request.query.filter(referred_to_nyc_gov_filter).all()
                referred_to_opendata_request = models.Request.query.filter(referred_to_opendata_filter).all()
                referred_to_other_agency_request = models.Request.query.filter(referred_to_other_agency_filter).all()
                referred_to_publications_portal_request = models.Request.query.filter(
                    referred_to_publications_portal_filter).all()
            else:
                agencyFilterInt = int(agency_filter)
                overdue_request = models.Request.query.filter(overdue_filter).filter(
                    models.Request.department_id == agencyFilterInt).all()
                notdue_request = models.Request.query.filter(notoverdue_filter).filter(
                    models.Request.department_id == agencyFilterInt).all()
                received_request = models.Request.query.filter(models.Request.department_id == agencyFilterInt)
                published_request = models.Request.query.filter(published_filter).filter(
                    models.Request.department_id == agencyFilterInt)
                denied_request = models.Request.query.filter(denied_filter).filter(
                    models.Request.department_id == agencyFilterInt).all()
                granted_and_closed_request = models.Request.query.filter(granted_and_closed_filter).filter(
                    models.Request.department_id == agencyFilterInt).all()
                granted_in_part_request = models.Request.query.filter(granted_in_part_filter).filter(
                    models.Request.department_id == agencyFilterInt).all()
                no_customer_response_request = models.Request.query.filter(no_customer_response_filter).filter(
                    models.Request.department_id == agencyFilterInt).all()
                out_of_jurisdiction_request = models.Request.query.filter(out_of_jurisdiction_filter).filter(
                    models.Request.department_id == agencyFilterInt).all()
                referred_to_nyc_gov_request = models.Request.query.filter(referred_to_nyc_gov_filter).filter(
                    models.Request.department_id == agencyFilterInt).all()
                referred_to_opendata_request = models.Request.query.filter(referred_to_opendata_filter).filter(
                    models.Request.department_id == agencyFilterInt).all()
                referred_to_other_agency_request = models.Request.query.filter(referred_to_other_agency_filter).filter(
                    models.Request.department_id == agencyFilterInt).all()
                referred_to_publications_portal_request = models.Request.query.filter(
                    referred_to_publications_portal_filter).filter(
                    models.Request.department_id == agencyFilterInt).all()
            if calendar_filter == "fullYear":
                date_format = '%Y-%m-%d'
                overdue_request = models.Request.query.filter(overdue_filter).all()
                notdue_request = models.Request.query.filter(notoverdue_filter).all()
                date_now = datetime.now()
                date_start_of_year = a = date(date.today().year, 1, 1)
                d_string = date_now.strftime(date_format)
                d_string_2 = date_start_of_year.strftime(date_format)
                min_date_received = str(datetime.strptime(d_string_2, date_format))
                max_date_received = str(datetime.strptime(d_string, date_format))
                min_date_received = min_date_received[0:-9]
                max_date_received = max_date_received[0:-9]
                received_request = received_request.filter(and_(models.Request.date_received >= min_date_received,
                                                                models.Request.date_received <= max_date_received))
                published_request = published_request.filter(and_(models.Request.date_received >= min_date_received,
                                                                  models.Request.date_received <= max_date_received))
                denied_request = models.Request.query.filter(denied_filter).all()
                granted_and_closed_request = models.Request.query.filter(granted_and_closed_filter).all()
                granted_in_part_request = models.Request.query.filter(granted_in_part_filter).all()
                no_customer_response_request = models.Request.query.filter(no_customer_response_filter).all()
                out_of_jurisdiction_request = models.Request.query.filter(out_of_jurisdiction_filter).all()
                referred_to_nyc_gov_request = models.Request.query.filter(referred_to_nyc_gov_filter).all()
                referred_to_opendata_request = models.Request.query.filter(referred_to_opendata_filter).all()
                referred_to_other_agency_request = models.Request.query.filter(referred_to_other_agency_filter).all()
                referred_to_publications_portal_request = models.Request.query.filter(
                    referred_to_publications_portal_filter).all()
            if calendar_filter == "rolling":
                date_format = '%Y-%m-%d'
                overdue_request = models.Request.query.filter(overdue_filter).all()
                notdue_request = models.Request.query.filter(notoverdue_filter).all()
                date_now = datetime.now()
                d_string = date_now.strftime(date_format)
                min_date_received = str(datetime.strptime(d_string, date_format) - timedelta(365))
                max_date_received = str(datetime.strptime(d_string, date_format))
                min_date_received = min_date_received[0:-9]
                max_date_received = max_date_received[0:-9]
                received_request = received_request.filter(and_(models.Request.date_received >= min_date_received,
                                                                models.Request.date_received <= max_date_received))
                published_request = published_request.filter(and_(models.Request.date_received >= min_date_received,
                                                                  models.Request.date_received <= max_date_received))
                denied_request = models.Request.query.filter(denied_filter).all()
                granted_and_closed_request = models.Request.query.filter(granted_and_closed_filter).all()
                granted_in_part_request = models.Request.query.filter(granted_in_part_filter).all()
                no_customer_response_request = models.Request.query.filter(no_customer_response_filter).all()
                out_of_jurisdiction_request = models.Request.query.filter(out_of_jurisdiction_filter).all()
                referred_to_nyc_gov_request = models.Request.query.filter(referred_to_nyc_gov_filter).all()
                referred_to_opendata_request = models.Request.query.filter(referred_to_opendata_filter).all()
                referred_to_other_agency_request = models.Request.query.filter(referred_to_other_agency_filter).all()
                referred_to_publications_portal_request = models.Request.query.filter(
                    referred_to_publications_portal_filter).all()
            if staff_filter != "all":
                staff_id = int(staff_filter)
                overdue_request = models.Request.query.filter(models.Request.id == models.Owner.request_id).filter(
                    overdue_filter).filter(models.Owner.is_point_person == True).all()
                notdue_request = models.Request.query.filter(models.Request.id == models.Owner.request_id).filter(
                    notoverdue_filter).filter(models.Owner.is_point_person == True).all()
                received_request = received_request.filter(models.Request.id == models.Owner.request_id).filter(
                    models.Owner.user_id == staff_id).filter(models.Owner.is_point_person == True)
                published_request = published_request.filter(models.Request.id == models.Owner.request_id).filter(
                    published_filter).filter(models.Owner.user_id == staff_id).filter(
                    models.Owner.is_point_person == True)
                denied_request = models.Request.query.filter(models.Request.id == models.Owner.request_id).filter(
                    denied_filter).filter(models.Owner.user_id == staff_id).all()
                granted_and_closed_request = models.Request.query.filter(
                    models.Request.id == models.Owner.request_id).filter(granted_and_closed_filter).filter(
                    models.Owner.user_id == staff_id).all()
                granted_in_part_request = models.Request.query.filter(
                    models.Request.id == models.Owner.request_id).filter(granted_in_part_filter).filter(
                    models.Owner.user_id == staff_id).all()
                no_customer_response_request = models.Request.query.filter(
                    models.Request.id == models.Owner.request_id).filter(no_customer_response_filter).filter(
                    models.Owner.user_id == staff_id).all()
                out_of_jurisdiction_request = models.Request.query.filter(
                    models.Request.id == models.Owner.request_id).filter(out_of_jurisdiction_filter).filter(
                    models.Owner.user_id == staff_id).all()
                referred_to_nyc_gov_request = models.Request.query.filter(
                    models.Request.id == models.Owner.request_id).filter(referred_to_nyc_gov_filter).filter(
                    models.Owner.user_id == staff_id).all()
                referred_to_opendata_request = models.Request.query.filter(
                    models.Request.id == models.Owner.request_id).filter(referred_to_opendata_filter).filter(
                    models.Owner.user_id == staff_id).all()
                referred_to_other_agency_request = models.Request.query.filter(
                    models.Request.id == models.Owner.request_id).filter(referred_to_other_agency_filter).filter(
                    models.Owner.user_id == staff_id).all()
                referred_to_publications_portal_request = models.Request.query.filter(
                    models.Request.id == models.Owner.request_id).filter(referred_to_publications_portal_filter).filter(
                    models.Owner.user_id == staff_id).all()

            response = {
                "status": "ok",
                "data": [
                    {"label": "Received", "value": len(received_request.all()), "callback": "received"},
                    {"label": "Published", "value": len(published_request.all()), "callback": "received"},
                    {"label": "Denied", "value": len(denied_request), "callback": "denied"},
                    {"label": "Granted And Closed", "value": len(granted_and_closed_request),
                     "callback": "granted_and_closed"},
                    {"label": "Granted In Part", "value": len(granted_in_part_request), "callback": "granted_in_part"},
                    {"label": "No Customer Response", "value": len(no_customer_response_request),
                     "callback": "no_customer_response"},
                    {"label": "Out of Jurisdiction", "value": len(out_of_jurisdiction_request),
                     "callback": "out_of_jurisdiction"},
                    {"label": "Referred to NYC.gov", "value": len(referred_to_nyc_gov_request),
                     "callback": "referred_to_nyc_gov_request"},
                    {"label": "Referred to Open Data", "value": len(referred_to_opendata_request),
                     "callback": "referred_to_opendata_request"},
                    {"label": "Referred to Other Agency", "value": len(referred_to_other_agency_request),
                     "callback": "referred_to_other_agency_request"},
                    {"label": "Referred to Publications Portal", "value": len(referred_to_publications_portal_request),
                     "callback": "referred_to_publications_portal_request"}
                ]
            }
        except Exception, e:
            response = {
                "status": "failed",
                "data": "fail to find overdue request",
                "exception": e
            }
        return jsonify(response)
    if report_type == "received":
        try:
            received_request = models.Request.query.all()
            response = {
                "status": "ok",
                "data": [
                    {"label": "Received", "value": len(received_request), "callback": "received"}
                ]
            }

        except Exception, e:
            response = {
                "status": "failed",
                "data": "fail to find overdue request"
            }
        return jsonify(response)
    else:
        response = {
            "status": "failed",
            "data": "unregonized request"
        }
        return jsonify(response)


@app.route("/report")
def report():
    users = models.User.query.all()
    users = models.User.query.order_by(models.User.alias.asc()).all()
    departments_all = models.Department.query.all()
    agency_data = []
    for d in departments_all:
        agency_data.append({'name': d.name, 'id': d.id})

    overdue_request = models.Request.query.filter(models.Request.overdue == True).all()
    app.logger.info("\n\nOverdue Requests %s" % (len(overdue_request)))
    return render_template('report.html', users=users, agency_data=agency_data)


@app.route("/submit", methods=["POST"])
def submit():
    if recaptcha.verify():
        pass
    else:
        pass


@app.route("/changeprivacy", methods=["POST", "GET"])
def change_privacy():
    req = get_obj("Request", request.form['request_id'])
    privacy = request.form['privacy setting']
    field = request.form['fieldtype']
    # field will either be title or description
    app.logger.info("Changing privacy function")
    prr.change_privacy_setting(request_id=request.form['request_id'], privacy=privacy, field=field)
    return redirect(url_for('show_request_for_city', request_id=request.form['request_id']))


@app.route("/changecategory", methods=["POST", "GET"])
def change_category():
    category = request.form['category']
    return redirect(render_template('new_request.html'))


@app.route("/<page>")
def any_page(page):
    try:
        return render_template('%s.html' % (page))
    except:
        return page_not_found(404)


@app.errorhandler(400)
def bad_request(e):
    return render_template("400.html"), 400


@app.errorhandler(404)
def page_not_found(e):
    return render_template("404.html"), 404


@app.errorhandler(500)
def internal_server_error(e):
    return render_template("500.html"), 500


@app.errorhandler(403)
def access_denied(e):
    return redirect(url_for('login'))


@app.errorhandler(501)
def unexplained_error(e):
    return render_template("501.html"), 501<|MERGE_RESOLUTION|>--- conflicted
+++ resolved
@@ -365,14 +365,8 @@
                 return render_template('new_request.html', form=form,
                                        routing_available=routing_available, departments=departments, errors=errors)
             if not request_id:
-<<<<<<< HEAD
                     prr.nonportal_request(request.form)
-                    return render_template('manage_request_non_partner.html', agency=request_agency, email=(request_email != ''))
-=======
-                return render_template('manage_request_non_partner.html', agency=request_agency,
-                                       email=(request_email != ''))
->>>>>>> 27734dac
-
+                    return render_template('manage_request_non_partner.html', agency=request_agency, email=(request_email != ''))=======
             return redirect(url_for('show_request_for_x', request_id=request_id,
                                     audience='new', email=(request_email is not None)))
 
