--- conflicted
+++ resolved
@@ -1,4 +1,3 @@
-
 """
     public_records_portal.views
     ~~~~~~~~~~~~~~~~
@@ -647,13 +646,8 @@
     req = request.form
     errors = {}
     if request.method == 'POST':
-<<<<<<< HEAD
-        app.logger.info("Resource is a %s" % resource)
-        if resource == 'pdf':
-=======
         print "Resource is a", resource
         if resource == 'letter':
->>>>>>> 21b4c4b7
             return add_resource(resource=resource, request_body=request.form, current_user_id=get_user_id())
         # Field validation for adding a recored
         elif resource == 'record_and_close':
@@ -1361,6 +1355,8 @@
     form = LoginForm()
     errors = []
     if request.method == 'POST':
+        print form.username.data
+        print form.password.data
         if form.validate_on_submit():
             user_to_login = authenticate_login(form.username.data, form.password.data)
             if user_to_login:
