--- conflicted
+++ resolved
@@ -253,7 +253,6 @@
 			message = "Something went wrong loading the requests. We're looking into it!"
 		return render_template('error.html', message = message, user_id = get_user_id())
 
-
 def filter_department(department_name, results):
 	app.logger.info("\n\nDepartment filter:%s." % department_name)
 	if department_name and department_name != "All departments":
@@ -265,14 +264,9 @@
 			results = results.filter(Request.department_id < 0)
 	return results
 
-<<<<<<< HEAD
-	# Filter by search term
-	search_input = request.args.get('search_term')
-=======
 def filter_search_term(search_input, results):
->>>>>>> 8b958cb4
 	if search_input:
-		app.logger.info("\n\nSEARCH: %s" % search_input)
+		app.logger.info("Searching for '%s'." % search_input)
 		search_terms = search_input.strip().split(" ") # Get rid of leading and trailing spaces and generate a list of the search terms
 		num_terms = len(search_terms)
 		# Set up the query
@@ -284,8 +278,23 @@
 		results = results.filter("to_tsvector(text) @@ to_tsquery('%s')" % search_query)
 	return results
 
-<<<<<<< HEAD
-	# Accumulate status filters
+def fetch_requests():
+	"""
+	Ultra-custom API endpoint for serving up requests.
+	Supports limit, search, and page parameters and returns json with an object that
+	has a list of results in the 'objects' field.
+	"""
+	user_id = get_user_id()
+	results = db.session.query(Request)
+
+	# Filters!
+	results = filter_department(department_name = request.args.get('department'), results = results)
+	results = filter_search_term(search_input = request.args.get('search_term'), results = results)
+        
+	# Filter by search term
+	# search_input = request.args.get('search_term')
+
+        # Accumulate status filters
 	status_filters = []
 
         if str(request.args.get('open')).lower() == 'true':
@@ -336,7 +345,7 @@
                                          .filter(Owner.active == True)
 
                 # Where am I just a Helper?
-                if str(request.args.get('mine_as_poc')).lower() == 'true':
+                if str(request.args.get('mine_as_helper')).lower() == 'true':
                         results = results.filter(Request.id == Owner.request_id).filter(Owner.user_id == user_id)
 
 		# Filter based on requester name
@@ -345,81 +354,13 @@
 			results = results.join(Subscriber, Request.subscribers).join(User).filter(func.lower(User.alias).like("%%%s%%" % requester_name.lower()))
 			
 	sort_by = request.args.get('sort_column') 
-=======
-def filter_status(is_closed, results):
-	if is_closed != None:
-		# if is_closed.lower() == "true":
-		#     results = results.filter(Request.status.ilike("%closed%"))
-		if is_closed.lower() == "false":
-			results = results.filter(~Request.status.ilike("%closed%"))
-	return results
-
-def filter_due_soon(due_soon, results):
-	if due_soon != None:
-		if due_soon.lower() == "true":
-			two_days = datetime.now() + timedelta(days = 2)
-			results = results.filter(Request.due_date < two_days).filter(Request.due_date > datetime.now()).filter(~Request.status.ilike("%closed%"))
-	return results
-
-def filter_overdue(overdue, results):
-	if overdue != None:
-		if overdue.lower() == "true":
-			results = results.filter(Request.due_date < datetime.now()).filter(~Request.status.ilike("%closed%"))
-	return results
-
-def filter_my_requests(my_requests, results, user_id):
-	if my_requests != None:
-			if my_requests.lower() == "true":
-				results = results.filter(Request.id == Owner.request_id).filter(Owner.user_id == user_id).filter(Owner.active == True)
-	return results
-
-def filter_requester_name(requester_name, results):
-	if requester_name and requester_name != "":
-		results = results.join(Subscriber, Request.subscribers).join(User).filter(func.lower(User.alias).like("%%%s%%" % requester_name.lower()))
-	return results
-
-def fetch_requests():
-	"""
-	Ultra-custom API endpoint for serving up requests.
-	Supports limit, search, and page parameters and returns json with an object that
-	has a list of results in the 'objects' field.
-	"""
-	user_id = get_user_id()
-	# Initialize database query
-	results = db.session.query(Request)
-
-	# Filters!
-	results = filter_department(department_name = request.args.get('department'), results = results)
-	results = filter_search_term(search_input = request.args.get('search'), results = results)
-	results = filter_status(request.args.get('is_closed'), results = results)
-	# due soon should only be an option for open requests
-	results = filter_due_soon(due_soon = request.args.get('due_soon'), results = results)
-	# overdue should be mutually exclusive with due soon, and should only be an option for open requests
-	results = filter_overdue(overdue = request.args.get('overdue'), results = results)
 
 	# Filters for agency staff only:
-	if user_id:
-		results = filter_my_requests(my_requests = request.args.get('my_requests'), results = results, user_id = user_id)
-		results = filter_requester_name(requester_name = request.args.get('requester_name'), results = results)
-
-	# min_date_created = datetime.strptime('May 1 2014', '%b %d %Y')
-	# max_date_created = datetime.strptime('May 20 2014', '%b %d %Y')
-	min_date_created = None
-	max_date_created = None
-	if min_date_created and max_date_created:
-		results = results.filter(Request.date_created >= min_date_created).filter(Request.date_created <= max_date_created)
-
-	# min_due_date = datetime.strptime('May 15 2014', '%b %d %Y')
-	# max__due_date = datetime.strptime('May 20 2014', '%b %d %Y')
-	min_due_date = None
-	max_due_date = None
-	if min_due_date and max_due_date:
-		results = results.filter(Request.due_date >= min_due_date).filter(Request.due_date <= max_due_date)
-
-	# Sorting!
-			
-	sort_by = request.args.get('sort_by') 
->>>>>>> 8b958cb4
+	# if user_id:
+		# results = filter_my_requests(my_requests = request.args.get('my_requests'), results = results, user_id = user_id)
+		# results = filter_requester_name(requester_name = request.args.get('requester_name'), results = results)
+
+        # Figure out which column and direction to sort by.
 	if sort_by and sort_by != '':
 		ascending = request.args.get('sort_direction')
 		app.logger.info("Sort Direction: %s" % ascending)
@@ -430,18 +371,8 @@
 			results = results.order_by((getattr(Request, sort_by)).desc())
 	results = results.order_by(Request.id.desc())
 
-<<<<<<< HEAD
 	page_number = int(request.args.get('page_number') or 1)
 	limit = int(request.args.get('limit') or 15)
-=======
-
-	# Pagination!
-
-	page_number  = request.args.get('page') or 1
-	page_number = int(page_number)
-
-	limit  = request.args.get('limit')  or 15
->>>>>>> 8b958cb4
 	offset = limit * (page_number - 1)
         app.logger.info("Page Number: {0}, Limit: {1}, Offset: {2}".format(page_number, limit, offset))
 
@@ -466,16 +397,16 @@
 	# TODO(cj@postcode.io): This map is pretty kludgy, we should be detecting columns and auto
 	# magically making them fields in the JSON objects we return.
 	results = map(lambda r: { "id":           r.id, \
-							  "text":         helpers.clean_text(r.text), \
-							  "date_created": helpers.date(r.date_received or r.date_created), \
-							  "department":   r.department_name(), \
-							  "requester":   r.requester_name(), \
-							  "due_date":    format_date(r.due_date), \
-							  # The following two attributes are defined as model methods,
-							  # and not regular SQLAlchemy attributes.
-							  "contact_name": r.point_person_name(), \
-							  "solid_status": r.solid_status(), \
-							  "status":       r.status
+                                  "text":         helpers.clean_text(r.text), \
+                                  "date_created": helpers.date(r.date_received or r.date_created), \
+                                  "department":   r.department_name(), \
+                                  "requester":   r.requester_name(), \
+                                  "due_date":    format_date(r.due_date), \
+                                  # The following two attributes are defined as model methods,
+                                  # and not regular SQLAlchemy attributes.
+                                  "contact_name": r.point_person_name(), \
+                                  "solid_status": r.solid_status(), \
+                                  "status":       r.status
 	   }, results)
 
 	matches = {
