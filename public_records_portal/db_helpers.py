"""
.. module:: db_helpers
	:synopsis: Functions that interact with the Postgres database via Flask-SQLAlchemy
.. modlueauthor:: Richa Agarwal <richa@codeforamerica.org>
"""


from public_records_portal import db, app
from models import *
from datetime import datetime, timedelta
from business_calendar import Calendar
from sqlalchemy.exc import IntegrityError, InvalidRequestError
from sqlalchemy import func, not_, and_, or_
from sqlalchemy.dialects import postgresql
import uuid
import os

from StringIO import StringIO
import re

from sqlalchemy import func
from reportlab.pdfgen import canvas
from reportlab.lib.pagesizes import portrait
from PyPDF2 import PdfFileWriter, PdfFileReader
import StringIO

from xhtml2pdf import pisa
from flask import render_template, make_response

from models import *

cal = Calendar()

# @export "get_subscriber"
def get_subscriber(request_id, user_id):
    # Returns the subscriber for a given request by user ID
    if request_id and user_id:
        return Subscriber.query.filter_by(user_id=user_id).filter_by(request_id=request_id).first()
    return None


# @export "get_count"
def get_count(obj_type):
    return db.session.query(func.count(eval(obj_type).id)).scalar()


# @export "get_obj"
def get_obj(obj_type, obj_id):
    """ Query the database for an object via its class/type (defined in models.py) and ID and return the object. """
    if not obj_id:
        return None
    return eval(obj_type).query.get(obj_id)


# @export "get_objs"
def get_objs(obj_type):
    """ Query the database for all objects of a certain class/type (defined in models.py) and return queryset. """
    # There has to be a better way of doing this
    if obj_type == "User":
        return User.query.all()
    elif obj_type == "Request":
        return Request.query.all()
    elif obj_type == "Owner":
        return Owner.query.all()
    elif obj_type == "Note":
        return Note.query.all()
    elif obj_type == "QA":
        return QA.query.all()
    elif obj_type == "Subscriber":
        return Subscriber.query.all()
    elif obj_type == "Record":
        return Record.query.all()
    return None


# @export "get_avg_response_time"
def get_avg_response_time(department):
    app.logger.info(
        "\n\nCalculating average response time for department: %s" % department)
    d = Department.query.filter_by(name=department).first()
    response_time = None
    num_closed = 0
    for request in d.requests:
        date_created = request.date_received or request.date_created
        if request.status and 'Closed' in request.status:
            if response_time:
                response_time = response_time + \
                                (request.status_updated - date_created).total_seconds()
            else:
                response_time = (
                    request.status_updated - date_created).total_seconds()
            num_closed = num_closed + 1
    if num_closed > 0:
        avg = response_time / num_closed
        return avg
    return None


# @export "get_request_by_owner"
def get_request_by_owner(owner_id):
    """ Return the request that a particular owner belongs to """
    if not owner_id:
        return None
    return Owner.query.get(owner_id).request


# @export "get_owners_by_user_id"
def get_owners_by_user_id(user_id):
    """ Return the queryset of owners for a particular user. (A user can be associated with multiple owners)."""
    if not user_id:
        return None
    return Owner.query.filter_by(user_id=user_id)


def get_contact_by_dept(dept):
	""" Return the contact for a given department. """
	d = Department.query.filter(Department.name == dept).first()
	if d and d.primary_contact:
		return d.primary_contact.email
	return None

### @export "get_backup_by_dept"
def get_backup_by_dept(dept):
	""" Return the backup for a given department. """
	d = Department.query.filter(Department.name == dept).first()
	if d and d.backup_contact:
		return d.backup_contact.email
	return None

<<<<<<< HEAD

# @export "put_obj"
=======
### @export "put_obj"
>>>>>>> b9800313
def put_obj(obj):
    """ Add and commit the object to the database. Return true if successful. """
    if obj:
        db.session.add(obj)
        db.session.commit()
        app.logger.info("\n\nCommitted object to database: %s" % obj)
        return True
    return False

# @export "get_attribute"
def get_attribute(attribute, obj_id=None, obj_type=None, obj=None):
    """ Obtain the object by obj_id and obj_type if obj is not provided, and return the specified attribute for that object. """
    if obj_id and obj_type:
        obj = get_obj(obj_type, obj_id)
    if obj:
        try:
            return getattr(obj, attribute)
        except:
            return None
    return None


# @export "update_obj"
def update_obj(attribute, val, obj_type=None, obj_id=None, obj=None):
    """ Obtain the object by obj_id and obj_type if obj is not provided, and update the specified attribute for that object. Return true if successful. """
    app.logger.info("\n\nUpdating attribute: %s with value: %s for obj_type: %s, obj_id: %s, obj: %s" % (
        attribute, val, obj_type, obj_id, obj))
    if obj_id and obj_type:
        obj = get_obj(obj_type, obj_id)
    if obj:
        try:
            setattr(obj, attribute, val)
            db.session.add(obj)
            db.session.commit()
            return True
        except:
            return False
    return False


# @export "create_QA"
def create_QA(request_id, question, user_id):
    """ Create a QA object and return the ID. """
    qa = QA(request_id=request_id, question=question, user_id=user_id)
    db.session.add(qa)
    db.session.commit()
    return qa.id

# @export "create_request"
def create_request(id=id, category=None, summary=None, text=None, user_id=None, offline_submission_type=None,
                   date_received=None):
    """ Create a Request object and return the ID. """
    req = Request(id=id, category=category, summary=summary, text=text, creator_id=user_id,
                  offline_submission_type=offline_submission_type, date_received=date_received)
    db.session.add(req)
    db.session.commit()
    req.set_due_date()
    return req.id


# @export "create_subscriber"
def create_subscriber(request_id, user_id):
    """ Create a Subscriber object and return the ID. """
    subscriber = Subscriber.query.filter_by(
        request_id=request_id, user_id=user_id).first()
    if not subscriber:
        subscriber = Subscriber(request_id=request_id, user_id=user_id)
        db.session.add(subscriber)
        db.session.commit()
        return subscriber.id, True
    return subscriber.id, False


# @export "create_note"
def create_note(request_id, text, user_id, privacy):
    """ Create a Note object and return the ID. """
    try:
        if "template_" in text:
            template_num = text.split("_")[1]
            template_name = 'standard_response_' + template_num + ".html"
            fname = text + "_" + str(user_id) + ".pdf"
            fpath = os.path.join(app.config['PDF_FOLDER'], fname)
            app.logger.info("\n\npdf path: %s" % (fpath))
            packet = StringIO.StringIO()
            packet = StringIO.StringIO()
            cv = canvas.Canvas(packet)
            cv.drawString(0, 500, "Template Text")
            cv.save()
            packet.seek(0)
            with open(fpath, 'wb') as fp:
                fp.write(packet.getvalue())
            text = "<a href='/pdfs/" + fname + "'>" + standard_response_templates[text] + "</a>"
            date = datetime.now().strftime('%B %d, %Y')
            req = Request.query.get(request_id)
            department = Department.query.filter_by(id=req.department_id).first()
            appeals_officer = "APPEALS OFFICER"
            appeals_email = "APPEALS_EMAIL"
            staff = req.point_person()
            staff_alias = staff.user.alias
            staff_signature = staff.user.staff_signature

            html = make_response(render_template(template_name,date=date, req=req, department=department, appeals_officer=appeals_officer,appeals_email=appeals_email, staff_alias= staff_alias, staff_signature=staff_signature))
            pdf = StringIO()
            pisaStatus = pisa.CreatePDF(StringIO(html.get_data().encode('utf-8')), pdf)
            if not pisaStatus.err:
                fd = open(fpath,'w+b')
                fd.write(pdf.getvalue())
                fd.close()

        note = Note(request_id=request_id, text=text, user_id=user_id, privacy=privacy)
        put_obj(note)
        return note.id
    except Exception, e:
        app.logger.info(
            "\n\nThere was an issue with creating a note with text: %s %s" % (text, e))
        return None


# @export "create_record"
def create_record(request_id, user_id, description, doc_id=None, filename=None, access=None, url=None):
    try:
        record = Record(doc_id=doc_id, request_id=request_id, user_id=user_id,
                        description=description, filename=filename, url=url, access=access)
        put_obj(record)
        return record.id
    except Exception, e:
        app.logger.info(
            "\n\nThere was an issue with creating a record: %s" % e)
        return None


def remove_obj(obj_type, obj_id):
    obj = get_obj(obj_type, obj_id)
    db.session.delete(obj)
    db.session.commit()

# @export "create_answer"
def create_answer(qa_id, subscriber_id, answer):
    qa = get_obj("QA", qa_id)
    if not qa:
        app.logger.info("\n\nQA with id: %s does not exist" % (qa_id))
        return None
    qa.subscriber_id = subscriber_id
    qa.answer = answer
    db.session.add(qa)
    db.session.commit()
    return qa.request_id


# Following three functions are for integration with Mozilla Persona

# @export "get_user"
def get_user(kwargs):
    return User.query.filter(User.email == kwargs.get('email')).filter(User.is_staff == True).first()

# @export "get_user_by_id"
def get_user_by_id(id):
    return User.query.get(id)


### @export "authenticate_login"
def authenticate_login(email, password):
    user = User.query.filter_by(email=email).first()
    if user and (user.is_staff or user.is_admin()):
        if user.check_password(password):
            return user
        if user.password == password:  # Hash it
            user.set_password(password)
            db.session.add(user)
            db.session.commit()
        return user
    return None

def create_or_return_user(email=None, alias=None, phone=None, address1=None, address2=None, city=None, state=None,
                          zipcode=None, department=None, contact_for=None, backup_for=None, not_id=False, is_staff=None,
                          password=None, role=None):
    app.logger.info("\n\nCreating or returning user...")
    if email:
        user = User.query.filter(User.email == func.lower(email)).first()
        if department and type(department) != int and not department.isdigit():
            d = Department.query.filter_by(name=department).first()
            if d:
                department = d.id
            else:
                d = Department(name=department)
                db.session.add(d)
                db.session.commit()
                department = d.id
        if not user:
            if not password:
                user = create_user(email=email.lower(), alias=alias, phone=str(phone), address1=address1,
                                   address2=address2, city=city,
                                   state=state, zipcode=zipcode, department=department, contact_for=contact_for,
                                   backup_for=backup_for, password='admin', is_staff=is_staff, role=role)
            else:
                user = create_user(email=email.lower(), alias=alias, phone=str(phone), address1=address1,
                                   address2=address2, city=city,
                                   state=state, zipcode=zipcode, department=department, contact_for=contact_for,
                                   backup_for=backup_for, password=password, is_staff=is_staff, role=role)

        else:
            # Update user if fields to update are provided
            if alias or phone or department or contact_for or backup_for:
                user = update_user(user=user, alias=alias, phone=str(phone), address1=address1, address2=address2,
                                   city=city, state=state,
                                   zipcode=zipcode, department=department, contact_for=contact_for,
                                   backup_for=backup_for, is_staff=is_staff, role=role)
        if not_id:
            return user
        return user.id
    else:
        user = create_user(alias=alias, phone=phone, address1=address1,
                           address2=address2, city=city, state=state, zipcode=zipcode, is_staff=is_staff, role=role)
        return user.id

# @export "create_user"
def create_user(email=None, alias=None, phone=None, address1=None, address2=None, city=None, state=None, zipcode=None,
                department=None, contact_for=None, backup_for=None, password=None, is_staff=None, role=None):
    first_name = None
    last_name = None
    if alias and " " in alias:
        nameStr = alias.split(" ")
        first_name = nameStr[0]
        last_name = nameStr[1]
    user = User(email=email, alias=alias, first_name=first_name, last_name=last_name, phone=phone, address1=address1,
                address2=address2, city=city, state=state,
                zipcode=zipcode, department=department, contact_for=contact_for, backup_for=backup_for,
                password=password, is_staff=is_staff, role=role)
    db.session.add(user)
    db.session.commit()
    app.logger.info("\n\nCreated new user, alias: %s id: %s" %
                    (user.alias, user.id))
    return user


# @export "update_user"
def update_user(user, alias=None, phone=None, address1=None, address2=None, city=None, state=None, zipcode=None,
                department=None, contact_for=None, backup_for=None, is_staff=None, role=None):
    if alias:
        user.alias = alias
    if phone:
        user.phone = phone
    if address1:
        user.address1 = address1
    if address2:
        user.address2 = address2
    if city:
        user.city = city
    if state:
        user.state = state
    if zipcode:
        user.zipcode = zipcode
    if department:
        if type(department) != int and not department.isdigit():
            d = Department.query.filter_by(name=department).first()
            if d:
                user.department_id = d.id
        else:
            user.department_id = department
    if contact_for:
        if user.contact_for and contact_for not in user.contact_for:
            contact_for = user.contact_for + "," + contact_for
        user.contact_for = contact_for
    if backup_for:
        if user.backup_for and backup_for not in user.backup_for:
            backup_for = user.backup_for + "," + backup_for
        user.backup_for = backup_for
    if is_staff:
        user.is_staff = is_staff
    if role:
        user.set_role(role)
    db.session.add(user)
    db.session.commit()
    app.logger.info("\n\nUpdated user %s, alias: %s phone: %s department: %s" % (
        user.id, alias, phone, department))
    return user

<<<<<<< HEAD

# @export "create_owner"
def create_owner(request_id, reason, email=None, user_id=None):
    """ Adds a staff member to the request without assigning them as current owner. (i.e. "participant")
    Useful for multidepartmental requests."""
    if not user_id:
        user_id = create_or_return_user(email=email)
    participant = Owner(request_id=request_id, user_id=user_id, reason=reason)
    db.session.add(participant)
    db.session.commit()
    app.logger.info("\n\nCreated owner with id: %s" % participant.id)
    return participant.id

=======
>>>>>>> b9800313
# @export "change_request_status"
def change_request_status(request_id, status):
    req = get_obj("Request", request_id)
    req.status = status
    req.status_updated = datetime.now().isoformat()
    db.session.add(req)
    app.logger.info("\n\nChanged status for request: %s to %s" %
                    (request_id, status))

    if "days" in status:
            days_to_fulfill = re.findall(r"(\d{2}) days",status)[0]
            req.due_date = cal.addbusdays(self.date_created, int(days_to_fulfill))

    db.session.commit()

# @export "find_request"
def find_request(text):
    req = Request.query.filter_by(text=text).first()
    if req:
        return req.id
    return None


# @export "add_staff_participant"
def add_staff_participant(request_id, is_point_person=False, email=None, user_id=None, reason=None):
    """ Creates an owner for the request if it doesn't exist, and returns the owner ID and True if a new one was created. Returns the owner ID and False if existing."""
    is_new = True
    if not user_id:
        user_id = create_or_return_user(email=email)
    participant = Owner.query.filter_by(
        request_id=request_id, user_id=user_id, active=True).first()
    if not participant:
        if not reason:
            reason = "Added a response"
        participant = Owner(
            request_id=request_id, user_id=user_id, reason=reason, is_point_person=is_point_person)
        app.logger.info("\n\nStaff participant with owner ID: %s added to request %s. Is point of contact: %s" % (
            participant.id, request_id, is_point_person))
    else:
        if is_point_person and not participant.is_point_person:
            participant.is_point_person = True
            participant.date_updated = datetime.now().isoformat()
            if reason:  # Update the reason
                participant.reason = reason
            app.logger.info("\n\nStaff participant with owner ID: %s is now the point of contact for request %s" % (
                participant.id, request_id))
        else:
            is_new = False
            app.logger.info("\n\nStaff participant with owner ID: %s already active on request %s" % (
                participant.id, request_id))
    db.session.add(participant)
    db.session.commit()
    return participant.id, is_new


# @export "remove_staff_participant"
def remove_staff_participant(owner_id, reason=None):
    participant = Owner.query.get(owner_id)
    participant.active = False
    participant.date_updated = datetime.now().isoformat()
    participant.reason_unassigned = reason
    db.session.add(participant)
    db.session.commit()
    app.logger.info(
        "\n\n Staff participant with owner ID: %s has been removed for following reason %s" % (owner_id, reason))
    return owner_id


# @export "update_subscriber"
def update_subscriber(request_id, alias, phone):
    """ Update a subscriber for a given request with the name and phone number provided. """
    user_id = create_or_return_user(alias=alias, phone=phone)
    r = Request.query.get(request_id)
    sub = r.subscribers[0]
    sub.user_id = user_id
    db.session.add(sub)
    db.session.commit()
    app.logger.info("\n\nUpdated subscriber for request %s with alias: %s and phone: %s" % (
        request_id, alias, phone))

### @export "set_random_password"
def set_random_password(email):
    user = User.query.filter(User.email == func.lower(email)).first()
    # Must be staff or admin to reset password
    if user and (user.is_staff == True or user.is_admin() == True):
        password = uuid.uuid4().hex[:10]  # Limit to 10 characters
        user.set_password(password)
        db.session.add(user)
        db.session.commit()
        return password
    return None<|MERGE_RESOLUTION|>--- conflicted
+++ resolved
@@ -126,13 +126,10 @@
 	if d and d.backup_contact:
 		return d.backup_contact.email
 	return None
-
-<<<<<<< HEAD
+### @export "put_obj"
+
 
 # @export "put_obj"
-=======
-### @export "put_obj"
->>>>>>> b9800313
 def put_obj(obj):
     """ Add and commit the object to the database. Return true if successful. """
     if obj:
@@ -410,7 +407,6 @@
         user.id, alias, phone, department))
     return user
 
-<<<<<<< HEAD
 
 # @export "create_owner"
 def create_owner(request_id, reason, email=None, user_id=None):
@@ -424,8 +420,6 @@
     app.logger.info("\n\nCreated owner with id: %s" % participant.id)
     return participant.id
 
-=======
->>>>>>> b9800313
 # @export "change_request_status"
 def change_request_status(request_id, status):
     req = get_obj("Request", request_id)
