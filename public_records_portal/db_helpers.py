--- conflicted
+++ resolved
@@ -4,7 +4,6 @@
 .. modlueauthor:: Richa Agarwal <richa@codeforamerica.org>
 """
 
-<<<<<<< HEAD
 
 from public_records_portal import db, app
 from models import *
@@ -13,8 +12,6 @@
 from sqlalchemy.exc import IntegrityError, InvalidRequestError
 from sqlalchemy import func, not_, and_, or_
 from sqlalchemy.dialects import postgresql
-=======
->>>>>>> 74ef6638
 import uuid
 import os
 
@@ -31,14 +28,6 @@
 from flask import render_template, make_response
 
 from models import *
-
-standard_response_templates = {"template_02": "FOIL Message Sent", "template_03": "FOIL Request Status",
-                               "template_04": "FOIL Request Completed",
-                               "template_05": "FOIL Request Status - Fulfilled in Part",
-                               "template_06": "FOIL Request Denied", "template_07": "FOIL Request Closed",
-                               "template_08": "FOIL Request Payment Information",
-                               "template_09": "FOIL Request Closed - No Response",
-                               "template_10": "FOIL Time Extension Requested"}
 
 cal = Calendar()
 
@@ -132,7 +121,6 @@
     app.logger.debug("Department: %s" % dept)
     return None
 
-
 # @export "get_backup_by_dept"
 def get_backup_by_dept(dept):
     """ Return the contact for a given department. """
@@ -153,7 +141,6 @@
         app.logger.info("\n\nCommitted object to database: %s" % obj)
         return True
     return False
-
 
 # @export "get_attribute"
 def get_attribute(attribute, obj_id=None, obj_type=None, obj=None):
@@ -193,7 +180,6 @@
     db.session.add(qa)
     db.session.commit()
     return qa.id
-
 
 # @export "create_request"
 def create_request(id=id, category=None, summary=None, text=None, user_id=None, offline_submission_type=None,
@@ -283,7 +269,6 @@
     db.session.delete(obj)
     db.session.commit()
 
-
 # @export "create_answer"
 def create_answer(qa_id, subscriber_id, answer):
     qa = get_obj("QA", qa_id)
@@ -302,7 +287,6 @@
 # @export "get_user"
 def get_user(kwargs):
     return User.query.filter(User.email == kwargs.get('email')).filter(User.is_staff == True).first()
-
 
 # @export "get_user_by_id"
 def get_user_by_id(id):
@@ -321,7 +305,6 @@
             db.session.commit()
         return user
     return None
-
 
 def create_or_return_user(email=None, alias=None, phone=None, address1=None, address2=None, city=None, state=None,
                           zipcode=None, department=None, contact_for=None, backup_for=None, not_id=False, is_staff=None,
@@ -364,7 +347,6 @@
         user = create_user(alias=alias, phone=phone, address1=address1,
                            address2=address2, city=city, state=state, zipcode=zipcode, is_staff=is_staff, role=role)
         return user.id
-
 
 # @export "create_user"
 def create_user(email=None, alias=None, phone=None, address1=None, address2=None, city=None, state=None, zipcode=None,
@@ -441,7 +423,6 @@
     app.logger.info("\n\nCreated owner with id: %s" % participant.id)
     return participant.id
 
-
 # @export "change_request_status"
 def change_request_status(request_id, status):
     req = get_obj("Request", request_id)
@@ -452,13 +433,8 @@
                     (request_id, status))
 
     if "days" in status:
-<<<<<<< HEAD
             days_to_fulfill = re.findall(r"(\d{2}) days",status)[0]
             req.due_date = cal.addbusdays(self.date_created, int(days_to_fulfill))
-=======
-        days_to_fulfill = re.findall(r"(\d{2}) days",status)[0]
-        req.due_date = req.date_created + timedelta(days = int(days_to_fulfill))
->>>>>>> 74ef6638
 
     db.session.commit()
 
@@ -527,7 +503,6 @@
     app.logger.info("\n\nUpdated subscriber for request %s with alias: %s and phone: %s" % (
         request_id, alias, phone))
 
-
 ### @export "set_random_password"
 def set_random_password(email):
     user = User.query.filter(User.email == func.lower(email)).first()
