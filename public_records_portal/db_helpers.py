--- conflicted
+++ resolved
@@ -219,9 +219,6 @@
 def create_note(request_id, text, user_id, privacy):
     """ Create a Note object and return the ID. """
     try:
-<<<<<<< HEAD
-        note = Note(request_id=request_id, text=text, user_id=user_id, privacy=privacy)
-=======
         if "template_" in text:
             fname = text + "_" + str(user_id) + ".pdf"
             fpath = os.path.join(app.config['PDF_FOLDER'], fname)
@@ -236,8 +233,7 @@
                 fp.write(packet.getvalue())
             text = "<a href='/pdfs/" + fname + "'>" + standard_response_templates[text] + "</a>"
 
-        note = Note(request_id=request_id, text=text, user_id=user_id)
->>>>>>> 339f9313
+        note = Note(request_id=request_id, text=text, user_id=user_id, privacy=privacy)
         put_obj(note)
         return note.id
     except Exception, e:
