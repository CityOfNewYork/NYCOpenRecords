"""
.. module:: db_helpers
	:synopsis: Functions that interact with the Postgres database via Flask-SQLAlchemy
.. modlueauthor:: Richa Agarwal <richa@codeforamerica.org>
"""


from public_records_portal import db, app
from models import *
from datetime import datetime, timedelta
from sqlalchemy.exc import IntegrityError, InvalidRequestError
from sqlalchemy import func, not_, and_, or_
from sqlalchemy.dialects import postgresql
import uuid
import json
import os
import logging
from reportlab.pdfgen import canvas
from reportlab.lib.pagesizes import portrait
from PyPDF2 import PdfFileWriter, PdfFileReader
import StringIO

standard_response_templates = {"template_02":"FOIL Message Sent","template_03":"FOIL Request Status","template_04":"FOIL Request Completed","template_05":"FOIL Request Status - Fulfilled in Part","template_06":"FOIL Request Denied","template_07":"FOIL Request Closed","template_08":"FOIL Request Payment Information","template_09":"FOIL Request Closed - No Response","template_10":"FOIL Time Extension Requested"}

# @export "get_subscriber"
def get_subscriber(request_id, user_id):
    # Returns the subscriber for a given request by user ID
    if request_id and user_id:
        return Subscriber.query.filter_by(user_id=user_id).filter_by(request_id=request_id).first()
    return None

# @export "get_count"
def get_count(obj_type):
    return db.session.query(func.count(eval(obj_type).id)).scalar()

# @export "get_obj"
def get_obj(obj_type, obj_id):
    """ Query the database for an object via its class/type (defined in models.py) and ID and return the object. """
    if not obj_id:
        return None
    return eval(obj_type).query.get(obj_id)

# @export "get_objs"
def get_objs(obj_type):
    """ Query the database for all objects of a certain class/type (defined in models.py) and return queryset. """
    # There has to be a better way of doing this
    if obj_type == "User":
        return User.query.all()
    elif obj_type == "Request":
        return Request.query.all()
    elif obj_type == "Owner":
        return Owner.query.all()
    elif obj_type == "Note":
        return Note.query.all()
    elif obj_type == "QA":
        return QA.query.all()
    elif obj_type == "Subscriber":
        return Subscriber.query.all()
    elif obj_type == "Record":
        return Record.query.all()
    return None

# @export "get_avg_response_time"
def get_avg_response_time(department):
    app.logger.info(
        "\n\nCalculating average response time for department: %s" % department)
    d = Department.query.filter_by(name=department).first()
    response_time = None
    num_closed = 0
    for request in d.requests:
        date_created = request.date_received or request.date_created
        if request.status and 'Closed' in request.status:
            if response_time:
                response_time = response_time + \
                                (request.status_updated - date_created).total_seconds()
            else:
                response_time = (
                    request.status_updated - date_created).total_seconds()
            num_closed = num_closed + 1
    if num_closed > 0:
        avg = response_time / num_closed
        return avg
    return None

# @export "get_request_by_owner"
def get_request_by_owner(owner_id):
    """ Return the request that a particular owner belongs to """
    if not owner_id:
        return None
    return Owner.query.get(owner_id).request

# @export "get_owners_by_user_id"
def get_owners_by_user_id(user_id):
    """ Return the queryset of owners for a particular user. (A user can be associated with multiple owners)."""
    if not user_id:
        return None
    return Owner.query.filter_by(user_id=user_id)

def get_contact_by_dept(dept):
    """ Return the contact for a given department. """
    q = db.session.query(User).filter(
        func.lower(User.contact_for).like("%%%s%%" % dept.lower()))
    if len(q.all()) > 0:
        return q[0].email
    app.logger.debug("Department: %s" % dept)
    return None

# @export "get_backup_by_dept"
def get_backup_by_dept(dept):
    """ Return the contact for a given department. """
    q = db.session.query(User).filter(
        func.lower(User.backup_for).like("%%%s%%" % dept.lower()))
    if len(q.all()) > 0:
        return q[0].email
    app.logger.debug("Department: %s" % dept)
    return None

# @export "put_obj"
def put_obj(obj):
    """ Add and commit the object to the database. Return true if successful. """
    if obj:
        db.session.add(obj)
        db.session.commit()
        app.logger.info("\n\nCommitted object to database: %s" % obj)
        return True
    return False

# @export "get_attribute"
def get_attribute(attribute, obj_id=None, obj_type=None, obj=None):
    """ Obtain the object by obj_id and obj_type if obj is not provided, and return the specified attribute for that object. """
    if obj_id and obj_type:
        obj = get_obj(obj_type, obj_id)
    if obj:
        try:
            return getattr(obj, attribute)
        except:
            return None
    return None

# @export "update_obj"
def update_obj(attribute, val, obj_type=None, obj_id=None, obj=None):
    """ Obtain the object by obj_id and obj_type if obj is not provided, and update the specified attribute for that object. Return true if successful. """
    app.logger.info("\n\nUpdating attribute: %s with value: %s for obj_type: %s, obj_id: %s, obj: %s" % (
        attribute, val, obj_type, obj_id, obj))
    if obj_id and obj_type:
        obj = get_obj(obj_type, obj_id)
    if obj:
        try:
            setattr(obj, attribute, val)
            db.session.add(obj)
            db.session.commit()
            return True
        except:
            return False
    return False

# @export "create_QA"
def create_QA(request_id, question, user_id):
    """ Create a QA object and return the ID. """
    qa = QA(request_id=request_id, question=question, user_id=user_id)
    db.session.add(qa)
    db.session.commit()
    return qa.id

# @export "create_request"
def create_request(id, text, user_id, offline_submission_type=None, date_received=None,privacy=1):
    """ Create a Request object and return the ID. """
    req = Request(id=id, text=text, creator_id=user_id,
                  offline_submission_type=offline_submission_type, date_received=date_received, privacy=privacy)
    db.session.add(req)
    db.session.commit()
    req.set_due_date()
    return req.id

# @export "create_subscriber"
def create_subscriber(request_id, user_id):
    """ Create a Subscriber object and return the ID. """
    subscriber = Subscriber.query.filter_by(
        request_id=request_id, user_id=user_id).first()
    if not subscriber:
        subscriber = Subscriber(request_id=request_id, user_id=user_id)
        db.session.add(subscriber)
        db.session.commit()
        return subscriber.id, True
    return subscriber.id, False

# @export "create_note"
<<<<<<< HEAD
def create_note(request_id, text, user_id):
=======


def create_note(request_id, text, user_id, privacy):
>>>>>>> 07669713
    """ Create a Note object and return the ID. """
    try:
        if "template_" in text:
            fname = text + "_" + str(user_id) + ".pdf"
            fpath = os.path.join(app.config['PDF_FOLDER'], fname)
            app.logger.info("\n\npdf path: %s" %(fpath))
            packet = StringIO.StringIO()
            packet=StringIO.StringIO()
            cv=canvas.Canvas(packet)
            cv.drawString(0, 500, "Template Text")
            cv.save()
            packet.seek(0)
            with open(fpath,'wb') as fp:
                fp.write(packet.getvalue())
            text = "<a href='/pdfs/" + fname + "'>" + standard_response_templates[text] + "</a>"

        note = Note(request_id=request_id, text=text, user_id=user_id, privacy=privacy)
        put_obj(note)
        return note.id
    except Exception, e:
        app.logger.info(
            "\n\nThere was an issue with creating a note with text: %s %s" % (text, e))
        return None

# @export "create_record"
def create_record(request_id, user_id, description, doc_id=None, filename=None, access=None, url=None):
    try:
        record = Record(doc_id=doc_id, request_id=request_id, user_id=user_id,
                        description=description, filename=filename, url=url, access=access)
        put_obj(record)
        return record.id
    except Exception, e:
        app.logger.info(
            "\n\nThere was an issue with creating a record: %s" % e)
        return None


def remove_obj(obj_type, obj_id):
    obj = get_obj(obj_type, obj_id)
    db.session.delete(obj)
    db.session.commit()

# @export "create_answer"
def create_answer(qa_id, subscriber_id, answer):
    qa = get_obj("QA", qa_id)
    if not qa:
        app.logger.info("\n\nQA with id: %s does not exist" % (qa_id))
        return None
    qa.subscriber_id = subscriber_id
    qa.answer = answer
    db.session.add(qa)
    db.session.commit()
    return qa.request_id

# Following three functions are for integration with Mozilla Persona

# @export "get_user"
def get_user(kwargs):
    return User.query.filter(User.email == kwargs.get('email')).filter(User.is_staff == True).first()

# @export "get_user_by_id"
def get_user_by_id(id):
    return User.query.get(id)

### @export "authenticate_login"
def authenticate_login(email, password):
    if email:
        user = User.query.filter_by(email = email).first()
        if user and (user.is_staff or user.is_admin()):
            if user.check_password(password):
                return user
            if user.password == password: # Hash it
                user.set_password(password)
                db.session.add(user)
                db.session.commit()
                return user
    return None

def create_or_return_user(email=None, alias=None, phone=None, address1=None, address2=None, city=None, state=None, zipcode=None, department=None, contact_for=None, backup_for=None, not_id=False, is_staff=None, password=None):
    app.logger.info("\n\nCreating or returning user...")
    if email:
        user = User.query.filter(User.email == func.lower(email)).first()
        if department and type(department) != int and not department.isdigit():
            d = Department.query.filter_by(name=department).first()
            if d:
                department = d.id
            else:
                d = Department(name=department)
                db.session.add(d)
                db.session.commit()
                department = d.id
        if not user:
            if not password:
                user = create_user(email=email.lower(), alias=alias, phone=phone,  address1=address1, address2=address2, city=city,
                               state=state, zipcode=zipcode, department=department, contact_for=contact_for, backup_for=backup_for, password='admin', is_staff=is_staff)
            else:
                user = create_user(email=email.lower(), alias=alias, phone=phone,  address1=address1, address2=address2, city=city,
                               state=state, zipcode=zipcode, department=department, contact_for=contact_for, backup_for=backup_for, password=password, is_staff=is_staff)

        else:
            # Update user if fields to update are provided
            if alias or phone or department or contact_for or backup_for:
                user = update_user(user=user, alias=alias, phone=phone, address1=address1, address2=address2, city=city, state=state,
                                   zipcode=zipcode, department=department, contact_for=contact_for, backup_for=backup_for, is_staff=is_staff)
        if not_id:
            return user
        return user.id
    else:
        user = create_user(alias=alias, phone=phone, address1=address1,
                           address2=address2, city=city, state=state, zipcode=zipcode,  is_staff=is_staff)
        return user.id

# @export "create_user"
def create_user(email=None, alias=None, phone=None, address1=None, address2=None, city=None, state=None, zipcode=None, department=None, contact_for=None, backup_for=None, password=None, is_staff=None):
    first_name = None
    last_name = None
    if alias and " " in alias:
        nameStr = alias.split(" ")
        first_name = nameStr[0]
        last_name = nameStr[1]
    user = User(email=email, alias=alias, first_name=first_name, last_name=last_name, phone=phone,  address1=address1, address2=address2, city=city, state=state,
                zipcode=zipcode, department=department, contact_for=contact_for, backup_for=backup_for, password=password, is_staff=is_staff)
    db.session.add(user)
    db.session.commit()
    app.logger.info("\n\nCreated new user, alias: %s id: %s" %
                    (user.alias, user.id))
    return user

# @export "update_user"
def update_user(user, alias=None, phone=None,  address1=None, address2=None, city=None, state=None, zipcode=None, department=None, contact_for=None, backup_for=None, is_staff=None):
    if alias:
        user.alias = alias
    if phone:
        user.phone = phone
    if address1:
        user.address1 = address1
    if address2:
        user.address2 = address2
    if city:
        user.city = city
    if state:
        user.state = state
    if zipcode:
        user.zipcode = zipcode
    if department:
        if type(department) != int and not department.isdigit():
            d = Department.query.filter_by(name=department).first()
            if d:
                user.department_id = d.id
        else:
            user.department_id = department
    if contact_for:
        if user.contact_for and contact_for not in user.contact_for:
            contact_for = user.contact_for + "," + contact_for
        user.contact_for = contact_for
    if backup_for:
        if user.backup_for and backup_for not in user.backup_for:
            backup_for = user.backup_for + "," + backup_for
        user.backup_for = backup_for
    if is_staff:
        user.is_staff = is_staff
    db.session.add(user)
    db.session.commit()
    app.logger.info("\n\nUpdated user %s, alias: %s phone: %s department: %s" % (
        user.id, alias, phone, department))
    return user

# @export "create_owner"
def create_owner(request_id, reason, email=None, user_id=None):
    """ Adds a staff member to the request without assigning them as current owner. (i.e. "participant")
    Useful for multidepartmental requests."""
    if not user_id:
        user_id = create_or_return_user(email=email)
    participant = Owner(request_id=request_id, user_id=user_id, reason=reason)
    db.session.add(participant)
    db.session.commit()
    app.logger.info("\n\nCreated owner with id: %s" % participant.id)
    return participant.id

# @export "change_request_status"
def change_request_status(request_id, status):
    req = get_obj("Request", request_id)
    req.status = status
    req.status_updated = datetime.now().isoformat()
    db.session.add(req)
    app.logger.info("\n\nChanged status for request: %s to %s" %
                    (request_id, status))
    db.session.commit()

# @export "find_request"
def find_request(text):
    req = Request.query.filter_by(text=text).first()
    if req:
        return req.id
    return None

# @export "add_staff_participant"
def add_staff_participant(request_id, is_point_person=False, email=None, user_id=None, reason=None):
    """ Creates an owner for the request if it doesn't exist, and returns the owner ID and True if a new one was created. Returns the owner ID and False if existing."""
    is_new = True
    if not user_id:
        user_id = create_or_return_user(email=email)
    participant = Owner.query.filter_by(
        request_id=request_id, user_id=user_id, active=True).first()
    if not participant:
        if not reason:
            reason = "Added a response"
        participant = Owner(
            request_id=request_id, user_id=user_id, reason=reason, is_point_person=is_point_person)
        app.logger.info("\n\nStaff participant with owner ID: %s added to request %s. Is point of contact: %s" % (
            participant.id, request_id, is_point_person))
    else:
        if is_point_person and not participant.is_point_person:
            participant.is_point_person = True
            participant.date_updated = datetime.now().isoformat()
            if reason:  # Update the reason
                participant.reason = reason
            app.logger.info("\n\nStaff participant with owner ID: %s is now the point of contact for request %s" % (
                participant.id, request_id))
        else:
            is_new = False
            app.logger.info("\n\nStaff participant with owner ID: %s already active on request %s" % (
                participant.id, request_id))
    db.session.add(participant)
    db.session.commit()
    return participant.id, is_new


# @export "remove_staff_participant"
def remove_staff_participant(owner_id, reason=None):
    participant = Owner.query.get(owner_id)
    participant.active = False
    participant.date_updated = datetime.now().isoformat()
    participant.reason_unassigned = reason
    db.session.add(participant)
    db.session.commit()
    app.logger.info(
        "\n\n Staff participant with owner ID: %s has been removed for following reason %s" % (owner_id, reason))
    return owner_id


# @export "update_subscriber"
def update_subscriber(request_id, alias, phone):
    """ Update a subscriber for a given request with the name and phone number provided. """
    user_id = create_or_return_user(alias=alias, phone=phone)
    r = Request.query.get(request_id)
    sub = r.subscribers[0]
    sub.user_id = user_id
    db.session.add(sub)
    db.session.commit()
    app.logger.info("\n\nUpdated subscriber for request %s with alias: %s and phone: %s" % (
        request_id, alias, phone))

### @export "set_random_password"
def set_random_password(email):
	user = User.query.filter(User.email == func.lower(email)).first()
	# Must be staff or admin to reset password
	if user and (user.is_staff == True or user.is_admin() == True):
		password = uuid.uuid4().hex[:10] # Limit to 10 characters
		user.set_password(password)
		db.session.add(user)
		db.session.commit()
		return password
	return None<|MERGE_RESOLUTION|>--- conflicted
+++ resolved
@@ -185,13 +185,7 @@
     return subscriber.id, False
 
 # @export "create_note"
-<<<<<<< HEAD
-def create_note(request_id, text, user_id):
-=======
-
-
 def create_note(request_id, text, user_id, privacy):
->>>>>>> 07669713
     """ Create a Note object and return the ID. """
     try:
         if "template_" in text:
