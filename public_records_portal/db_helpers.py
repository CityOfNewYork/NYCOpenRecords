""" 
.. module:: db_helpers
	:synopsis: Functions that interact with the Postgres database via Flask-SQLAlchemy
.. modlueauthor:: Richa Agarwal <richa@codeforamerica.org>
"""


from public_records_portal import db, app
from models import *
from datetime import datetime, timedelta
from sqlalchemy.exc import IntegrityError, InvalidRequestError
from sqlalchemy import func, not_, and_, or_
from sqlalchemy.dialects import postgresql
import uuid
import json
import os
import logging 


### @export "get_subscriber"
def get_subscriber(request_id, user_id):
# Returns the subscriber for a given request by user ID
	if request_id and user_id:
		return Subscriber.query.filter_by(user_id = user_id).filter_by(request_id = request_id).first()
	return None

### @export "get_count"
def get_count(obj_type):
	return db.session.query(func.count(eval(obj_type).id)).scalar()

### @export "get_obj"
def get_obj(obj_type, obj_id):
	""" Query the database for an object via its class/type (defined in models.py) and ID and return the object. """
	if not obj_id:
		return None
	return eval(obj_type).query.get(obj_id)

### @export "get_objs"
def get_objs(obj_type):
	""" Query the database for all objects of a certain class/type (defined in models.py) and return queryset. """
	# There has to be a better way of doing this
	if obj_type == "User":
		return User.query.all()
	elif obj_type == "Request":
		return Request.query.all()
	elif obj_type == "Owner":
		return Owner.query.all()
	elif obj_type == "Note":
		return Note.query.all()
	elif obj_type == "QA":
		return QA.query.all()
	elif obj_type == "Subscriber":
		return Subscriber.query.all()
	elif obj_type == "Record":
		return Record.query.all()
	return None

### @export "get_avg_response_time"
def get_avg_response_time(department):
<<<<<<< HEAD
	app.logger.info("\n\nCalculating average response time for department: %s" % department)
	d = Department.query.filter_by(name = department).first()
	response_time = None
	num_closed = 0
	for request in d.requests:
		date_created = request.date_received or request.date_created
		if request.status and 'Closed' in request.status:
			if response_time:
				response_time = response_time + (request.status_updated - date_created).total_seconds()
			else:
				response_time = (request.status_updated - date_created).total_seconds()
			num_closed = num_closed + 1
	if num_closed > 0:
		avg = response_time / num_closed
		return avg
	return None

### @export "get_request_by_owner"
=======
    app.logger.info(
        "\n\nCalculating average response time for department: %s" % department)
    d = Department.query.filter_by(name=department).first()
    response_time = None
    num_closed = 0
    for request in d.requests:
        date_created = request.date_received or request.date_created
        if request.status and 'Closed' in request.status:
            if response_time:
                response_time = response_time + \
                                (request.status_updated - date_created).total_seconds()
            else:
                response_time = (
                    request.status_updated - date_created).total_seconds()
            num_closed = num_closed + 1
    if num_closed > 0:
        avg = response_time / num_closed
        return avg
    return None

# @export "get_request_by_owner"


>>>>>>> 489d5a16
def get_request_by_owner(owner_id):
	""" Return the request that a particular owner belongs to """
	if not owner_id:
		return None
	return Owner.query.get(owner_id).request

### @export "get_owners_by_user_id"
def get_owners_by_user_id(user_id):
	""" Return the queryset of owners for a particular user. (A user can be associated with multiple owners)."""
	if not user_id:
		return None
	return Owner.query.filter_by(user_id = user_id)

### @export "get_prr_liaison_by_dept"
def get_contact_by_dept(dept):
	""" Return the contact for a given department. """
	q = db.session.query(User).filter(func.lower(User.contact_for).like("%%%s%%" % dept.lower()))
	if len(q.all()) > 0:
		return q[0].email
	app.logger.debug("Department: %s" % dept)
	return None

### @export "get_backup_by_dept"
def get_backup_by_dept(dept):
	""" Return the contact for a given department. """
	q = db.session.query(User).filter(func.lower(User.backup_for).like("%%%s%%" % dept.lower()))
	if len(q.all()) > 0:
		return q[0].email
	app.logger.debug("Department: %s" % dept)
	return None

### @export "put_obj"
def put_obj(obj):
	""" Add and commit the object to the database. Return true if successful. """
	if obj:
		db.session.add(obj)
		db.session.commit()
		app.logger.info("\n\nCommitted object to database: %s" % obj)
		return True
	return False

### @export "get_attribute"
def get_attribute(attribute, obj_id = None, obj_type = None, obj = None):
	""" Obtain the object by obj_id and obj_type if obj is not provided, and return the specified attribute for that object. """
	if obj_id and obj_type:
		obj = get_obj(obj_type, obj_id)
	if obj:
		try:
			return getattr(obj, attribute)
		except:
			return None
	return None

### @export "update_obj"
def update_obj(attribute, val, obj_type = None, obj_id = None, obj = None):
	""" Obtain the object by obj_id and obj_type if obj is not provided, and update the specified attribute for that object. Return true if successful. """
	app.logger.info("\n\nUpdating attribute: %s with value: %s for obj_type: %s, obj_id: %s, obj: %s"%(attribute, val,obj_type, obj_id, obj))
	if obj_id and obj_type:
		obj = get_obj(obj_type, obj_id)
	if obj:
		try:
			setattr(obj, attribute, val)
			db.session.add(obj)
			db.session.commit()
			return True
		except:
			return False
	return False

### @export "create_QA"
def create_QA(request_id, question, user_id):
	""" Create a QA object and return the ID. """
	qa = QA(request_id = request_id, question = question, user_id = user_id)
	db.session.add(qa)
	db.session.commit()
	return qa.id

### @export "create_request"
def create_request(text, user_id, offline_submission_type = None, date_received = None):
	""" Create a Request object and return the ID. """
	req = Request(text = text, creator_id = user_id, offline_submission_type = offline_submission_type, date_received = date_received)
	db.session.add(req)
	db.session.commit()
	req.set_due_date()
	return req.id

### @export "create_subscriber"
def create_subscriber(request_id, user_id):
	""" Create a Subscriber object and return the ID. """
	subscriber = Subscriber.query.filter_by(request_id = request_id, user_id = user_id).first()
	if not subscriber:
		subscriber = Subscriber(request_id = request_id, user_id = user_id)
		db.session.add(subscriber)
		db.session.commit()
		return subscriber.id, True
	return subscriber.id, False

### @export "create_note"
def create_note(request_id, text, user_id):
	""" Create a Note object and return the ID. """
	try:
		note = Note(request_id = request_id, text = text, user_id = user_id)
		put_obj(note)
		return note.id
	except Exception, e:
		app.logger.info("\n\nThere was an issue with creating a note with text: %s %s" % (text, e))
		return None

### @export "create_record"
def create_record(request_id, user_id, description, doc_id = None, filename = None, access = None, url = None):
	try:
		record = Record(doc_id = doc_id, request_id = request_id, user_id = user_id, description = description, filename = filename, url = url, access = access)
		put_obj(record)
		return record.id
	except Exception, e:
		app.logger.info("\n\nThere was an issue with creating a record: %s" % e)
		return None

def remove_obj(obj_type, obj_id):
	obj = get_obj(obj_type, obj_id)
	db.session.delete(obj)
	db.session.commit()

### @export "create_answer"
def create_answer(qa_id, subscriber_id, answer):
	qa = get_obj("QA", qa_id)
	if not qa:
		app.logger.info("\n\nQA with id: %s does not exist" % (qa_id))
		return None
	qa.subscriber_id = subscriber_id
	qa.answer = answer
	db.session.add(qa)
	db.session.commit()
	return qa.request_id

# Following three functions are for integration with Mozilla Persona

### @export "get_user"
def get_user(kwargs):
    return User.query.filter(User.email == kwargs.get('email')).filter(User.is_staff == True).first()

### @export "get_user_by_id"
def get_user_by_id(id):
    return User.query.get(id)

<<<<<<< HEAD
### @export "create_or_return_user"
def create_or_return_user(email=None, alias = None, phone = None, address1 = None, address2 = None, city = None, state = None, zipcode = None, department = None, contact_for = None, backup_for = None, not_id = False, is_staff = None):
	app.logger.info("\n\nCreating or returning user...")
	if email:
		user = User.query.filter(User.email == func.lower(email)).first()
		if department and type(department) != int and not department.isdigit():
			d = Department.query.filter_by(name = department).first()
			if d:
				department = d.id
			else:
				d = Department(name = department)
				db.session.add(d)
				db.session.commit()
				department = d.id
		if not user:
			user = create_user(email = email.lower(), alias = alias, phone = phone,  address1 = address1, address2 = address2, city = city, state = state, zipcode = zipcode, department = department, contact_for = contact_for, backup_for = backup_for, is_staff = is_staff)
		else:
			if alias or phone or department or contact_for or backup_for: # Update user if fields to update are provided
				user = update_user(user = user, alias = alias, phone = phone, address1 = address1, address2 = address2, city = city, state = state, zipcode = zipcode, department = department, contact_for = contact_for, backup_for = backup_for, is_staff = is_staff)
		if not_id:
			return user
		return user.id
	else:
		user = create_user(alias = alias, phone = phone, address1 = address1, address2 = address2, city = city, state = state, zipcode = zipcode,  is_staff = is_staff)
		return user.id

### @export "create_user"
def create_user(email=None, alias = None, phone = None, address1 = None, address2 = None, city = None, state = None, zipcode = None, department = None, contact_for = None, backup_for = None, is_staff = None):
	user = User(email = email, alias = alias, phone = phone,  address1 = address1, address2 = address2, city = city, state = state, zipcode = zipcode, department = department, contact_for = contact_for, backup_for = backup_for, is_staff = is_staff)
	db.session.add(user)
	db.session.commit()
	app.logger.info("\n\nCreated new user, alias: %s id: %s" % (user.alias, user.id))
	return user

### @export "update_user"
def update_user(user, alias = None, phone = None,  address1 = None, address2 = None, city = None, state = None, zipcode = None, department = None, contact_for = None, backup_for = None, is_staff = None):
	if alias:
		user.alias = alias
	if phone:
		user.phone = phone
        if address1:
                user.address1 = address1
        if address2:
                user.address2 = address2
        if city:
                user.city = city
        if state:
                user.state = state
        if zipcode:
                user.zipcode = zipcode
	if department:
		if type(department) != int and not department.isdigit():
			d = Department.query.filter_by(name = department).first()
			if d:
				user.department = d.id
		else:
			user.department = department
	if contact_for:
		if user.contact_for and contact_for not in user.contact_for:
			contact_for = user.contact_for + "," + contact_for
		user.contact_for = contact_for
	if backup_for:
		if user.backup_for and backup_for not in user.backup_for:
			backup_for = user.backup_for + "," + backup_for
		user.backup_for = backup_for
	if is_staff:
		user.is_staff = is_staff
	db.session.add(user)
	db.session.commit()
	app.logger.info("\n\nUpdated user %s, alias: %s phone: %s department: %s" % (user.id, alias, phone, department))
	return user

### @export "create_owner"
def create_owner(request_id, reason, email = None, user_id = None):
	""" Adds a staff member to the request without assigning them as current owner. (i.e. "participant")
	Useful for multidepartmental requests."""
	if not user_id:
		user_id = create_or_return_user(email = email)
	participant = Owner(request_id = request_id, user_id = user_id, reason = reason)
	db.session.add(participant)
	db.session.commit()
	app.logger.info("\n\nCreated owner with id: %s" % participant.id)
	return participant.id

### @export "change_request_status"
=======
# @export "create_or_return_user"

def authenticate_login(email, password):
    print 'Password', password
    if email:
        user = create_or_return_user(email=email, not_id = True)
        if user.check_password(password):
            return user
        if user.password == password: # Hash it
            user.set_password(password)
            db.session.add(user)
            db.session.commit()
            return user
    return None

def create_or_return_user(email=None, alias=None, phone=None, address1=None, address2=None, city=None, state=None, zipcode=None, department=None, contact_for=None, backup_for=None, not_id=False, is_staff=None, password=None):
    app.logger.info("\n\nCreating or returning user...")
    if email:
        user = User.query.filter(User.email == func.lower(email)).first()
        if department and type(department) != int and not department.isdigit():
            d = Department.query.filter_by(name=department).first()
            if d:
                department = d.id
            else:
                d = Department(name=department)
                db.session.add(d)
                db.session.commit()
                department = d.id
        if not user:
            if not password:
                user = create_user(email=email.lower(), alias=alias, phone=phone,  address1=address1, address2=address2, city=city,
                               state=state, zipcode=zipcode, department=department, contact_for=contact_for, backup_for=backup_for, password='admin', is_staff=is_staff)
            else:
                user = create_user(email=email.lower(), alias=alias, phone=phone,  address1=address1, address2=address2, city=city,
                               state=state, zipcode=zipcode, department=department, contact_for=contact_for, backup_for=backup_for, password=password, is_staff=is_staff)

        else:
            # Update user if fields to update are provided
            if alias or phone or department or contact_for or backup_for:
                user = update_user(user=user, alias=alias, phone=phone, address1=address1, address2=address2, city=city, state=state,
                                   zipcode=zipcode, department=department, contact_for=contact_for, backup_for=backup_for, is_staff=is_staff)
        if not_id:
            return user
        return user.id
    else:
        user = create_user(alias=alias, phone=phone, address1=address1,
                           address2=address2, city=city, state=state, zipcode=zipcode,  is_staff=is_staff)
        return user.id

# @export "create_user"


def create_user(email=None, alias=None, phone=None, address1=None, address2=None, city=None, state=None, zipcode=None, department=None, contact_for=None, backup_for=None, password=None, is_staff=None):
    user = User(email=email, alias=alias, phone=phone,  address1=address1, address2=address2, city=city, state=state,
                zipcode=zipcode, department=department, contact_for=contact_for, backup_for=backup_for, password=password, is_staff=is_staff)
    db.session.add(user)
    db.session.commit()
    app.logger.info("\n\nCreated new user, alias: %s id: %s" %
                    (user.alias, user.id))
    return user

# @export "update_user"


def update_user(user, alias=None, phone=None,  address1=None, address2=None, city=None, state=None, zipcode=None, department=None, contact_for=None, backup_for=None, is_staff=None):
    if alias:
        user.alias = alias
    if phone:
        user.phone = phone
    if address1:
        user.address1 = address1
    if address2:
        user.address2 = address2
    if city:
        user.city = city
    if state:
        user.state = state
    if zipcode:
        user.zipcode = zipcode
    if department:
        if type(department) != int and not department.isdigit():
            d = Department.query.filter_by(name=department).first()
            if d:
                user.department = d.id
        else:
            user.department = department
    if contact_for:
        if user.contact_for and contact_for not in user.contact_for:
            contact_for = user.contact_for + "," + contact_for
        user.contact_for = contact_for
    if backup_for:
        if user.backup_for and backup_for not in user.backup_for:
            backup_for = user.backup_for + "," + backup_for
        user.backup_for = backup_for
    if is_staff:
        user.is_staff = is_staff
    db.session.add(user)
    db.session.commit()
    app.logger.info("\n\nUpdated user %s, alias: %s phone: %s department: %s" % (
        user.id, alias, phone, department))
    return user

# @export "create_owner"


def create_owner(request_id, reason, email=None, user_id=None):
    """ Adds a staff member to the request without assigning them as current owner. (i.e. "participant")
    Useful for multidepartmental requests."""
    if not user_id:
        user_id = create_or_return_user(email=email)
    participant = Owner(request_id=request_id, user_id=user_id, reason=reason)
    db.session.add(participant)
    db.session.commit()
    app.logger.info("\n\nCreated owner with id: %s" % participant.id)
    return participant.id

# @export "change_request_status"


>>>>>>> 489d5a16
def change_request_status(request_id, status):
	req = get_obj("Request", request_id)
	req.status = status
	req.status_updated = datetime.now().isoformat()
	db.session.add(req)
	app.logger.info("\n\nChanged status for request: %s to %s" % (request_id, status))
	db.session.commit()

### @export "find_request"
def find_request(text):
	req = Request.query.filter_by(text = text).first()
	if req:
		return req.id
	return None


### @export "add_staff_participant"
def add_staff_participant(request_id, is_point_person = False, email = None, user_id = None, reason = None):
	""" Creates an owner for the request if it doesn't exist, and returns the owner ID and True if a new one was created. Returns the owner ID and False if existing."""
	is_new = True
	if not user_id:
		user_id = create_or_return_user(email = email)
	participant = Owner.query.filter_by(request_id = request_id, user_id = user_id, active = True).first()
	if not participant:
		if not reason:
			reason = "Added a response"
		participant = Owner(request_id = request_id, user_id = user_id, reason = reason, is_point_person = is_point_person)
		app.logger.info("\n\nStaff participant with owner ID: %s added to request %s. Is point of contact: %s" %(participant.id, request_id, is_point_person))
	else:
		if is_point_person and not participant.is_point_person:
			participant.is_point_person = True
			participant.date_updated = datetime.now().isoformat()
			if reason: # Update the reason
				participant.reason = reason 
			app.logger.info("\n\nStaff participant with owner ID: %s is now the point of contact for request %s" %(participant.id, request_id))
		else:
			is_new = False
			app.logger.info("\n\nStaff participant with owner ID: %s already active on request %s" %(participant.id, request_id))
	db.session.add(participant)
	db.session.commit()
	return participant.id, is_new


### @export "remove_staff_participant"
def remove_staff_participant(owner_id, reason = None):
	participant = Owner.query.get(owner_id)
	participant.active = False
	participant.date_updated = datetime.now().isoformat()
	participant.reason_unassigned = reason
	db.session.add(participant)
	db.session.commit()
	app.logger.info("\n\n Staff participant with owner ID: %s has been removed for following reason %s" %(owner_id, reason))
	return owner_id


### @export "update_subscriber"
def update_subscriber(request_id, alias, phone):
	""" Update a subscriber for a given request with the name and phone number provided. """
	user_id = create_or_return_user(alias = alias, phone = phone)
	r = Request.query.get(request_id)
	sub = r.subscribers[0]
	sub.user_id = user_id
	db.session.add(sub)
	db.session.commit()
	app.logger.info("\n\nUpdated subscriber for request %s with alias: %s and phone: %s" % (request_id, alias, phone))
<|MERGE_RESOLUTION|>--- conflicted
+++ resolved
@@ -14,15 +14,15 @@
 import uuid
 import json
 import os
-import logging 
-
-
-### @export "get_subscriber"
+import logging
+
+
+# @export "get_subscriber"
 def get_subscriber(request_id, user_id):
-# Returns the subscriber for a given request by user ID
-	if request_id and user_id:
-		return Subscriber.query.filter_by(user_id = user_id).filter_by(request_id = request_id).first()
-	return None
+    # Returns the subscriber for a given request by user ID
+    if request_id and user_id:
+        return Subscriber.query.filter_by(user_id=user_id).filter_by(request_id=request_id).first()
+    return None
 
 ### @export "get_count"
 def get_count(obj_type):
@@ -57,7 +57,6 @@
 
 ### @export "get_avg_response_time"
 def get_avg_response_time(department):
-<<<<<<< HEAD
 	app.logger.info("\n\nCalculating average response time for department: %s" % department)
 	d = Department.query.filter_by(name = department).first()
 	response_time = None
@@ -76,31 +75,6 @@
 	return None
 
 ### @export "get_request_by_owner"
-=======
-    app.logger.info(
-        "\n\nCalculating average response time for department: %s" % department)
-    d = Department.query.filter_by(name=department).first()
-    response_time = None
-    num_closed = 0
-    for request in d.requests:
-        date_created = request.date_received or request.date_created
-        if request.status and 'Closed' in request.status:
-            if response_time:
-                response_time = response_time + \
-                                (request.status_updated - date_created).total_seconds()
-            else:
-                response_time = (
-                    request.status_updated - date_created).total_seconds()
-            num_closed = num_closed + 1
-    if num_closed > 0:
-        avg = response_time / num_closed
-        return avg
-    return None
-
-# @export "get_request_by_owner"
-
-
->>>>>>> 489d5a16
 def get_request_by_owner(owner_id):
 	""" Return the request that a particular owner belongs to """
 	if not owner_id:
@@ -139,6 +113,37 @@
 		db.session.add(obj)
 		db.session.commit()
 		app.logger.info("\n\nCommitted object to database: %s" % obj)
+        return True
+    return False
+
+# @export "get_attribute"
+
+
+def get_attribute(attribute, obj_id=None, obj_type=None, obj=None):
+    """ Obtain the object by obj_id and obj_type if obj is not provided, and return the specified attribute for that object. """
+    if obj_id and obj_type:
+        obj = get_obj(obj_type, obj_id)
+    if obj:
+        try:
+            return getattr(obj, attribute)
+        except:
+            return None
+    return None
+
+# @export "update_obj"
+
+
+def update_obj(attribute, val, obj_type=None, obj_id=None, obj=None):
+    """ Obtain the object by obj_id and obj_type if obj is not provided, and update the specified attribute for that object. Return true if successful. """
+    app.logger.info("\n\nUpdating attribute: %s with value: %s for obj_type: %s, obj_id: %s, obj: %s" % (
+        attribute, val, obj_type, obj_id, obj))
+    if obj_id and obj_type:
+        obj = get_obj(obj_type, obj_id)
+    if obj:
+        try:
+            setattr(obj, attribute, val)
+            db.session.add(obj)
+            db.session.commit()
 		return True
 	return False
 
@@ -191,12 +196,12 @@
 def create_subscriber(request_id, user_id):
 	""" Create a Subscriber object and return the ID. """
 	subscriber = Subscriber.query.filter_by(request_id = request_id, user_id = user_id).first()
-	if not subscriber:
-		subscriber = Subscriber(request_id = request_id, user_id = user_id)
-		db.session.add(subscriber)
-		db.session.commit()
-		return subscriber.id, True
-	return subscriber.id, False
+    if not subscriber:
+        subscriber = Subscriber(request_id=request_id, user_id=user_id)
+        db.session.add(subscriber)
+        db.session.commit()
+        return subscriber.id, True
+    return subscriber.id, False
 
 ### @export "create_note"
 def create_note(request_id, text, user_id):
@@ -207,6 +212,20 @@
 		return note.id
 	except Exception, e:
 		app.logger.info("\n\nThere was an issue with creating a note with text: %s %s" % (text, e))
+        return None
+
+# @export "create_record"
+
+
+def create_record(request_id, user_id, description, doc_id=None, filename=None, access=None, url=None):
+    try:
+        record = Record(doc_id=doc_id, request_id=request_id, user_id=user_id,
+                        description=description, filename=filename, url=url, access=access)
+        put_obj(record)
+        return record.id
+    except Exception, e:
+        app.logger.info(
+            "\n\nThere was an issue with creating a record: %s" % e)
 		return None
 
 ### @export "create_record"
@@ -246,7 +265,21 @@
 def get_user_by_id(id):
     return User.query.get(id)
 
-<<<<<<< HEAD
+# @export "create_or_return_user"
+
+def authenticate_login(email, password):
+    print 'Password', password
+    if email:
+        user = create_or_return_user(email=email, not_id = True)
+        if user.check_password(password):
+            return user
+        if user.password == password: # Hash it
+            user.set_password(password)
+            db.session.add(user)
+            db.session.commit()
+            return user
+    return None
+
 ### @export "create_or_return_user"
 def create_or_return_user(email=None, alias = None, phone = None, address1 = None, address2 = None, city = None, state = None, zipcode = None, department = None, contact_for = None, backup_for = None, not_id = False, is_staff = None):
 	app.logger.info("\n\nCreating or returning user...")
@@ -262,7 +295,13 @@
 				db.session.commit()
 				department = d.id
 		if not user:
-			user = create_user(email = email.lower(), alias = alias, phone = phone,  address1 = address1, address2 = address2, city = city, state = state, zipcode = zipcode, department = department, contact_for = contact_for, backup_for = backup_for, is_staff = is_staff)
+            if not password:
+
+                               state=state, zipcode=zipcode, department=department, contact_for=contact_for, backup_for=backup_for, password='admin', is_staff=is_staff)
+            else:
+                user = create_user(email=email.lower(), alias=alias, phone=phone,  address1=address1, address2=address2, city=city,
+                               state=state, zipcode=zipcode, department=department, contact_for=contact_for, backup_for=backup_for, password=password, is_staff=is_staff)
+
 		else:
 			if alias or phone or department or contact_for or backup_for: # Update user if fields to update are provided
 				user = update_user(user = user, alias = alias, phone = phone, address1 = address1, address2 = address2, city = city, state = state, zipcode = zipcode, department = department, contact_for = contact_for, backup_for = backup_for, is_staff = is_staff)
@@ -271,114 +310,6 @@
 		return user.id
 	else:
 		user = create_user(alias = alias, phone = phone, address1 = address1, address2 = address2, city = city, state = state, zipcode = zipcode,  is_staff = is_staff)
-		return user.id
-
-### @export "create_user"
-def create_user(email=None, alias = None, phone = None, address1 = None, address2 = None, city = None, state = None, zipcode = None, department = None, contact_for = None, backup_for = None, is_staff = None):
-	user = User(email = email, alias = alias, phone = phone,  address1 = address1, address2 = address2, city = city, state = state, zipcode = zipcode, department = department, contact_for = contact_for, backup_for = backup_for, is_staff = is_staff)
-	db.session.add(user)
-	db.session.commit()
-	app.logger.info("\n\nCreated new user, alias: %s id: %s" % (user.alias, user.id))
-	return user
-
-### @export "update_user"
-def update_user(user, alias = None, phone = None,  address1 = None, address2 = None, city = None, state = None, zipcode = None, department = None, contact_for = None, backup_for = None, is_staff = None):
-	if alias:
-		user.alias = alias
-	if phone:
-		user.phone = phone
-        if address1:
-                user.address1 = address1
-        if address2:
-                user.address2 = address2
-        if city:
-                user.city = city
-        if state:
-                user.state = state
-        if zipcode:
-                user.zipcode = zipcode
-	if department:
-		if type(department) != int and not department.isdigit():
-			d = Department.query.filter_by(name = department).first()
-			if d:
-				user.department = d.id
-		else:
-			user.department = department
-	if contact_for:
-		if user.contact_for and contact_for not in user.contact_for:
-			contact_for = user.contact_for + "," + contact_for
-		user.contact_for = contact_for
-	if backup_for:
-		if user.backup_for and backup_for not in user.backup_for:
-			backup_for = user.backup_for + "," + backup_for
-		user.backup_for = backup_for
-	if is_staff:
-		user.is_staff = is_staff
-	db.session.add(user)
-	db.session.commit()
-	app.logger.info("\n\nUpdated user %s, alias: %s phone: %s department: %s" % (user.id, alias, phone, department))
-	return user
-
-### @export "create_owner"
-def create_owner(request_id, reason, email = None, user_id = None):
-	""" Adds a staff member to the request without assigning them as current owner. (i.e. "participant")
-	Useful for multidepartmental requests."""
-	if not user_id:
-		user_id = create_or_return_user(email = email)
-	participant = Owner(request_id = request_id, user_id = user_id, reason = reason)
-	db.session.add(participant)
-	db.session.commit()
-	app.logger.info("\n\nCreated owner with id: %s" % participant.id)
-	return participant.id
-
-### @export "change_request_status"
-=======
-# @export "create_or_return_user"
-
-def authenticate_login(email, password):
-    print 'Password', password
-    if email:
-        user = create_or_return_user(email=email, not_id = True)
-        if user.check_password(password):
-            return user
-        if user.password == password: # Hash it
-            user.set_password(password)
-            db.session.add(user)
-            db.session.commit()
-            return user
-    return None
-
-def create_or_return_user(email=None, alias=None, phone=None, address1=None, address2=None, city=None, state=None, zipcode=None, department=None, contact_for=None, backup_for=None, not_id=False, is_staff=None, password=None):
-    app.logger.info("\n\nCreating or returning user...")
-    if email:
-        user = User.query.filter(User.email == func.lower(email)).first()
-        if department and type(department) != int and not department.isdigit():
-            d = Department.query.filter_by(name=department).first()
-            if d:
-                department = d.id
-            else:
-                d = Department(name=department)
-                db.session.add(d)
-                db.session.commit()
-                department = d.id
-        if not user:
-            if not password:
-                user = create_user(email=email.lower(), alias=alias, phone=phone,  address1=address1, address2=address2, city=city,
-                               state=state, zipcode=zipcode, department=department, contact_for=contact_for, backup_for=backup_for, password='admin', is_staff=is_staff)
-            else:
-                user = create_user(email=email.lower(), alias=alias, phone=phone,  address1=address1, address2=address2, city=city,
-                               state=state, zipcode=zipcode, department=department, contact_for=contact_for, backup_for=backup_for, password=password, is_staff=is_staff)
-
-        else:
-            # Update user if fields to update are provided
-            if alias or phone or department or contact_for or backup_for:
-                user = update_user(user=user, alias=alias, phone=phone, address1=address1, address2=address2, city=city, state=state,
-                                   zipcode=zipcode, department=department, contact_for=contact_for, backup_for=backup_for, is_staff=is_staff)
-        if not_id:
-            return user
-        return user.id
-    else:
-        user = create_user(alias=alias, phone=phone, address1=address1,
                            address2=address2, city=city, state=state, zipcode=zipcode,  is_staff=is_staff)
         return user.id
 
@@ -433,32 +364,77 @@
     db.session.commit()
     app.logger.info("\n\nUpdated user %s, alias: %s phone: %s department: %s" % (
         user.id, alias, phone, department))
-    return user
-
-# @export "create_owner"
-
-
-def create_owner(request_id, reason, email=None, user_id=None):
+		return user.id
+
+### @export "create_user"
+def create_user(email=None, alias = None, phone = None, address1 = None, address2 = None, city = None, state = None, zipcode = None, department = None, contact_for = None, backup_for = None, is_staff = None):
     """ Adds a staff member to the request without assigning them as current owner. (i.e. "participant")
     Useful for multidepartmental requests."""
     if not user_id:
         user_id = create_or_return_user(email=email)
-    participant = Owner(request_id=request_id, user_id=user_id, reason=reason)
-    db.session.add(participant)
-    db.session.commit()
-    app.logger.info("\n\nCreated owner with id: %s" % participant.id)
-    return participant.id
-
-# @export "change_request_status"
-
-
->>>>>>> 489d5a16
+	user = User(email = email, alias = alias, phone = phone,  address1 = address1, address2 = address2, city = city, state = state, zipcode = zipcode, department = department, contact_for = contact_for, backup_for = backup_for, is_staff = is_staff)
+	db.session.add(user)
+	db.session.commit()
+	app.logger.info("\n\nCreated new user, alias: %s id: %s" % (user.alias, user.id))
+	return user
+
+### @export "update_user"
+def update_user(user, alias = None, phone = None,  address1 = None, address2 = None, city = None, state = None, zipcode = None, department = None, contact_for = None, backup_for = None, is_staff = None):
+	if alias:
+		user.alias = alias
+	if phone:
+		user.phone = phone
+        if address1:
+                user.address1 = address1
+        if address2:
+                user.address2 = address2
+        if city:
+                user.city = city
+        if state:
+                user.state = state
+        if zipcode:
+                user.zipcode = zipcode
+	if department:
+		if type(department) != int and not department.isdigit():
+			d = Department.query.filter_by(name = department).first()
+			if d:
+				user.department = d.id
+		else:
+			user.department = department
+	if contact_for:
+		if user.contact_for and contact_for not in user.contact_for:
+			contact_for = user.contact_for + "," + contact_for
+		user.contact_for = contact_for
+	if backup_for:
+		if user.backup_for and backup_for not in user.backup_for:
+			backup_for = user.backup_for + "," + backup_for
+		user.backup_for = backup_for
+	if is_staff:
+		user.is_staff = is_staff
+	db.session.add(user)
+	db.session.commit()
+	app.logger.info("\n\nUpdated user %s, alias: %s phone: %s department: %s" % (user.id, alias, phone, department))
+	return user
+
+### @export "create_owner"
+def create_owner(request_id, reason, email = None, user_id = None):
+	""" Adds a staff member to the request without assigning them as current owner. (i.e. "participant")
+	Useful for multidepartmental requests."""
+	if not user_id:
+		user_id = create_or_return_user(email = email)
+	participant = Owner(request_id = request_id, user_id = user_id, reason = reason)
+	db.session.add(participant)
+	db.session.commit()
+	app.logger.info("\n\nCreated owner with id: %s" % participant.id)
+	return participant.id
+
+### @export "change_request_status"
 def change_request_status(request_id, status):
-	req = get_obj("Request", request_id)
-	req.status = status
-	req.status_updated = datetime.now().isoformat()
-	db.session.add(req)
-	app.logger.info("\n\nChanged status for request: %s to %s" % (request_id, status))
+    req = get_obj("Request", request_id)
+    req.status = status
+    req.status_updated = datetime.now().isoformat()
+    db.session.add(req)
+    app.logger.info("\n\nChanged status for request: %s to %s" %
 	db.session.commit()
 
 ### @export "find_request"
@@ -476,9 +452,9 @@
 	if not user_id:
 		user_id = create_or_return_user(email = email)
 	participant = Owner.query.filter_by(request_id = request_id, user_id = user_id, active = True).first()
-	if not participant:
-		if not reason:
-			reason = "Added a response"
+    if not participant:
+        if not reason:
+            reason = "Added a response"
 		participant = Owner(request_id = request_id, user_id = user_id, reason = reason, is_point_person = is_point_person)
 		app.logger.info("\n\nStaff participant with owner ID: %s added to request %s. Is point of contact: %s" %(participant.id, request_id, is_point_person))
 	else:
