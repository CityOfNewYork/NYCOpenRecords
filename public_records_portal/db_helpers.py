--- conflicted
+++ resolved
@@ -163,13 +163,7 @@
     return qa.id
 
 # @export "create_request"
-<<<<<<< HEAD
-
-
 def create_request(id=id, category=None, summary=None, privacy = 1, text=None, user_id=None, offline_submission_type=None, date_received=None):
-=======
-def create_request(id, text, user_id, offline_submission_type=None, date_received=None,privacy=1):
->>>>>>> 53c97157
     """ Create a Request object and return the ID. """
     req = Request(id=id, category=category, summary = summary, privacy = privacy, text = text, creator_id = user_id, offline_submission_type = offline_submission_type, date_received = date_received)
     db.session.add(req)
@@ -387,6 +381,7 @@
         return req.id
     return None
 
+
 # @export "add_staff_participant"
 def add_staff_participant(request_id, is_point_person=False, email=None, user_id=None, reason=None):
     """ Creates an owner for the request if it doesn't exist, and returns the owner ID and True if a new one was created. Returns the owner ID and False if existing."""
