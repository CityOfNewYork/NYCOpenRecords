"""
.. module:: db_helpers
	:synopsis: Functions that interact with the Postgres database via Flask-SQLAlchemy
.. modlueauthor:: Richa Agarwal <richa@codeforamerica.org>
"""

from __future__ import generators
from public_records_portal import db, app
from models import *
from datetime import datetime, timedelta
from business_calendar import Calendar
from sqlalchemy.exc import IntegrityError, InvalidRequestError
from sqlalchemy import func, not_, and_, or_
from sqlalchemy.dialects import postgresql
import uuid
import os

from StringIO import StringIO
import re

from sqlalchemy import func
from reportlab.pdfgen import canvas
from reportlab.lib.pagesizes import portrait
from PyPDF2 import PdfFileWriter, PdfFileReader
import StringIO

from xhtml2pdf import pisa
from flask import render_template, make_response

from models import *

cal = Calendar()

def id_counter():
    i = 0
    while 1:
        yield i
        i = i + 1

id_generator = id_counter()
currentRequestId = id_generator.next()

# @export "get_subscriber"
def get_subscriber(request_id, user_id):
    # Returns the subscriber for a given request by user ID
    if request_id and user_id:
        return Subscriber.query.filter_by(user_id=user_id).filter_by(request_id=request_id).first()
    return None


# @export "get_count"
def get_count(obj_type):
    return db.session.query(func.count(eval(obj_type).id)).scalar()


# @export "get_obj"
def get_obj(obj_type, obj_id):
    """ Query the database for an object via its class/type (defined in models.py) and ID and return the object. """
    if not obj_id:
        return None
    return eval(obj_type).query.get(obj_id)


# @export "get_objs"
def get_objs(obj_type):
    """ Query the database for all objects of a certain class/type (defined in models.py) and return queryset. """
    # There has to be a better way of doing this
    if obj_type == "User":
        return User.query.all()
    elif obj_type == "Request":
        return Request.query.all()
    elif obj_type == "Owner":
        return Owner.query.all()
    elif obj_type == "Note":
        return Note.query.all()
    elif obj_type == "QA":
        return QA.query.all()
    elif obj_type == "Subscriber":
        return Subscriber.query.all()
    elif obj_type == "Record":
        return Record.query.all()
    return None


# @export "get_avg_response_time"
def get_avg_response_time(department):
    app.logger.info(
        "\n\nCalculating average response time for department: %s" % department)
    d = Department.query.filter_by(name=department).first()
    response_time = None
    num_closed = 0
    for request in d.requests:
        date_created = request.date_received or request.date_created
        if request.status and 'Closed' in request.status:
            if response_time:
                response_time = response_time + \
                                (request.status_updated - date_created).total_seconds()
            else:
                response_time = (
                    request.status_updated - date_created).total_seconds()
            num_closed = num_closed + 1
    if num_closed > 0:
        avg = response_time / num_closed
        return avg
    return None


# @export "get_request_by_owner"
def get_request_by_owner(owner_id):
    """ Return the request that a particular owner belongs to """
    if not owner_id:
        return None
    return Owner.query.get(owner_id).request


# @export "get_owners_by_user_id"
def get_owners_by_user_id(user_id):
    """ Return the queryset of owners for a particular user. (A user can be associated with multiple owners)."""
    if not user_id:
        return None
    return Owner.query.filter_by(user_id=user_id)


def get_contact_by_dept(dept):
	""" Return the contact for a given department. """
	d = Department.query.filter(Department.name == dept).first()
	if d and d.primary_contact:
		return d.primary_contact.email
	return None

### @export "get_backup_by_dept"
def get_backup_by_dept(dept):
	""" Return the backup for a given department. """
	d = Department.query.filter(Department.name == dept).first()
	if d and d.backup_contact:
		return d.backup_contact.email
	return None
### @export "put_obj"


# @export "put_obj"
def put_obj(obj):
    """ Add and commit the object to the database. Return true if successful. """
    if obj:
        db.session.add(obj)
        db.session.commit()
        app.logger.info("\n\nCommitted object to database: %s" % obj)
        return True
    return False

# @export "get_attribute"
def get_attribute(attribute, obj_id=None, obj_type=None, obj=None):
    """ Obtain the object by obj_id and obj_type if obj is not provided, and return the specified attribute for that object. """
    if obj_id and obj_type:
        obj = get_obj(obj_type, obj_id)
    if obj:
        try:
            return getattr(obj, attribute)
        except:
            return None
    return None


# @export "update_obj"
def update_obj(attribute, val, obj_type=None, obj_id=None, obj=None):
    """ Obtain the object by obj_id and obj_type if obj is not provided, and update the specified attribute for that object. Return true if successful. """
    app.logger.info("\n\nUpdating attribute: %s with value: %s for obj_type: %s, obj_id: %s, obj: %s" % (
        attribute, val, obj_type, obj_id, obj))
    if obj_id and obj_type:
        obj = get_obj(obj_type, obj_id)
    if obj:
        try:
            setattr(obj, attribute, val)
            db.session.add(obj)
            db.session.commit()
            return True
        except:
            return False
    return False


# @export "create_QA"
def create_QA(request_id, question, user_id):
    """ Create a QA object and return the ID. """
    qa = QA(request_id=request_id, question=question, user_id=user_id)
    db.session.add(qa)
    db.session.commit()
    return qa.id

# @export "create_request"
def create_request(id=id, category=None, summary=None, text=None, user_id=None, offline_submission_type=None,
                   date_received=None):
    """ Create a Request object and return the ID. """
    req = Request(id=id, category=category, summary=summary, text=text, creator_id=user_id,
                  offline_submission_type=offline_submission_type, date_received=date_received)
    db.session.add(req)
    db.session.commit()
    req.set_due_date()
    return req.id


# @export "create_subscriber"
def create_subscriber(request_id, user_id):
    """ Create a Subscriber object and return the ID. """
    subscriber = Subscriber.query.filter_by(
        request_id=request_id, user_id=user_id).first()
    if not subscriber:
        subscriber = Subscriber(request_id=request_id, user_id=user_id)
        db.session.add(subscriber)
        db.session.commit()
        return subscriber.id, True
    return subscriber.id, False


# @export "create_note"
def create_note(request_id, text, user_id, privacy):
    """ Create a Note object and return the ID. """
    try:
        if "template_" in text:
            template_num = text.split("_")[1]
            template_name = 'standard_response_' + template_num + ".html"
            fname = text + "_" + str(user_id) + ".pdf"
            fpath = os.path.join(app.config['PDF_FOLDER'], fname)
            app.logger.info("\n\npdf path: %s" % (fpath))
            packet = StringIO.StringIO()
            packet = StringIO.StringIO()
            cv = canvas.Canvas(packet)
            cv.drawString(0, 500, "Template Text")
            cv.save()
            packet.seek(0)
            with open(fpath, 'wb') as fp:
                fp.write(packet.getvalue())
            text = "<a href='/pdfs/" + fname + "'>" + standard_response_templates[text] + "</a>"
            date = datetime.now().strftime('%B %d, %Y')
            req = Request.query.get(request_id)
            department = Department.query.filter_by(id=req.department_id).first()
            appeals_officer = "APPEALS OFFICER"
            appeals_email = "APPEALS_EMAIL"
            staff = req.point_person()
            staff_alias = staff.user.alias
            staff_signature = staff.user.staff_signature

            html = make_response(render_template(template_name,date=date, req=req, department=department, appeals_officer=appeals_officer,appeals_email=appeals_email, staff_alias= staff_alias, staff_signature=staff_signature))
            pdf = StringIO()
            pisaStatus = pisa.CreatePDF(StringIO(html.get_data().encode('utf-8')), pdf)
            if not pisaStatus.err:
                fd = open(fpath,'w+b')
                fd.write(pdf.getvalue())
                fd.close()

        note = Note(request_id=request_id, text=text, user_id=user_id, privacy=privacy)
        put_obj(note)
        return note.id
    except Exception, e:
        app.logger.info(
            "\n\nThere was an issue with creating a note with text: %s %s" % (text, e))
        return None


# @export "create_record"
def create_record(request_id, user_id, description, doc_id=None, filename=None, access=None, url=None):
    try:
        record = Record(doc_id=doc_id, request_id=request_id, user_id=user_id,
                        description=description, filename=filename, url=url, access=access)
        put_obj(record)
        return record.id
    except Exception, e:
        app.logger.info(
            "\n\nThere was an issue with creating a record: %s" % e)
        return None


def remove_obj(obj_type, obj_id):
    obj = get_obj(obj_type, obj_id)
    db.session.delete(obj)
    db.session.commit()

# @export "create_answer"
def create_answer(qa_id, subscriber_id, answer):
    qa = get_obj("QA", qa_id)
    if not qa:
        app.logger.info("\n\nQA with id: %s does not exist" % (qa_id))
        return None
    qa.subscriber_id = subscriber_id
    qa.answer = answer
    db.session.add(qa)
    db.session.commit()
    return qa.request_id


# Following three functions are for integration with Mozilla Persona

# @export "get_user"
def get_user(kwargs):
    return User.query.filter(User.email == kwargs.get('email')).filter(User.is_staff == True).first()

# @export "get_user_by_id"
def get_user_by_id(id):
    return User.query.get(id)


### @export "authenticate_login"
def authenticate_login(email, password):
    user = User.query.filter_by(email=email).first()
    if user and (user.is_staff or user.is_admin()):
        if user.check_password(password):
            return user
        if user.password == password:  # Hash it
            user.set_password(password)
            db.session.add(user)
            db.session.commit()
        return user
    return None

<<<<<<< HEAD
def create_or_return_user(email=None,
                          alias=None,
                          first_name=None,
                          last_name=None,
                          organization=None,
                          title=None,
                          phone=None,
                          fax=None,
                          address1=None,
                          address2=None,
                          city=None,
                          state=None,
                          zipcode=None,
                          department=None,
                          contact_for=None,
                          backup_for=None,
                          not_id=False,
                          is_staff=None,
                          password=None,
                          role=None):
=======
def create_or_return_user(email=None, alias=None, phone=None, address1=None, address2=None, city=None, state=None,
                          zipcode=None, department=None, contact_for=None, backup_for=None, not_id=False, is_staff=None,
                          password=None, role=None):
>>>>>>> 3c651069
    app.logger.info("\n\nCreating or returning user...")
    if email:
        user = User.query.filter(User.email == func.lower(email)).first()
        if not user:
            if not password:
                user = create_user(email=email.lower(), alias=alias, phone=str(phone), address1=address1,
                                   address2=address2, city=city,
                                   state=state, zipcode=zipcode, department=department, contact_for=contact_for,
                                   backup_for=backup_for, password='admin', is_staff=is_staff, role=role)
            else:
                user = create_user(email=email.lower(), alias=alias, phone=str(phone), address1=address1,
                                   address2=address2, city=city,
                                   state=state, zipcode=zipcode, department=department, contact_for=contact_for,
                                   backup_for=backup_for, password=password, is_staff=is_staff, role=role)
        else:
            # Update user if fields to update are provided
            if alias or phone or department or contact_for or backup_for:
                user = update_user(user=user, alias=alias, phone=str(phone), address1=address1, address2=address2,
                                   city=city, state=state,
                                   zipcode=zipcode, department=department, contact_for=contact_for,
                                   backup_for=backup_for, is_staff=is_staff, role=role)

        if department and type(department) != int and not department.isdigit():
            d = Department.query.filter_by(name=department).first()
            if d:
                department = d.id
            else:
                d = Department(name=department)
                db.session.add(d)
                db.session.commit()
                department = d.id
<<<<<<< HEAD
=======
        if not user:
            if not password:
                user = create_user(email=email.lower(), alias=alias, phone=str(phone), address1=address1,
                                   address2=address2, city=city,
                                   state=state, zipcode=zipcode, department=department, contact_for=contact_for,
                                   backup_for=backup_for, password='admin', is_staff=is_staff, role=role)
            else:
                user = create_user(email=email.lower(), alias=alias, phone=str(phone), address1=address1,
                                   address2=address2, city=city,
                                   state=state, zipcode=zipcode, department=department, contact_for=contact_for,
                                   backup_for=backup_for, password=password, is_staff=is_staff, role=role)

        else:
            # Update user if fields to update are provided
            if alias or phone or department or contact_for or backup_for:
                user = update_user(user=user, alias=alias, phone=str(phone), address1=address1, address2=address2,
                                   city=city, state=state,
                                   zipcode=zipcode, department=department, contact_for=contact_for,
                                   backup_for=backup_for, is_staff=is_staff, role=role)
>>>>>>> 3c651069
        if not_id:
            return user
        return user.id
    else:
        user = create_user(alias=alias, phone=phone, address1=address1,
                           address2=address2, city=city, state=state, zipcode=zipcode, is_staff=is_staff, role=role)
        return user.id

# @export "create_user"
def create_user(email=None, alias=None, phone=None, address1=None, address2=None, city=None, state=None, zipcode=None,
                department=None, contact_for=None, backup_for=None, password=None, is_staff=None, role=None):
    first_name = None
    last_name = None
    if alias and " " in alias:
        nameStr = alias.split(" ")
        first_name = nameStr[0]
        last_name = nameStr[1]
    user = User(email=email, alias=alias, first_name=first_name, last_name=last_name, phone=phone, address1=address1,
                address2=address2, city=city, state=state,
                zipcode=zipcode, department=department, contact_for=contact_for, backup_for=backup_for,
                password=password, is_staff=is_staff, role=role)
    db.session.add(user)
    db.session.commit()
    app.logger.info("\n\nCreated new user, alias: %s id: %s" %
                    (user.alias, user.id))
    return user


# @export "update_user"
def update_user(user, alias=None, phone=None, address1=None, address2=None, city=None, state=None, zipcode=None,
                department=None, contact_for=None, backup_for=None, is_staff=None, role=None):
    if alias:
        user.alias = alias
    if phone:
        user.phone = phone
    if address1:
        user.address1 = address1
    if address2:
        user.address2 = address2
    if city:
        user.city = city
    if state:
        user.state = state
    if zipcode:
        user.zipcode = zipcode
    if department:
        if type(department) != int and not department.isdigit():
            d = Department.query.filter_by(name=department).first()
            if d:
                user.department_id = d.id
        else:
            user.department_id = department
    if contact_for:
        if user.contact_for and contact_for not in user.contact_for:
            contact_for = user.contact_for + "," + contact_for
        user.contact_for = contact_for
    if backup_for:
        if user.backup_for and backup_for not in user.backup_for:
            backup_for = user.backup_for + "," + backup_for
        user.backup_for = backup_for
    if is_staff:
        user.is_staff = is_staff
    if role:
        user.set_role(role)
    db.session.add(user)
    db.session.commit()
    app.logger.info("\n\nUpdated user %s, alias: %s phone: %s department: %s" % (
        user.id, alias, phone, department))
    return user


# @export "create_owner"
def create_owner(request_id, reason, email=None, user_id=None):
    """ Adds a staff member to the request without assigning them as current owner. (i.e. "participant")
    Useful for multidepartmental requests."""
    if not user_id:
        user_id = create_or_return_user(email=email)
    participant = Owner(request_id=request_id, user_id=user_id, reason=reason)
    db.session.add(participant)
    db.session.commit()
    app.logger.info("\n\nCreated owner with id: %s" % participant.id)
    return participant.id

# @export "change_request_status"
def change_request_status(request_id, status):
    req = get_obj("Request", request_id)
    req.prev_status = req.status
    req.status = status
    req.status_updated = datetime.now().isoformat()
    db.session.add(req)
    app.logger.info("\n\nChanged status for request: %s to %s" %
                    (request_id, status))

    if "days" in status:
            days_to_fulfill = re.findall(r"(\d{2}) days",status)[0]
            req.due_date = cal.addbusdays(self.date_created, int(days_to_fulfill))

    db.session.commit()

# @export "find_request"
def find_request(text):
    req = Request.query.filter_by(text=text).first()
    if req:
        return req.id
    return None


# @export "add_staff_participant"
def add_staff_participant(request_id, is_point_person=False, email=None, user_id=None, reason=None):
    """ Creates an owner for the request if it doesn't exist, and returns the owner ID and True if a new one was created. Returns the owner ID and False if existing."""
    is_new = True
    if not user_id:
        user_id = create_or_return_user(email=email)
    participant = Owner.query.filter_by(
        request_id=request_id, user_id=user_id, active=True).first()
    if not participant:
        if not reason:
            reason = "Added a response"
        participant = Owner(
            request_id=request_id, user_id=user_id, reason=reason, is_point_person=is_point_person)
        app.logger.info("\n\nStaff participant with owner ID: %s added to request %s. Is point of contact: %s" % (
            participant.id, request_id, is_point_person))
    else:
        if is_point_person and not participant.is_point_person:
            participant.is_point_person = True
            participant.date_updated = datetime.now().isoformat()
            if reason:  # Update the reason
                participant.reason = reason
            app.logger.info("\n\nStaff participant with owner ID: %s is now the point of contact for request %s" % (
                participant.id, request_id))
        else:
            is_new = False
            app.logger.info("\n\nStaff participant with owner ID: %s already active on request %s" % (
                participant.id, request_id))
    db.session.add(participant)
    db.session.commit()
    return participant.id, is_new


# @export "remove_staff_participant"
def remove_staff_participant(owner_id, reason=None):
    participant = Owner.query.get(owner_id)
    participant.active = False
    participant.date_updated = datetime.now().isoformat()
    participant.reason_unassigned = reason
    db.session.add(participant)
    db.session.commit()
    app.logger.info(
        "\n\n Staff participant with owner ID: %s has been removed for following reason %s" % (owner_id, reason))
    return owner_id


# @export "update_subscriber"
def update_subscriber(request_id, alias, phone):
    """ Update a subscriber for a given request with the name and phone number provided. """
    user_id = create_or_return_user(alias=alias, phone=phone)
    r = Request.query.get(request_id)
    sub = r.subscribers[0]
    sub.user_id = user_id
    db.session.add(sub)
    db.session.commit()
    app.logger.info("\n\nUpdated subscriber for request %s with alias: %s and phone: %s" % (
        request_id, alias, phone))

### @export "set_random_password"
def set_random_password(email):
    user = User.query.filter(User.email == func.lower(email)).first()
    # Must be staff or admin to reset password
    if user and (user.is_staff == True or user.is_admin() == True):
        password = uuid.uuid4().hex[:10]  # Limit to 10 characters
        user.set_password(password)
        db.session.add(user)
        db.session.commit()
        return password
    return None<|MERGE_RESOLUTION|>--- conflicted
+++ resolved
@@ -312,35 +312,21 @@
         return user
     return None
 
-<<<<<<< HEAD
-def create_or_return_user(email=None,
-                          alias=None,
-                          first_name=None,
-                          last_name=None,
-                          organization=None,
-                          title=None,
-                          phone=None,
-                          fax=None,
-                          address1=None,
-                          address2=None,
-                          city=None,
-                          state=None,
-                          zipcode=None,
-                          department=None,
-                          contact_for=None,
-                          backup_for=None,
-                          not_id=False,
-                          is_staff=None,
-                          password=None,
-                          role=None):
-=======
 def create_or_return_user(email=None, alias=None, phone=None, address1=None, address2=None, city=None, state=None,
                           zipcode=None, department=None, contact_for=None, backup_for=None, not_id=False, is_staff=None,
                           password=None, role=None):
->>>>>>> 3c651069
     app.logger.info("\n\nCreating or returning user...")
     if email:
         user = User.query.filter(User.email == func.lower(email)).first()
+        if department and type(department) != int and not department.isdigit():
+            d = Department.query.filter_by(name=department).first()
+            if d:
+                department = d.id
+            else:
+                d = Department(name=department)
+                db.session.add(d)
+                db.session.commit()
+                department = d.id
         if not user:
             if not password:
                 user = create_user(email=email.lower(), alias=alias, phone=str(phone), address1=address1,
@@ -352,6 +338,7 @@
                                    address2=address2, city=city,
                                    state=state, zipcode=zipcode, department=department, contact_for=contact_for,
                                    backup_for=backup_for, password=password, is_staff=is_staff, role=role)
+
         else:
             # Update user if fields to update are provided
             if alias or phone or department or contact_for or backup_for:
@@ -359,38 +346,6 @@
                                    city=city, state=state,
                                    zipcode=zipcode, department=department, contact_for=contact_for,
                                    backup_for=backup_for, is_staff=is_staff, role=role)
-
-        if department and type(department) != int and not department.isdigit():
-            d = Department.query.filter_by(name=department).first()
-            if d:
-                department = d.id
-            else:
-                d = Department(name=department)
-                db.session.add(d)
-                db.session.commit()
-                department = d.id
-<<<<<<< HEAD
-=======
-        if not user:
-            if not password:
-                user = create_user(email=email.lower(), alias=alias, phone=str(phone), address1=address1,
-                                   address2=address2, city=city,
-                                   state=state, zipcode=zipcode, department=department, contact_for=contact_for,
-                                   backup_for=backup_for, password='admin', is_staff=is_staff, role=role)
-            else:
-                user = create_user(email=email.lower(), alias=alias, phone=str(phone), address1=address1,
-                                   address2=address2, city=city,
-                                   state=state, zipcode=zipcode, department=department, contact_for=contact_for,
-                                   backup_for=backup_for, password=password, is_staff=is_staff, role=role)
-
-        else:
-            # Update user if fields to update are provided
-            if alias or phone or department or contact_for or backup_for:
-                user = update_user(user=user, alias=alias, phone=str(phone), address1=address1, address2=address2,
-                                   city=city, state=state,
-                                   zipcode=zipcode, department=department, contact_for=contact_for,
-                                   backup_for=backup_for, is_staff=is_staff, role=role)
->>>>>>> 3c651069
         if not_id:
             return user
         return user.id
