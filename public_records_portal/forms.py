from flask.ext.wtf import Form
from wtforms import StringField, SelectField, TextAreaField, DateField, \
    BooleanField, PasswordField, SubmitField, FileField
from wtforms_components import PhoneNumberField
from wtforms.validators import DataRequired, Length, Email
from flask import Flask
from flask_recaptcha import ReCaptcha

from public_records_portal import db, models

__author__ = 'jcastillo'

app = Flask(__name__)

agencies = [
    (r.name, r.name) for r in db.session.query(models.Department).all()
    ]
agencies.insert(0, ('', ''))

categories = [
    ('', ''),
    ('Business', 'Business'),
    ('Civic Services', 'Civic Services'),
    ('Culture & Recreation', 'Culture & Recreation'),
    ('Education', 'Education'),
    ('Environment', 'Environment'),
    ('Health', 'Health'),
    ('Housing & Development', 'Housing & Development'),
    ('Public Safety', 'Public Safety'),
    ('Social Services', 'Social Services'),
    ('Transportation', 'Transportation')
]

formats = [
    ('', ''),
    ('Fax', 'Fax'),
    ('Phone', 'Phone'),
    ('Email', 'Email'),
    ('Mail', 'Mail'),
    ('In-Person', 'In-Person'),
    ('Text Message', 'Text Message'),
    ('311', '311')
]

states = [
    ('', ''),
    ('AL', 'Alabama'),
    ('AK', 'Alaska'),
    ('AZ', 'Arizona'),
    ('AR', 'Arkansas'),
    ('CA', 'California'),
    ('CO', 'Colorado'),
    ('CT', 'Connecticut'),
    ('DE', 'Delaware'),
    ('DC', 'District Of Columbia'),
    ('FL', 'Florida'),
    ('GA', 'Georgia'),
    ('HI', 'Hawaii'),
    ('ID', 'Idaho'),
    ('IL', 'Illinois'),
    ('IN', 'Indiana'),
    ('IA', 'Iowa'),
    ('KS', 'Kansas'),
    ('KY', 'Kentucky'),
    ('LA', 'Louisiana'),
    ('ME', 'Maine'),
    ('MD', 'Maryland'),
    ('MA', 'Massachusetts'),
    ('MI', 'Michigan'),
    ('MN', 'Minnesota'),
    ('MS', 'Mississippi'),
    ('MO', 'Missouri'),
    ('MT', 'Montana'),
    ('NE', 'Nebraska'),
    ('NV', 'Nevada'),
    ('NH', 'New Hampshire'),
    ('NJ', 'New Jersey'),
    ('NM', 'New Mexico'),
    ('NY', 'New York'),
    ('NC', 'North Carolina'),
    ('ND', 'North Dakota'),
    ('OH', 'Ohio'),
    ('OK', 'Oklahoma'),
    ('OR', 'Oregon'),
    ('PA', 'Pennsylvania'),
    ('RI', 'Rhode Island'),
    ('SC', 'South Carolina'),
    ('SD', 'South Dakota'),
    ('TN', 'Tennessee'),
    ('TX', 'Texas'),
    ('UT', 'Utah'),
    ('VT', 'Vermont'),
    ('VA', 'Virginia'),
    ('WA', 'Washington'),
    ('WV', 'West Virginia'),
    ('WI', 'Wisconsin'),
    ('WY', 'Wyoming')
]


class OfflineRequestForm(Form):
<<<<<<< HEAD
    request_agency = SelectField(u'Agency*', choices=agencies,
                                 validators=[
                                     DataRequired('Please select an agency')],
                                 default='')
=======
>>>>>>> 708baa2b
    request_summary = TextAreaField(u'Summary*',
                                    validators=[
                                        DataRequired(
                                            'You must enter a '
                                            'summary of your request'),
                                        Length(1, 250,
                                               'Your request summary '
                                               'must be less '
                                               'than 250 characters')])
    request_text = TextAreaField(u'Detailed Description*', validators=[
        Length(1, 5000,
               'The detailed description of this request must be less than '
               '5000 characters')])
    request_attachment_description = TextAreaField(u'Description of Attachment', validators=[Length(1,5000,'less than 5000 characters')])
    request_attachment = FileField(u'Upload attachment')
    request_format = SelectField(u'Format Received*', choices=formats,
                                 validators=[
                                     DataRequired(
                                         'You must enter the format in '
                                         'which the request was received')],
                                 default='')
    request_date = DateField(u'Request Date*', format='%m/%d/%Y',
                             validators=[DataRequired(
                                 'You must enter the date this request '
                                 'was received.')])
    request_first_name = StringField(u'First Name*',
                                     validators=[DataRequired(
                                         'Please enter the requestor\'s '
                                         'first name')])
    request_last_name = StringField(u'Last Name*', validators=[
        DataRequired('Please enter the requestor\'s last name')])
    request_role = StringField(u'Role/Title')
    request_organization = StringField(u'Organization')
    request_email = StringField(u'Email', validators=[
        Email('Please enter a valid email address')])
    request_phone = PhoneNumberField(u'Phone Number')
    request_fax = PhoneNumberField(u'Fax Number')
    request_address_street_one = StringField(u'Address Line 1')
    request_address_street_two = StringField(u'Address Line 2')
    request_address_city = StringField(u'City')
    request_address_state = SelectField(u'State', choices=states, default='NY')
    request_address_zip = StringField(u'Zip Code',
                                      validators=[Length(5, 5,
                                                         'Please enter '
                                                         'your five-digit '
                                                         'zip code')])
    recaptcha = ReCaptcha(app)
    terms_of_use = BooleanField(
        u'I acknowledge that I have read and accepted the Terms of Use for '
        u' this application, as stated above',
        validators=[DataRequired('You must accept the terms of use')])
    request_submit = SubmitField(u'Submit Request')


class NewRequestForm(Form):
    request_agency = SelectField(u'Agency*', choices=agencies, validators=[
        DataRequired('Please select an agency')],
                                 default='')
    request_summary = TextAreaField(u'Summary*', validators=[
        DataRequired('You must enter a summary of your request'),
        Length(1, 250,
               'Your request summary must be less than 250 characters')])
    request_text = TextAreaField(u'Detailed Description*', validators=[
        Length(1, 5000,
               'The detailed description of this request must be less than'
               ' 5000 characters')])
    request_first_name = StringField(u'First Name*',
                                     validators=[DataRequired(
                                         'Please enter the requestor\'s'
                                         ' first name')])
    request_last_name = StringField(u'Last Name*', validators=[
        DataRequired('Please enter the requestor\'s last name')])
    request_role = StringField(u'Role/Title')
    request_organization = StringField(u'Organization')
    request_email = StringField(u'Email', validators=[
        Email('Please enter a valid email address')])
    request_phone = PhoneNumberField(u'Phone Number')
    request_fax = PhoneNumberField(u'Fax Number')
    request_address_street_one = StringField(u'Address Line 1')
    request_address_street_two = StringField(u'Address Line 2')
    request_address_city = StringField(u'City')
    request_address_state = SelectField(u'State', choices=states, default='NY')
    request_address_zip = StringField(u'Zip Code',
                                      validators=[Length(5, 5,
                                                         'Please enter '
                                                         'your five-digit '
                                                         'zip code')])
    recaptcha = ReCaptcha(app)
    terms_of_use = BooleanField(
        u'I acknowledge that I have read and accepted the Terms of Use for '
        u'this application, as stated above',
        validators=[DataRequired('You must accept the terms of use')])
    request_submit = SubmitField(u'Submit Request')


class LoginForm(Form):
    username = StringField('Email', validators=[DataRequired(), Length(1, 64)])
    password = PasswordField('Password', validators=[DataRequired()])
    submit = SubmitField('Log In')

class EditUserForm(Form):
    username = StringField('Email', validators=[DataRequired(), Length(1, 64)])
    phone = StringField('Phone Number', validators=[DataRequired()])
    first_name = StringField('First Name', validators=[DataRequired()])
    last_name = StringField('Last Name', validators=[DataRequired()])
    title = StringField('Title', validators=[DataRequired()])

    submit = SubmitField('Update')<|MERGE_RESOLUTION|>--- conflicted
+++ resolved
@@ -99,13 +99,6 @@
 
 
 class OfflineRequestForm(Form):
-<<<<<<< HEAD
-    request_agency = SelectField(u'Agency*', choices=agencies,
-                                 validators=[
-                                     DataRequired('Please select an agency')],
-                                 default='')
-=======
->>>>>>> 708baa2b
     request_summary = TextAreaField(u'Summary*',
                                     validators=[
                                         DataRequired(
