from flask.ext.wtf import Form
<<<<<<< HEAD
from wtforms import StringField, SelectField, TextAreaField, PasswordField, SubmitField, FileField
=======
from wtforms import StringField, SelectField, TextAreaField, DateField, \
    BooleanField, PasswordField, SubmitField, FileField
>>>>>>> 3c651069
from wtforms_components import PhoneNumberField
from wtforms.validators import DataRequired, Length, Email
from flask import Flask
from flask_recaptcha import ReCaptcha

from public_records_portal import db, models

__author__ = 'jcastillo'

app = Flask(__name__)

agencies = [
    (r.name, r.name) for r in db.session.query(models.Department).all()
    ]
agencies.insert(0, ('', ''))
agencies.append(('Unknown', 'I Don\'t Know'))

categories = [
    ('', ''),
    ('Business', 'Business'),
    ('Civic Services', 'Civic Services'),
    ('Culture & Recreation', 'Culture & Recreation'),
    ('Education', 'Education'),
    ('Environment', 'Environment'),
    ('Health', 'Health'),
    ('Housing & Development', 'Housing & Development'),
    ('Public Safety', 'Public Safety'),
    ('Social Services', 'Social Services'),
    ('Transportation', 'Transportation')
]

formats = [
    ('', ''),
    ('Fax', 'Fax'),
    ('Phone', 'Phone'),
    ('Email', 'Email'),
    ('Mail', 'Mail'),
    ('In-Person', 'In-Person'),
    ('Text Message', 'Text Message'),
    ('311', '311')
]

states = [
    ('', ''),
    ('AL', 'Alabama'),
    ('AK', 'Alaska'),
    ('AZ', 'Arizona'),
    ('AR', 'Arkansas'),
    ('CA', 'California'),
    ('CO', 'Colorado'),
    ('CT', 'Connecticut'),
    ('DE', 'Delaware'),
    ('DC', 'District Of Columbia'),
    ('FL', 'Florida'),
    ('GA', 'Georgia'),
    ('HI', 'Hawaii'),
    ('ID', 'Idaho'),
    ('IL', 'Illinois'),
    ('IN', 'Indiana'),
    ('IA', 'Iowa'),
    ('KS', 'Kansas'),
    ('KY', 'Kentucky'),
    ('LA', 'Louisiana'),
    ('ME', 'Maine'),
    ('MD', 'Maryland'),
    ('MA', 'Massachusetts'),
    ('MI', 'Michigan'),
    ('MN', 'Minnesota'),
    ('MS', 'Mississippi'),
    ('MO', 'Missouri'),
    ('MT', 'Montana'),
    ('NE', 'Nebraska'),
    ('NV', 'Nevada'),
    ('NH', 'New Hampshire'),
    ('NJ', 'New Jersey'),
    ('NM', 'New Mexico'),
    ('NY', 'New York'),
    ('NC', 'North Carolina'),
    ('ND', 'North Dakota'),
    ('OH', 'Ohio'),
    ('OK', 'Oklahoma'),
    ('OR', 'Oregon'),
    ('PA', 'Pennsylvania'),
    ('RI', 'Rhode Island'),
    ('SC', 'South Carolina'),
    ('SD', 'South Dakota'),
    ('TN', 'Tennessee'),
    ('TX', 'Texas'),
    ('UT', 'Utah'),
    ('VT', 'Vermont'),
    ('VA', 'Virginia'),
    ('WA', 'Washington'),
    ('WV', 'West Virginia'),
    ('WI', 'Wisconsin'),
    ('WY', 'Wyoming')
]


class OfflineRequestForm(Form):
<<<<<<< HEAD
    request_category = SelectField(u'Category*', choices=categories)
    request_topic = TextAreaField(u'Summary*', validators=[
        DataRequired('You must enter the topic of your request'),
        Length(1, 250,
               'Your request summary must be less than 250 characters')])
    request_description = TextAreaField(u'Detailed Description*', validators=[
        Length(1, 5000,
               'The detailed description of this request must be less than'
               ' 5000 characters')])
=======
    request_category = SelectField(u'Category*', choices=categories,
                                   validators=[
                                       DataRequired(
                                           'The request category '
                                           'is required')])
    request_agency = SelectField(u'Agency*', choices=agencies,
                                 validators=[
                                     DataRequired('Please select an agency')],
                                 default='')
    request_summary = TextAreaField(u'Summary*',
                                    validators=[
                                        DataRequired(
                                            'You must enter a '
                                            'summary of your request'),
                                        Length(1, 250,
                                               'Your request summary '
                                               'must be less '
                                               'than 250 characters')])
    request_text = TextAreaField(u'Detailed Description*', validators=[
        Length(1, 5000,
               'The detailed description of this request must be less than '
               '5000 characters')])
>>>>>>> 3c651069
    request_attachment_description = StringField(u'Description of Attachment')
    request_attachment = FileField(u'Upload attachment')
    request_format = SelectField(u'Format Received*', choices=formats,
                                 validators=[
                                     DataRequired(
                                         'You must enter the format in '
                                         'which the request was received')],
                                 default='')
    request_date = DateField(u'Request Date*', format='%m/%d/%Y',
                             validators=[DataRequired(
<<<<<<< HEAD
                                 'You must enter the date this request ')])
    request_first_name = StringField(u'First Name*',
                                     validators=[DataRequired(
                                         'Please enter the requestor\'s'
                                         ' first name')])


=======
                                 'You must enter the date this request '
                                 'was received.')])
    request_first_name = StringField(u'First Name*',
                                     validators=[DataRequired(
                                         'Please enter the requestor\'s '
                                         'first name')])
>>>>>>> 3c651069
    request_last_name = StringField(u'Last Name*', validators=[
        DataRequired('Please enter the requestor\'s last name')])
    request_role = StringField(u'Role/Title')
    request_organization = StringField(u'Organization')
    request_email = StringField(u'Email', validators=[
        Email('Please enter a valid email address')])
    request_phone = PhoneNumberField(u'Phone Number')
    request_fax = PhoneNumberField(u'Fax Number')
    request_address_one = StringField(u'Address Line 1')
    request_address_two = StringField(u'Address Line 2')
    request_address_city = StringField(u'City')
    request_address_state = SelectField(u'State', choices=states, default='NY')
    request_address_zip = StringField(u'Zip Code',
                                      validators=[Length(5, 5,
                                                         'Please enter '
                                                         'your five-digit '
                                                         'zip code')])
    recaptcha = ReCaptcha(app)
<<<<<<< HEAD
=======
    terms_of_use = BooleanField(
        u'I acknowledge that I have read and accepted the Terms of Use for '
        u' this application, as stated above',
        validators=[DataRequired('You must accept the terms of use')])
>>>>>>> 3c651069
    request_submit = SubmitField(u'Submit Request')


class NewRequestForm(Form):
<<<<<<< HEAD
    request_category = SelectField(u'Category*', choices=categories)
    request_agency = SelectField(u'Agency*', choices=agencies, validators=[
        DataRequired('Please select an agency')],
                                 default='')
    request_topic = TextAreaField(u'Summary*', validators=[
        DataRequired('You must enter the topic of your request'),
        Length(1, 250,
               'Your request summary must be less than 250 characters')])
    request_description = TextAreaField(u'Detailed Description*', validators=[
=======
    request_category = SelectField(u'Category*', choices=categories,
                                   validators=[DataRequired(
                                       'The request category is required')])
    request_agency = SelectField(u'Agency*', choices=agencies, validators=[
        DataRequired('Please select an agency')],
                                 default='')
    request_summary = TextAreaField(u'Summary*', validators=[
        DataRequired('You must enter a summary of your request'),
        Length(1, 250,
               'Your request summary must be less than 250 characters')])
    request_text = TextAreaField(u'Detailed Description*', validators=[
>>>>>>> 3c651069
        Length(1, 5000,
               'The detailed description of this request must be less than'
               ' 5000 characters')])
    request_first_name = StringField(u'First Name*',
                                     validators=[DataRequired(
                                         'Please enter the requestor\'s'
                                         ' first name')])
    request_last_name = StringField(u'Last Name*', validators=[
        DataRequired('Please enter the requestor\'s last name')])
    request_role = StringField(u'Role/Title')
    request_organization = StringField(u'Organization')
    request_email = StringField(u'Email', validators=[
        Email('Please enter a valid email address')])
    request_phone = PhoneNumberField(u'Phone Number')
    request_fax = PhoneNumberField(u'Fax Number')
    request_address_one = StringField(u'Address Line 1')
    request_address_two = StringField(u'Address Line 2')
    request_address_city = StringField(u'City')
    request_address_state = SelectField(u'State', choices=states, default='NY')
    request_address_zip = StringField(u'Zip Code',
                                      validators=[Length(5, 5,
                                                         'Please enter '
                                                         'your five-digit '
                                                         'zip code')])
    recaptcha = ReCaptcha(app)
<<<<<<< HEAD
=======
    terms_of_use = BooleanField(
        u'I acknowledge that I have read and accepted the Terms of Use for '
        u'this application, as stated above',
        validators=[DataRequired('You must accept the terms of use')])
>>>>>>> 3c651069
    request_submit = SubmitField(u'Submit Request')


class LoginForm(Form):
    username = StringField('Email', validators=[DataRequired(), Length(1, 64)])
    password = PasswordField('Password', validators=[DataRequired()])
    submit = SubmitField('Log In')

<<<<<<< HEAD

=======
>>>>>>> 3c651069
class EditUserForm(Form):
    username = StringField('Email', validators=[DataRequired(), Length(1, 64)])
    phone = StringField('Phone Number', validators=[DataRequired()])
    first_name = StringField('First Name', validators=[DataRequired()])
    last_name = StringField('Last Name', validators=[DataRequired()])
    title = StringField('Title', validators=[DataRequired()])

    submit = SubmitField('Update')<|MERGE_RESOLUTION|>--- conflicted
+++ resolved
@@ -1,10 +1,6 @@
 from flask.ext.wtf import Form
-<<<<<<< HEAD
-from wtforms import StringField, SelectField, TextAreaField, PasswordField, SubmitField, FileField
-=======
 from wtforms import StringField, SelectField, TextAreaField, DateField, \
     BooleanField, PasswordField, SubmitField, FileField
->>>>>>> 3c651069
 from wtforms_components import PhoneNumberField
 from wtforms.validators import DataRequired, Length, Email
 from flask import Flask
@@ -104,17 +100,6 @@
 
 
 class OfflineRequestForm(Form):
-<<<<<<< HEAD
-    request_category = SelectField(u'Category*', choices=categories)
-    request_topic = TextAreaField(u'Summary*', validators=[
-        DataRequired('You must enter the topic of your request'),
-        Length(1, 250,
-               'Your request summary must be less than 250 characters')])
-    request_description = TextAreaField(u'Detailed Description*', validators=[
-        Length(1, 5000,
-               'The detailed description of this request must be less than'
-               ' 5000 characters')])
-=======
     request_category = SelectField(u'Category*', choices=categories,
                                    validators=[
                                        DataRequired(
@@ -137,7 +122,6 @@
         Length(1, 5000,
                'The detailed description of this request must be less than '
                '5000 characters')])
->>>>>>> 3c651069
     request_attachment_description = StringField(u'Description of Attachment')
     request_attachment = FileField(u'Upload attachment')
     request_format = SelectField(u'Format Received*', choices=formats,
@@ -148,22 +132,12 @@
                                  default='')
     request_date = DateField(u'Request Date*', format='%m/%d/%Y',
                              validators=[DataRequired(
-<<<<<<< HEAD
-                                 'You must enter the date this request ')])
-    request_first_name = StringField(u'First Name*',
-                                     validators=[DataRequired(
-                                         'Please enter the requestor\'s'
-                                         ' first name')])
-
-
-=======
                                  'You must enter the date this request '
                                  'was received.')])
     request_first_name = StringField(u'First Name*',
                                      validators=[DataRequired(
                                          'Please enter the requestor\'s '
                                          'first name')])
->>>>>>> 3c651069
     request_last_name = StringField(u'Last Name*', validators=[
         DataRequired('Please enter the requestor\'s last name')])
     request_role = StringField(u'Role/Title')
@@ -172,8 +146,7 @@
         Email('Please enter a valid email address')])
     request_phone = PhoneNumberField(u'Phone Number')
     request_fax = PhoneNumberField(u'Fax Number')
-    request_address_one = StringField(u'Address Line 1')
-    request_address_two = StringField(u'Address Line 2')
+    request_address_street = StringField(u'Street Address')
     request_address_city = StringField(u'City')
     request_address_state = SelectField(u'State', choices=states, default='NY')
     request_address_zip = StringField(u'Zip Code',
@@ -182,28 +155,14 @@
                                                          'your five-digit '
                                                          'zip code')])
     recaptcha = ReCaptcha(app)
-<<<<<<< HEAD
-=======
     terms_of_use = BooleanField(
         u'I acknowledge that I have read and accepted the Terms of Use for '
         u' this application, as stated above',
         validators=[DataRequired('You must accept the terms of use')])
->>>>>>> 3c651069
     request_submit = SubmitField(u'Submit Request')
 
 
 class NewRequestForm(Form):
-<<<<<<< HEAD
-    request_category = SelectField(u'Category*', choices=categories)
-    request_agency = SelectField(u'Agency*', choices=agencies, validators=[
-        DataRequired('Please select an agency')],
-                                 default='')
-    request_topic = TextAreaField(u'Summary*', validators=[
-        DataRequired('You must enter the topic of your request'),
-        Length(1, 250,
-               'Your request summary must be less than 250 characters')])
-    request_description = TextAreaField(u'Detailed Description*', validators=[
-=======
     request_category = SelectField(u'Category*', choices=categories,
                                    validators=[DataRequired(
                                        'The request category is required')])
@@ -215,7 +174,6 @@
         Length(1, 250,
                'Your request summary must be less than 250 characters')])
     request_text = TextAreaField(u'Detailed Description*', validators=[
->>>>>>> 3c651069
         Length(1, 5000,
                'The detailed description of this request must be less than'
                ' 5000 characters')])
@@ -231,8 +189,7 @@
         Email('Please enter a valid email address')])
     request_phone = PhoneNumberField(u'Phone Number')
     request_fax = PhoneNumberField(u'Fax Number')
-    request_address_one = StringField(u'Address Line 1')
-    request_address_two = StringField(u'Address Line 2')
+    request_address_street = StringField(u'Street Address')
     request_address_city = StringField(u'City')
     request_address_state = SelectField(u'State', choices=states, default='NY')
     request_address_zip = StringField(u'Zip Code',
@@ -241,13 +198,10 @@
                                                          'your five-digit '
                                                          'zip code')])
     recaptcha = ReCaptcha(app)
-<<<<<<< HEAD
-=======
     terms_of_use = BooleanField(
         u'I acknowledge that I have read and accepted the Terms of Use for '
         u'this application, as stated above',
         validators=[DataRequired('You must accept the terms of use')])
->>>>>>> 3c651069
     request_submit = SubmitField(u'Submit Request')
 
 
@@ -256,10 +210,6 @@
     password = PasswordField('Password', validators=[DataRequired()])
     submit = SubmitField('Log In')
 
-<<<<<<< HEAD
-
-=======
->>>>>>> 3c651069
 class EditUserForm(Form):
     username = StringField('Email', validators=[DataRequired(), Length(1, 64)])
     phone = StringField('Phone Number', validators=[DataRequired()])
