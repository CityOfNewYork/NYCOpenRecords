--- conflicted
+++ resolved
@@ -752,11 +752,9 @@
             )
             change_request_status(request_id,
                                   'A response has been added.')
-<<<<<<< HEAD
-
-=======
+
             # notification_content['additional_information'] = request_body['additional_information']
->>>>>>> 6e5d0110
+
             # notification_content['user_id'] = user_id
 
             if request_body is not None:
