"""
    public_records_portal.prr
    ~~~~~~~~~~~~~~~~

    Implements functions specific to managing or creating a public records request.

"""

from public_records_portal import app, db_helpers
import os, time, json
from flask import Flask, request
from flask.ext.login import current_user
from datetime import datetime, timedelta
from db_helpers import find_request, create_request, get_obj, add_staff_participant, remove_staff_participant, update_obj, get_attribute, change_request_status, create_or_return_user, create_subscriber, create_record, create_note, create_QA, create_answer, update_user
from models import *
from ResponsePresenter import ResponsePresenter
from RequestPresenter import RequestPresenter
from notifications import generate_prr_emails
import upload_helpers
from spam import is_spam
import logging
import csv
import urllib

agency_codes = {"Department of Records and Information Services": "860", "Office of the Chief Medical Examiner":"816","Mayor's Office":"002","Department of Education":"040","Department of Information Technology and Telecommunications":"858","DoITT/General Counse":"858", None:"000"}

### @export "add_resource"
def add_resource(resource, request_body, current_user_id = None):
	fields = request_body
	if "extension" in resource:
		return request_extension(fields['request_id'], fields.getlist('extend_reason'), current_user_id)
	if "note" in resource:
		return add_note(request_id = fields['request_id'], text = fields['note_text'], user_id = current_user_id, passed_spam_filter = True, privacy = fields['note_privacy']) # Bypass spam filter because they are logged in.
        if "pdf" in resource:
                return add_note(request_id = fields['request_id'], text = fields['response_template'], user_id = current_user_id, passed_spam_filter = True)
	elif "record" in resource:
		app.logger.info("\n\ninside add_resource method")
		if fields['record_description'] == "":
			return "When uploading a record, please fill out the 'summary' field."
		if 'record_access' in fields and fields['record_access'] != "":
			return add_offline_record(fields['request_id'], fields['record_description'], fields['record_access'], current_user_id)
		elif 'link_url' in fields and fields['link_url'] != "":
			return add_link(request_id = fields['request_id'], url = fields['link_url'], description = fields['record_description'], user_id = current_user_id)
		else:
			app.logger.info("\n\neverything else...")
			document = None
			try:
				document = request.files['record']
			except:
				app.logger.info("\n\nNo file passed in")
			return upload_record(request_id = fields['request_id'], document = document, description = fields['record_description'], user_id = current_user_id)
	elif "qa" in resource:
		return ask_a_question(request_id = fields['request_id'], user_id = current_user_id, question = fields['question_text'])
	elif "owner" in resource:
		participant_id, new = add_staff_participant(request_id = fields['request_id'], email = fields['owner_email'], reason = fields['owner_reason'])
		if new:
			generate_prr_emails(request_id = fields['request_id'], notification_type = "Staff participant added", user_id = get_attribute("user_id", obj_id = participant_id, obj_type = "Owner"))
		return participant_id
	elif "subscriber" in resource:
		return add_subscriber(request_id=fields['request_id'], email = fields['follow_email'])
	else:
		return False

### @export "update_resource"
def update_resource(resource, request_body):
	fields = request_body
	if "owner" in resource:
		if "reason_unassigned" in fields:
			return remove_staff_participant(owner_id = fields['owner_id'], reason = fields['reason_unassigned'])
		else:
			change_request_status(fields['request_id'], "Rerouted")
			return assign_owner(fields['request_id'], fields['owner_reason'], fields['owner_email'])
	elif "reopen" in resource:
		change_request_status(fields['request_id'], "Reopened")
        elif "acknowledge" in resource:
                change_request_status(fields['request_id'], "In Progress")
		return fields['request_id']
	elif "request_text" in resource:
		update_obj(attribute = "text", val = fields['request_text'], obj_type = "Request", obj_id = fields['request_id'])
	elif "note_text" in resource:
		update_obj(attribute = "text", val = fields['note_text'], obj_type = "Note", obj_id = fields['response_id'])
		# Need to store note text somewhere else (or just do delete here as well)
	elif "note_delete" in resource:
		# Need to store note somewhere else
		remove_obj("Note", int(fields['response_id']))
	elif "record_delete" in resource:
		remove_obj("Record", int(fields['record_id']))
	else:
		return False

### @export "request_extension"
def request_extension(request_id, extension_reasons, user_id):
	req = Request.query.get(request_id)
	req.extension()
	text = "Request extended:"
	for reason in extension_reasons:
		text = text + reason + "</br>"
	add_staff_participant(request_id = request_id, user_id = user_id)
	return add_note(request_id = request_id, text = text, user_id = user_id, passed_spam_filter = True) # Bypass spam filter because they are logged in.

### @export "add_note"
def add_note(request_id, text, user_id = None, passed_spam_filter = False, privacy = 1):
	if not text or text == "" or (not passed_spam_filter):
		return False
	note_id = create_note(request_id = request_id, text = text, user_id = user_id, privacy = privacy)
	if note_id:
		change_request_status(request_id, "A response has been added.")
		if user_id:
			add_staff_participant(request_id = request_id, user_id = user_id)
			generate_prr_emails(request_id = request_id, notification_type = "Public Notification Template 10")
		else:
			generate_prr_emails(request_id = request_id, notification_type = "Public note added")
		return note_id
	return False



### @export "upload_record"
def upload_record(request_id, description, user_id, document = None):
	""" Creates a record with upload/download attributes """
	app.logger.info("\n\nBegins Upload_record method")
	try:
		# doc_id is upload_path
		doc_id, filename = upload_helpers.upload_file(document = document, request_id = request_id)
	except:
		return "The upload timed out, please try again."
	if doc_id == False:
		return "Extension type '%s' is not allowed." % filename
	else:
		#if str(doc_id).isdigit():
                if str(doc_id) == 'VIRUS_FOUND':
                	return "There was a virus found in the document you uploaded."
		if doc_id:
			#record_id = create_record(doc_id = doc_id, request_id = request_id, user_id = user_id, description = description, filename = filename, url = app.config['HOST_URL'] + doc_id)
			record_id = create_record(doc_id = None, request_id = request_id, user_id = user_id, description = description, filename = filename, url = app.config['HOST_URL'] + doc_id)
			change_request_status(request_id, "A response has been added.")
			generate_prr_emails(request_id = request_id, notification_type = "City response added")
			add_staff_participant(request_id = request_id, user_id = user_id)
			return record_id
	return "There was an issue with your upload."

### @export "add_offline_record"
def add_offline_record(request_id, description, access, user_id):
	""" Creates a record with offline attributes """
	record_id = create_record(request_id = request_id, user_id = user_id, access = access, description = description) # To create an offline record, we need to know the request ID to which it will be added, the user ID for the person adding the record, how it can be accessed, and a description/title of the record.
	if record_id:
		change_request_status(request_id, "A response has been added.")
		generate_prr_emails(request_id = request_id, notification_type = "City response added")
		add_staff_participant(request_id = request_id, user_id = user_id)
		return record_id
	return False

### @export "add_link"
def add_link(request_id, url, description, user_id):
	""" Creates a record with link attributes """
	record_id = create_record(url = url, request_id = request_id, user_id = user_id, description = description)
	if record_id:
		change_request_status(request_id, "A response has been added.")
		generate_prr_emails(request_id = request_id, notification_type = "City response added")
		add_staff_participant(request_id = request_id, user_id = user_id)
		return record_id
	return False

### @export "make_request"
def make_request(text, email = None, user_id = None, phone = None, address1 = None, address2 = None, city = None, state = None, zipcode = None, alias = None, department = None, passed_spam_filter = False, offline_submission_type = None, date_received = None, privacy = 1, description = None, document = None):
	""" Make the request. At minimum you need to communicate which record(s) you want, probably with some text."""
	if not passed_spam_filter:
		return None, False
	request_id = find_request(text)
	if request_id: # Same request already exists
		return request_id, False
	assigned_to_email = app.config['DEFAULT_OWNER_EMAIL']
	assigned_to_reason = app.config['DEFAULT_OWNER_REASON']
	if department:
		app.logger.info("\n\nDepartment chosen: %s" %department)
		prr_email = db_helpers.get_contact_by_dept(department)
		if prr_email:
			assigned_to_email = prr_email
			assigned_to_reason = "PRR Liaison for %s" %(department)
		else:
			app.logger.info("%s is not a valid department" %(department))
			department = None
	id = "FOIL" + "-" + datetime.now().strftime("%Y") + "-" + agency_codes[department] + "-" + "%05d" % Request.tracking_number
	request_id = create_request(id=id, text = text, user_id = user_id, offline_submission_type = offline_submission_type, date_received = date_received, privacy=privacy) # Actually create the Request object
	new_owner_id = assign_owner(request_id = request_id, reason = assigned_to_reason, email = assigned_to_email) # Assign someone to the request
	open_request(request_id) # Set the status of the incoming request to "Open"
	if email or alias or phone:
		subscriber_user_id = create_or_return_user(email = email, alias = alias, phone = phone, address1 = address1, address2 = address2, city = city, state = state, zipcode = zipcode)
		subscriber_id, is_new_subscriber = create_subscriber(request_id = request_id, user_id = subscriber_user_id)
		if subscriber_id:
<<<<<<< HEAD
			generate_prr_emails(request_id, notification_type = "Request made", user_id = subscriber_user_id) # Send them an e-mail notification
=======
			generate_prr_emails(request_id, notification_type = "Public Notification Template 01", user_id = subscriber_user_id) # Send them an e-mail notification
>>>>>>> 07669713
        if document:
            upload_record(request_id, description, user_id, document)
	return request_id, True

### @export "add_subscriber"
def add_subscriber(request_id, email):
	user_id = create_or_return_user(email = email)
	subscriber_id, is_new_subscriber = create_subscriber(request_id = request_id, user_id = user_id)
	if subscriber_id:
		generate_prr_emails(request_id, notification_type = "Request followed", user_id = user_id)
		return subscriber_id
	return False

### @export "ask_a_question"
def ask_a_question(request_id, user_id, question):
	""" City staff can ask a question about a request they are confused about."""
	req = get_obj("Request", request_id)
	qa_id = create_QA(request_id = request_id, question = question, user_id = user_id)
	if qa_id:
		change_request_status(request_id, "Pending")
		requester = req.requester()
		if requester:
			generate_prr_emails(request_id, notification_type = "Question asked", user_id = requester.user_id)
		add_staff_participant(request_id = request_id, user_id = user_id)
		return qa_id
	return False

### @export "answer_a_question"
def answer_a_question(qa_id, answer, subscriber_id = None, passed_spam_filter = False):
	""" A requester can answer a question city staff asked them about their request."""
	if (not answer) or (answer == "") or (not passed_spam_filter):
		return False
	else:
		request_id = create_answer(qa_id, subscriber_id, answer)
		# We aren't changing the request status if someone's answered a question anymore, but we could change_request_status(request_id, "Pending")
		generate_prr_emails(request_id = request_id, notification_type = "Question answered")
		return True

### @export "open_request"
def open_request(request_id):
	change_request_status(request_id, "Open")

### @export "assign_owner"
def assign_owner(request_id, reason, email = None):
	""" Called any time a new owner is assigned. This will overwrite the current owner."""
	req = get_obj("Request", request_id)
	past_owner_id = None
	# If there is already an owner, unassign them:
	if req.point_person():
		past_owner_id = req.point_person().id
		past_owner = get_obj("Owner", req.point_person().id)
		update_obj(attribute = "is_point_person", val = False, obj = past_owner)
	owner_id, is_new_owner = add_staff_participant(request_id = request_id, reason = reason, email = email, is_point_person = True)
	if (past_owner_id == owner_id): # Already the current owner, so don't send any e-mails
		return owner_id

	app.logger.info("\n\nA new owner has been assigned: Owner: %s" % owner_id)
	new_owner = get_obj("Owner", owner_id)
	# Update the associated department on request
	update_obj(attribute = "department_id", val = new_owner.user.department_id, obj = req)
	user_id = get_attribute(attribute = "user_id", obj_id = owner_id, obj_type = "Owner")
	# Send notifications
	if is_new_owner:
		generate_prr_emails(request_id = request_id, notification_type = "Request assigned", user_id = user_id)
	return owner_id

### @export "get_request_data_chronologically"
def get_request_data_chronologically(req):
	public = False
	if current_user.is_anonymous():
		public = True
	responses = []
	if not req:
		return responses
	for i, note in enumerate(req.notes):
		if not note.user_id:
			responses.append(RequestPresenter(note = note, index = i, public = public, request = req))
	for i, qa in enumerate(req.qas):
		responses.append(RequestPresenter(qa = qa, index = i, public = public, request = req))
	if not responses:
		return responses
	responses.sort(key = lambda x:x.date(), reverse = True)
	return responses

### @export "get_responses_chronologically"
def get_responses_chronologically(req):
	responses = []
	if not req:
		return responses
	for note in req.notes:
		if note.user_id:
			if current_user.is_anonymous()  and note.privacy == 2:
				pass # private note
			else:
				responses.append(ResponsePresenter(note = note))
	for record in req.records:
		responses.append(ResponsePresenter(record = record))
	if not responses:
		return responses
	responses.sort(key = lambda x:x.date(), reverse = True)
	if "Closed" in req.status:
		responses[0].set_icon("icon-archive") # Set most recent note (closed note)'s icon
	return responses

### @export "set_directory_fields"
def set_directory_fields():
	# Set basic user data
	if 'STAFF_URL' in app.config:
		# This gets run at regular internals via db_users.py in order to keep the staff user list up to date. Before users are added/updated, ALL users get reset to 'inactive', and then only the ones in the current CSV are set to active.
		for user in User.query.filter(User.is_staff == True).all():
			update_user(user = user, is_staff = False)
		csvfile = urllib.urlopen(app.config['STAFF_URL'])
		dictreader = csv.DictReader(csvfile, delimiter=',')
		for row in dictreader:
			create_or_return_user(email = row['email'].lower(), alias = row['name'], phone = row['phone number'], department = row['department name'], is_staff = True)
		# Set liaisons data (who is a PRR liaison for what department)
		if 'LIAISONS_URL' in app.config:
			csvfile = urllib.urlopen(app.config['LIAISONS_URL'])
			dictreader = csv.DictReader(csvfile, delimiter=',')
			for row in dictreader:
				user = create_or_return_user(email = row['PRR liaison'], contact_for = row['department name'])
				if row['PRR backup'] != "":
					user = create_or_return_user(email = row['PRR backup'], backup_for = row['department name'])
		else:
			app.logger.info("\n\n Please update the config variable LIAISONS_URL for where to find department liaison data for your agency.")
	else:
		app.logger.info("\n\n Please update the config variable STAFF_URL for where to find csv data on the users in your agency.")
		if 'DEFAULT_OWNER_EMAIL' in app.config and 'DEFAULT_OWNER_REASON' in app.config:
			create_or_return_user(email = app.config['DEFAULT_OWNER_EMAIL'].lower(), alias = app.config['DEFAULT_OWNER_EMAIL'], department = app.config['DEFAULT_OWNER_REASON'], is_staff = True)
			app.logger.info("\n\n Creating a single user from DEFAULT_OWNER_EMAIL and DEFAULT_OWNER_REASON for now. You may log in with %s" %(app.config['DEFAULT_OWNER_EMAIL']))
		else:
			app.logger.info("\n\n Unable to create any users. No one will be able to log in.")



### @export "close_request"
def close_request(request_id, reason = "", user_id = None):
	req = get_obj("Request", request_id)
	change_request_status(request_id, "Closed")
	# Create a note to capture closed information:
	create_note(request_id, reason, user_id, privacy = 1)
	generate_prr_emails(request_id = request_id, notification_type = "Request closed")
	add_staff_participant(request_id = request_id, user_id = user_id)<|MERGE_RESOLUTION|>--- conflicted
+++ resolved
@@ -188,11 +188,7 @@
 		subscriber_user_id = create_or_return_user(email = email, alias = alias, phone = phone, address1 = address1, address2 = address2, city = city, state = state, zipcode = zipcode)
 		subscriber_id, is_new_subscriber = create_subscriber(request_id = request_id, user_id = subscriber_user_id)
 		if subscriber_id:
-<<<<<<< HEAD
-			generate_prr_emails(request_id, notification_type = "Request made", user_id = subscriber_user_id) # Send them an e-mail notification
-=======
 			generate_prr_emails(request_id, notification_type = "Public Notification Template 01", user_id = subscriber_user_id) # Send them an e-mail notification
->>>>>>> 07669713
         if document:
             upload_record(request_id, description, user_id, document)
 	return request_id, True
