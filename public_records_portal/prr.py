#!/usr/bin/python
# -*- coding: utf-8 -*-

"""
    public_records_portal.prr
    ~~~~~~~~~~~~~~~~

    Implements functions specific to managing or creating a public records request.

"""

import csv
import json
import os
import shutil
import subprocess
import traceback
import urllib
from StringIO import StringIO
import os
import json

import bleach
from public_records_portal import cal
from flask import request, render_template, make_response, send_file
from xhtml2pdf import pisa
from docx import Document
from docx.shared import Pt, Inches

import upload_helpers
from RequestPresenter import RequestPresenter
from ResponsePresenter import ResponsePresenter
from db_helpers import find_request, create_request, get_obj, \
    add_staff_participant, remove_staff_participant, update_obj, \
    get_attribute, change_request_status, create_or_return_user, \
    create_subscriber, create_record, create_note, create_QA, \
    create_answer, update_user, id_generator, get_user_by_id
from models import *
from notifications import generate_prr_emails
from public_records_portal import db_helpers
from requires_roles import requires_roles

agency_codes = {"City Commission on Human Rights": "228",
                "Department of Education": "040",
                "Department of Information Technology and Telecommunications": "858",
                "Department of Records and Information Services": "860",
                "Office of the Mayor": "002",
                "Office of Administrative Trials and Hearings": "820",
                "Office of the Chief Medical Examiner": "816",
                "NYC Emergency Management": "017",
                None: "000"}


def add_public_note(request_id, text):
    app.logger.info("def add_public_note(request_id, text):")
    return 1


def nonportal_request(request_body):
    # Handles requests made to nonportal agencies by sending email notifications to the agency user repsonsible for that
    # department and the user creating a notification

    # query with all the fields
    app.logger.info("def nonportal_request(request_body):")
    notification_content = {}
    notification_content['department'] = \
        Department.query.filter_by(name=request_body['request_agency'
        ]).first()
    notification_content['department_name'] = notification_content['department'].name
    notification_content['user_id'] = notification_content['department'].primary_contact_id
    notification_content['recipient'] = User.query.get(notification_content['department'].primary_contact_id).email

    # pass back array with both the request title and the request description

    notification_content['text'] = {}
    notification_content['text']['request_summary'] = request_body['request_summary']
    notification_content['text']['request_text'] = request_body['request_text']

    # checks for the contact information left by the requester

    contact_info = {
        'alias': str(request_body['request_first_name'] + ' '
                     + request_body['request_last_name']),
        'request_role': request_body['request_role'],
        'request_organization': request_body['request_organization'],
        'request_email': request_body['request_email'],
        'request_phone': request_body['request_phone'],
        'request_fax': request_body['request_fax'],
        'request_address_street_one': request_body['request_address_street_one'
        ],
        'request_address_street_two': request_body['request_address_street_two'
        ],
        'request_address_city': request_body['request_address_city'],
        'request_address_state': request_body['request_address_state'],
        'request_address_zip': request_body['request_address_zip'],
    }

    notification_content['contact_info'] = contact_info
    generate_prr_emails(request_id=None,
                        notification_type='non-portal-agency_agency',
                        notification_content=notification_content)

    notification_content['recipient'] = request_body['request_email']
    generate_prr_emails(request_id=None,
                        notification_type='non-portal-agency_requester',
                        notification_content=notification_content)
    return 1


### @export "add_resource"

def add_resource(resource, request_body, current_user_id=None):
    app.logger.info("def add_resource(resource, request_body, current_user_id=None):")
    notification_content = {}
    fields = request_body
    department_name = \
        Department.query.filter_by(id=Request.query.filter_by(id=fields['request_id'
        ]).first().department_id).first()
    if 'extension' in resource:
        return request_extension(
            fields['request_id'],
            fields.getlist('additional_information'),
            current_user_id,
            int(fields['days_after']),
            fields['due_date'],
            request_body=request_body,
        )
    if 'note' in resource:
        return add_note(request_id=fields['request_id'],
                        text=bleach.clean(fields['note_text'], tags=[]),
                        user_id=current_user_id,
                        privacy=fields['note_privacy'],
                        request_body=request_body)
    if 'letter' in resource:
        return add_letter(request_id=fields['request_id'],
                          text=fields['response_template'],
                          user_id=current_user_id)
    elif 'record' in resource:
        app.logger.info('''

inside add_resource method''')
        if 'record_access' in fields and fields['record_access'] != "":
            if fields['record_privacy'] == 'release_and_public':
                privacy = RecordPrivacy.RELEASED_AND_PUBLIC
            elif fields['record_privacy'] == 'release_and_private':
                privacy = RecordPrivacy.RELEASED_AND_PRIVATE
            else:
                privacy = RecordPrivacy.PRIVATE
            return add_offline_record(fields['request_id'], bleach.clean(fields['record_description']),
                                      bleach.clean(fields['record_access']),
                                      current_user_id, department_name, privacy=privacy)
        elif 'link_url' in fields and fields['link_url'] != "":
            if fields['record_privacy'] == 'release_and_public':
                privacy = RecordPrivacy.RELEASED_AND_PUBLIC
            elif fields['record_privacy'] == 'release_and_private':
                privacy = RecordPrivacy.RELEASED_AND_PRIVATE
            else:
                privacy = RecordPrivacy.PRIVATE
            return add_link(request_id=bleach.clean(fields['request_id']), url=bleach.clean(fields['link_url']),
                            description=bleach.clean(fields['record_description']), user_id=current_user_id,
                            department_name=department_name, privacy=privacy)
        else:
            app.logger.info('''

everything else...''')
            documents = None
            try:
                documents = request.files.getlist('record')
            except:
                app.logger.info('''

No file passed in''')

            try:
                titles = request.form.getlist('title[]')
            except:
                app.logger.info('''No titles passed in for each record''')

            addAsEmailAttachmentList = []

            for index, t in list(enumerate(titles)):
                addAsEmailAttachment = request.form.get('addAsEmailAttachment_' + str(index))
                if addAsEmailAttachment == 'on':
                    addAsEmailAttachmentList.append(addAsEmailAttachment)
                else:
                    addAsEmailAttachmentList.append(None)

                app.logger.info('addAsEmailAttachment_' + str(index) + ":" + str(addAsEmailAttachment))

            if fields['record_privacy'] == 'release_and_public':
                privacy = RecordPrivacy.RELEASED_AND_PUBLIC
            elif fields['record_privacy'] == 'release_and_private':
                privacy = RecordPrivacy.RELEASED_AND_PRIVATE
            else:
                privacy = RecordPrivacy.PRIVATE

            return upload_multiple_records(
                request_id=fields['request_id'],
                documents=documents,
                addAsEmailAttachmentList=addAsEmailAttachmentList,
                request_body=request_body,
                description=fields['record_description'],
                user_id=current_user_id,
                privacy=privacy,
                department_name=department_name,
                titles=titles)
    elif 'qa' in resource:
        return ask_a_question(request_id=fields['request_id'],
                              user_id=current_user_id,
                              question=fields['question_text'],
                              department_name=department_name)
    elif 'owner' in resource:
        (participant_id, new) = \
            add_staff_participant(request_id=fields['request_id'],
                                  email=fields['owner_email'],
                                  reason=fields['owner_reason'])

        # if new:

        if request_body:

            user = User.query.filter_by(email=request_body['owner_email'
            ]).first()
            user_name = user.alias
            notification_content['user_name'] = user_name
            notification_content['user_id'] = get_attribute('user_id',
                                                            obj_id=participant_id, obj_type='Owner')
            notification_content['request_body'] = request_body
            notification_content['request_id'] = request_body['request_id']
            generate_prr_emails(request_id=fields['request_id'],
                                notification_type='helper_added'
                                , notification_content=notification_content)
        else:
            user = User.query.get(current_user_id)
            user_name = user.alias
            notification_content['user_name'] = user_name
            notification_content['request_id'] = request_body['request_id']
            notification_content['user_id'] = get_attribute('user_id',
                                                            obj_id=participant_id, obj_type='Owner')
            generate_prr_emails(request_id=fields['request_id'],
                                notification_type='helper_removed'
                                , notification_content=notification_content)
        return participant_id
    elif 'subscriber' in resource:
        return add_subscriber(request_id=fields['request_id'],
                              email=fields['follow_email'])
    else:
        return False


### @export "update_resource"

def update_resource(resource, request_body):
    app.logger.info("def update_resource(resource, request_body):")
    fields = request_body
    notification_content = {}
    if 'owner' in resource:
        if 'change_assignee' in fields:

            # own=Owner.query.filter_by(user_id=fields['owner_id']).first()

            user_name = \
                User.query.filter_by(id=Owner.query.filter_by(id=fields['owner_id'
                ]).first().user_id).first().alias
            notification_content['owner_reason'] = request_body['owner_reason']
            notification_content['user_name'] = user_name
            generate_prr_emails(request_id=fields['request_id'],
                                notification_type='Request assigned',
                                notification_content=notification_content)
        elif 'remove_helper' in fields:
            owner = Owner.query.get(request_body['owner_id'])
            user_id = owner.user_id
            user_name = User.query.get(user_id).alias
            notification_content['user_id'] = user_id
            notification_content['user_name'] = user_name
            notification_content['request_body'] = request_body
            notification_content['request_id'] = request_body['request_id']
            generate_prr_emails(request_id=fields['request_id'],
                                notification_type='helper_removed',
                                notification_content=notification_content)
            return remove_staff_participant(owner_id=owner.id,
                                            reason=fields['reason_unassigned'])
        elif 'reason_unassigned' in fields:
            return remove_staff_participant(owner_id=fields['owner_id'])
        else:
            change_request_status(fields['request_id'], 'Rerouted')
            return assign_owner(request_id=fields['request_id'],
                                reason=fields['owner_reason'],
                                email=fields['owner_email'])
    elif 'reopen' in resource:
        request_id = fields['request_id']
        change_request_status(request_id, 'Reopened')
        req = get_obj('Request', request_id)
        try:
            user_id = req.subscribers[0].user.id
            notification_content['user_id'] = user_id
            notification_content['request_id'] = request_id
            generate_prr_emails(request_id=request_id, notification_content=notification_content,
                                notification_type='reopen_request'
                                )
        except IndexError:
            app.logger.error('No Subscribers')
    elif 'acknowledge' in resource:
        req = get_obj('Request', fields['request_id'])
        change_request_status(fields['request_id'],
                              fields['acknowledge_status'])
        notification_content['additional_information'] = bleach.clean(request_body['additional_information'], tags=[])
        notification_content['acknowledge_status'] = request_body['acknowledge_status']
        notification_content['request_id'] = request_body['request_id']
        notification_content['request_title'] = req.summary
        generate_prr_emails(request_id=fields['request_id'],
                            notification_content=notification_content,
                            notification_type='acknowledgement')
        generate_prr_emails(request_id=fields['request_id'],
                            notification_content=notification_content,
                            notification_type='acknowledgement_agency')
        return fields['request_id']
    elif 'request_text' in resource:
        update_obj(attribute='text', val=fields['request_text'],
                   obj_type='Request', obj_id=fields['request_id'])
    elif 'note_text' in resource:
        update_obj(attribute='text', val=bleach.clean(fields['note_text'], tags=[]),
                   obj_type='Note', obj_id=fields['response_id'])
    elif 'note_delete' in resource:

        # Need to store note text somewhere else (or just do delete here as well)
        # Need to store note somewhere else

        remove_obj('Note', int(fields['response_id']))
    elif 'record_delete' in resource:
        remove_obj('Record', int(fields['record_id']))
    else:
        return False


### @export "request_extension"

@requires_roles('Portal Administrator', 'Agency Administrator',
                'Agency FOIL Officer')
def request_extension(
        request_id,
        extension_reasons,
        user_id,
        days_after=None,
        due_date=None,
        request_body=None,
):
    """
    This function allows portal admins, agency admins, and FOIL officers to request additonal time.
    Uses add_resource from prr.py and takes extension date from field retrived from that function.
    Returns note with new date after adding delta.
    """
    app.logger.info("def request_extension()")
    req = Request.query.get(request_id)
    req.extension(days_after, due_date)
    user = User.query.get(user_id)
    user_name = user.alias
    text = 'Request extended:'
    notification_content = {}
    notification_content['days_after'] = days_after
    notification_content['additional_information'] = extension_reasons
    notification_content['due_date'] = str(req.due_date).split(' ')[0]
    if request_body is not None:
        generate_prr_emails(request_id=request_id,
                            notification_type='extension',
                            notification_content=notification_content)
    else:
        generate_prr_emails(request_id=request_id,
                            notification_type='extension',
                            notification_content=notification_content)
    for reason in extension_reasons:
        text = text + bleach.clean(reason) + '</br>'
    add_staff_participant(request_id=request_id, user_id=user_id)
    return add_note(request_id=request_id, text=text, user_id=user_id,
                    extension=True)  # Bypass spam filter because they are logged in.


def add_note(
        request_id,
        text,
        privacy=1,
        request_body=None,
        user_id=None,
        extension=False,
):
    app.logger.info("def add_note")
    fields = request_body
    notification_content = {}
    if request_body:
        notification_content['user_id'] = user_id
        notification_content['text'] = bleach.clean(request_body['note_text'], tags=[])
        notification_content['additional_information'] = request_body['additional_information']

    if text and text != '':
        note_id = create_note(request_id=request_id, text=text,
                              user_id=user_id, privacy=privacy)
        if extension:
            return note_id
        if note_id:
            change_request_status(request_id,
                                  'A response has been added.')

            if user_id:
                add_staff_participant(request_id=request_id,
                                      user_id=user_id)
                notification_content['request_id'] = request_id
                if request_body is not None:
                    generate_prr_emails(request_id=request_id,
                                        notification_type='add_note',
                                        notification_content=notification_content)
                else:
                    generate_prr_emails(request_id=request_id,
                                        notification_type='add_note',
                                        notification_content=notification_content)
            else:
                if request_body is not None:
                    generate_prr_emails(request_id=request_id,
                                        notification_type='add_note',
                                        notification_content=notification_content)
                else:
                    generate_prr_emails(request_id=request_id,
                                        notification_type='add_note',
                                        notification_content=notification_content)
            return note_id
        return False
    return False


### @export "add_pdf"

def add_pdf(
        request_id,
        text,
        user_id=None,
        passed_spam_filter=False,
        privacy=1,
):
    app.logger.info("def add_pdf")
    if 'template_' in text:
        template_num = text.split('_')[1]
        template_name = 'standard_response_' + template_num + '.html'
        app.logger.info('''

PDF TEMPLATE:''' + template_name)
        date = datetime.now().strftime('%B %d, %Y')
        req = Request.query.get(request_id)
        department = \
            Department.query.filter_by(id=req.department_id).first()
        appeals_officer = 'APPEALS OFFICER'
        appeals_email = 'APPEALS_EMAIL'
        staff = req.point_person()
        staff_alias = staff.user.alias
        staff_signature = staff.user.staff_signature
        app.logger.info("Subscribers: %s" % str(req.subscribers))
        if req.subscribers != []:
            user_name = req.subscribers[0]
        else:
            user_name = 'First Name Last Name'

        html = make_response(render_template(
            template_name,
            user_name=user_name,
            date=date,
            req=req,
            department=department,
            appeals_officer=appeals_officer,
            appeals_email=appeals_email,
            staff_alias=staff_alias,
            staff_signature=staff_signature,
        ))
        pdf = StringIO()
        pisaStatus = \
            pisa.CreatePDF(StringIO(html.get_data().encode('utf-8')),
                           pdf)
        if not pisaStatus.err:
            resp = pdf.getvalue()
            pdf.close()
            response = make_response(resp)
            response.headers['Content-Type'] = 'application/pdf'
            response.headers['Content-Disposition'] = \
                'attachment; filename = Response.pdf'
            return response


def add_letter(
        request_id,
        text,
        user_id=None):
    app.logger.info("def add_letter")
    letters_json = open(os.path.join(app.root_path, 'static/json/letters.json'))
    letters_data = json.load(letters_json)

    date = datetime.now().strftime("%b %d, %Y")
    request = Request.query.get(request_id)
    department = Department.query.filter_by(id=request.department_id).first()
    staff = request.point_person()

    document = Document()

    document.add_paragraph("%s\n" % date)

    requester = request.requester()
    if requester:
        user = requester.user
        alias = user.alias
        address1 = user.address1
        address2 = user.address2
        city = user.city
        state = user.state
        zipcode = user.zipcode
        if address1:
            if address2:
                header = "%s\n%s\n%s\n%s, %s, %s\n\n" % (alias, address1, address2, city, state, zipcode)
            else:
                header = "%s\n%s\n%s, %s, %s\n\n" % (alias, address1, city, state, zipcode)
        else:
            header = "INSERT USER'S ADDRESS HERE"
        document.add_paragraph("%s" % header)

    if text == 'acknowledgement_letter':
        subject = letters_data[text]['subject']
        subject = subject % request_id

        content = letters_data[text]['content']
        content = content % (str(app.config['PUBLIC_APPLICATION_URL'] + 'request/' + request_id), staff.user.alias)

        document.add_paragraph(subject)
        document.add_paragraph(content)

    if text == 'denial_letter':
        subject = letters_data[text]['subject']
        subject = subject % request_id

        content = letters_data[text]['content']
        content = content % (str(app.config['PUBLIC_APPLICATION_URL'] + 'request/' + request_id), staff.user.alias)

        document.add_paragraph(subject)
        document.add_paragraph(content)

        document = generate_denial_page(document)

    if text == 'extension_letter':
        subject = letters_data[text]['subject']
        subject = subject % request_id

        content = letters_data[text]['content']
        content = content % (str(app.config['PUBLIC_APPLICATION_URL'] + 'request/' + request_id), staff.user.alias)

        document.add_paragraph(subject)
        document.add_paragraph(content)

    if text == 'partial_fulfillment_letter':
        subject = letters_data[text]['subject']
        subject = subject % request_id

        content = letters_data[text]['content']
        content = content % (str(app.config['PUBLIC_APPLICATION_URL'] + 'request/' + request_id), staff.user.alias)

        document.add_paragraph(subject)
        document.add_paragraph(content)

        document = generate_denial_page(document)

    if text == 'fulfillment_letter':
        subject = letters_data[text]['subject']
        subject = subject % request_id

        content = letters_data[text]['content']
        content = content % (str(app.config['PUBLIC_APPLICATION_URL'] + 'request/' + request_id), staff.user.alias)

        document.add_paragraph(subject)
        document.add_paragraph(content)

    if text == 'payment_letter':
        subject = letters_data[text]['subject']
        subject = subject % request_id

        content = letters_data[text]['content']
        content = content % (str(app.config['PUBLIC_APPLICATION_URL'] + 'request/' + request_id), staff.user.alias)

        document.add_paragraph(subject)
        document.add_paragraph(content)


    letter = StringIO()
    document.save(letter)
    length = letter.tell()
    letter.seek(0)
    return send_file(letter, as_attachment=True, attachment_filename='letter.docx')


def generate_denial_page(document):
    app.logger.info("def generate_denial_page")
    document.add_page_break()
    paragraph = document.add_paragraph()
    paragraph_format = paragraph.paragraph_format
    paragraph_format.space_after = Pt(2)
    paragraph_format.space_before = Pt(0)
    run = paragraph.add_run(
        "Your Freedom of Information Law (FOIL) request was denied, in whole or in part, for the reason(s) checked below:")
    run.bold = True
    run.font.name = 'Calibri'
    run.font.size = Pt(10)
    paragraph = document.add_paragraph()
    paragraph_format = paragraph.paragraph_format
    paragraph_format.space_after = Pt(2)
    paragraph_format.space_before = Pt(0)
    paragraph_format.left_indent = Inches(.5)
    run = paragraph.add_run(u"\u25A1     The records are not located in the files of this agency.")
    run.font.name = 'Calibri'
    run.font.size = Pt(10)
    paragraph = document.add_paragraph()
    paragraph_format = paragraph.paragraph_format
    paragraph_format.space_after = Pt(2)
    paragraph_format.space_before = Pt(0)
    paragraph_format.left_indent = Inches(.5)
    run = paragraph.add_run(
        u"\u25A1     the Freedom of Information Law only requires the disclosure of existing agency records.  It does not require the creation, upon request, of new records.")
    run.font.name = 'Calibri'
    run.font.size = Pt(10)
    paragraph = document.add_paragraph()
    paragraph_format = paragraph.paragraph_format
    paragraph_format.space_after = Pt(2)
    paragraph_format.space_before = Pt(0)
    paragraph_format.left_indent = Inches(.5)
    run = paragraph.add_run(u"\u25A1     The records which you seek already are available to the public through:")
    run.font.name = 'Calibri'
    run.font.size = Pt(10)
    paragraph = document.add_paragraph()
    paragraph_format = paragraph.paragraph_format
    paragraph_format.space_after = Pt(2)
    paragraph_format.space_before = Pt(0)
    paragraph_format.left_indent = Inches(1)
    run = paragraph.add_run(u"\u25A1     the OpenData Portal www.nyc.gov/")
    run.font.name = 'Calibri'
    run.font.size = Pt(10)
    paragraph = document.add_paragraph()
    paragraph_format = paragraph.paragraph_format
    paragraph_format.space_after = Pt(2)
    paragraph_format.space_before = Pt(0)
    paragraph_format.left_indent = Inches(1)
    run = paragraph.add_run(u"\u25A1     the Government Publications Portal www.nyc.gov/records/publications")
    run.font.name = 'Calibri'
    run.font.size = Pt(10)
    paragraph = document.add_paragraph()
    paragraph_format = paragraph.paragraph_format
    paragraph_format.space_after = Pt(2)
    paragraph_format.space_before = Pt(0)
    paragraph_format.left_indent = Inches(1)
    run = paragraph.add_run(u"\u25A1     New York City 311 www.nyc.gov/")
    run.font.name = 'Calibri'
    run.font.size = Pt(10)
    paragraph = document.add_paragraph()
    paragraph_format = paragraph.paragraph_format
    paragraph_format.space_after = Pt(2)
    paragraph_format.space_before = Pt(0)
    paragraph_format.left_indent = Inches(.5)
    run = paragraph.add_run(
        u"\u25A1     the records or portions of records are specifically exempted from disclosure by state or federal statute;")
    run.font.name = 'Calibri'
    run.font.size = Pt(10)
    paragraph = document.add_paragraph()
    paragraph_format = paragraph.paragraph_format
    paragraph_format.space_after = Pt(2)
    paragraph_format.space_before = Pt(0)
    paragraph_format.left_indent = Inches(.5)
    run = paragraph.add_run(
        u"\u25A1     the records or portions of records, if disclosed would constitute an unwarranted invasion of personal privacy under State law (subdivision two of section eighty-nine of the Public Officers Law;")
    run.font.name = 'Calibri'
    run.font.size = Pt(10)
    paragraph = document.add_paragraph()
    paragraph_format = paragraph.paragraph_format
    paragraph_format.space_after = Pt(2)
    paragraph_format.space_before = Pt(0)
    paragraph_format.left_indent = Inches(.5)
    run = paragraph.add_run(
        u"\u25A1     the records or portions of records if disclosed would impair present or imminent contract awards or collective bargaining negotiations;")
    run.font.name = 'Calibri'
    run.font.size = Pt(10)
    paragraph = document.add_paragraph()
    paragraph_format = paragraph.paragraph_format
    paragraph_format.space_after = Pt(2)
    paragraph_format.space_before = Pt(0)
    paragraph_format.left_indent = Inches(.5)
    run = paragraph.add_run(
        u"\u25A1     the records or portions of records are trade secrets or are submitted to an agency by a commercial enterprise or derived from information obtained from a commercial enterprise and which if disclosed would cause substantial injury to the competitive position of the subject enterprise;")
    run.font.name = 'Calibri'
    run.font.size = Pt(10)
    paragraph = document.add_paragraph()
    paragraph_format = paragraph.paragraph_format
    paragraph_format.space_after = Pt(2)
    paragraph_format.space_before = Pt(0)
    paragraph_format.left_indent = Inches(.5)
    run = paragraph.add_run(
        u"\u25A1     the records or portions of records are compiled for law enforcement purposes and which, if disclosed, would: ")
    run.font.name = 'Calibri'
    run.font.size = Pt(10)
    paragraph = document.add_paragraph()
    paragraph_format = paragraph.paragraph_format
    paragraph_format.space_after = Pt(2)
    paragraph_format.space_before = Pt(0)
    paragraph_format.left_indent = Inches(.75)
    run = paragraph.add_run(
        u"i. interfere with law enforcement investigations or judicial proceedings; ii. deprive a person of a right to a fair trial or impartial adjudication; iii. identify a confidential source or disclose confidential information relating to a criminal investigation; or iv. reveal criminal investigative techniques or procedures, except routine techniques and procedures")
    run.font.name = 'Calibri'
    run.font.size = Pt(10)
    paragraph = document.add_paragraph()
    paragraph_format = paragraph.paragraph_format
    paragraph_format.space_after = Pt(2)
    paragraph_format.space_before = Pt(0)
    paragraph_format.left_indent = Inches(.5)
    run = paragraph.add_run(
        u"\u25A1     the records or portions of records if disclosed could endanger the life or safety of any person;")
    run.font.name = 'Calibri'
    run.font.size = Pt(10)
    paragraph = document.add_paragraph()
    paragraph_format = paragraph.paragraph_format
    paragraph_format.space_after = Pt(2)
    paragraph_format.space_before = Pt(0)
    paragraph_format.left_indent = Inches(.5)
    run = paragraph.add_run(
        u"\u25A1     the records or portions of records are inter-agency or intra-agency materials which are not:")
    run.font.name = 'Calibri'
    run.font.size = Pt(10)
    paragraph = document.add_paragraph()
    paragraph_format = paragraph.paragraph_format
    paragraph_format.space_after = Pt(2)
    paragraph_format.space_before = Pt(0)
    paragraph_format.left_indent = Inches(.75)
    run = paragraph.add_run(
        u"i. statistical or factual tabulations or data; or ii. instructions to staff that affect the public; or iii. final agency policy or determinations; or iv. external audits, including but not limited to audits performed by the comptroller and the federal government;")
    run.font.name = 'Calibri'
    run.font.size = Pt(10)
    paragraph = document.add_paragraph()
    paragraph_format = paragraph.paragraph_format
    paragraph_format.space_after = Pt(2)
    paragraph_format.space_before = Pt(0)
    paragraph_format.left_indent = Inches(.5)
    run = paragraph.add_run(
        u"\u25A1     the records or portions of records are examination questions or answers which are requested prior to the final administration of such questions;")
    run.font.name = 'Calibri'
    run.font.size = Pt(10)
    paragraph = document.add_paragraph()
    paragraph_format = paragraph.paragraph_format
    paragraph_format.space_after = Pt(2)
    paragraph_format.space_before = Pt(0)
    paragraph_format.left_indent = Inches(.5)
    run = paragraph.add_run(
        u"\u25A1     the records or portions of records if disclosed, would jeopardize the capacity of an agency or an entity that has shared information with an agency to guarantee the security of its information technology assets, such assets encompassing both electronic information systems and infrastructures.")
    run.font.name = 'Calibri'
    run.font.size = Pt(10)
    paragraph = document.add_paragraph()
    paragraph_format = paragraph.paragraph_format
    paragraph_format.space_after = Pt(2)
    paragraph_format.space_before = Pt(0)
    run = paragraph.add_run(
        "You may appeal the decision to deny access to material that was redacted in part or withheld in entirety  by contacting the agency's FOIL Appeals Officer within 30 days.")
    run.bold = True
    run.font.name = 'Calibri'
    run.font.size = Pt(10)
    paragraph = document.add_paragraph()
    paragraph_format = paragraph.paragraph_format
    paragraph_format.space_after = Pt(2)
    paragraph_format.space_before = Pt(0)
    run = paragraph.add_run("The contact information is:")
    run.font.name = 'Calibri'
    run.font.size = Pt(10)
    return document


def upload_multiple_records(request_id, description, user_id, request_body, documents=None,
                            addAsEmailAttachmentList=None, privacy=RecordPrivacy.PRIVATE, department_name=None,
                            titles=None):
    # for document in documents:
    #    upload_record(request_id, titles[titleIndex], user_id, request_body, document, privacy, department_name)
    app.logger.info("def upload_multiple_records")

    documents_size = 0
    for document in documents:
        documents_size += len(document.read())
        document.seek(0)
    if documents_size > app.config['MAX_FILE_SIZE']:
        return "File too large"
    return upload_record(request_id, description, user_id, request_body, documents, addAsEmailAttachmentList, privacy,
                         department_name, titles)


### @export "upload_record"
def upload_record(
        request_id,
        description,
        user_id,
        request_body,
        documents=None,
        addAsEmailAttachmentList=None,
        privacy=RecordPrivacy.PRIVATE,
        department_name=None,
        titles=None
):
    """ Creates a record with upload/download attributes """

    app.logger.info("def upload_record")
    notification_content = {}
    titleIndex = 0
    try:

        # doc_id is upload_path

        for document in documents:
            (doc_id, filename, error) = \
                upload_helpers.upload_file(document=document, request_id=request_id, privacy=privacy)
            if error == "file_too_large":
                return "File too large"
            elif error == "file_too_small":
                return "File too small"
            elif doc_id == False:
                return "Extension type '%s' is not allowed." % filename
            else:
                # if str(doc_id).isdigit():
                if str(doc_id) == 'VIRUS_FOUND':
                    return 'There was a virus found in the document you uploaded.'
                if doc_id:

                    # record_id = create_record(doc_id = doc_id, request_id = request_id, user_id = user_id, description = description, filename = filename, url = app.config['HOST_URL'] + doc_id)

                    # use file title instead of description if is provided
                    if titles:
                        description = titles[titleIndex]
                        titleIndex = titleIndex + 1
                    record_id = create_record(
                        doc_id=None,
                        request_id=request_id,
                        user_id=user_id,
                        description=description,
                        filename=filename,
                        url=app.config['HOST_URL'] + str(doc_id),
                        privacy=privacy,
                    )
                    change_record_privacy(record_id, request_id, privacy)
                    change_request_status(request_id,
                                          'A response has been added.')
                    notification_content['user_id'] = user_id
                    notification_content['department_name'] = department_name
                    notification_content['privacy'] = privacy
    except:
        # print sys.exc_info()[0]
        print traceback.format_exc()
        return 'The upload timed out, please try again.'

    if privacy in [RecordPrivacy.RELEASED_AND_PUBLIC, RecordPrivacy.RELEASED_AND_PRIVATE]:
        if len(addAsEmailAttachmentList) > 0:
            notification_content['documents'] = documents
            for index, addAsEmailAttachment in enumerate(addAsEmailAttachmentList):
                if addAsEmailAttachment:
                    # attached_file = app.config['UPLOAD_FOLDER'] + '/' + filename
                    if index < len(documents):
                        notification_content['documents'][index] = documents[index]
                        notification_content['index'] = index
                    generate_prr_emails(request_id=request_id,
                                        notification_type='city_response_added',
                                        notification_content=notification_content)
                else:
                    if (index < len(notification_content['documents'])):
                        notification_content['documents'][index] = None


    add_staff_participant(request_id=request_id,
                          user_id=user_id)
    return 1


### @export "add_offline_record"

def add_offline_record(
        request_id,
        description,
        access,
        user_id,
        department_name,
        request_body=None,
        privacy=True,
):
    """ Creates a record with offline attributes """
    app.logger.info("def add_offline_record")
    notification_content = {}
    notification_content['description'] = description
    notification_content['department_name'] = department_name
    record_id = create_record(request_id=request_id, user_id=user_id,
                              access=access, description=description,
                              privacy=privacy)  # To create an offline record, we need to know the request ID to which it will be added, the user ID for the person adding the record, how it can be accessed, and a description/title of the record.
    if record_id:
        notification_content['department_name'] = department_name
        change_request_status(request_id, 'A response has been added.')
        generate_prr_emails(request_id=request_id,
                            notification_type='city_response_added',
                            notification_content=notification_content)
        add_staff_participant(request_id=request_id, user_id=user_id)
        return record_id
    return False


### @export "add_link"

def add_link(
        request_id,
        url,
        description,
        user_id,
        department_name=None,
        privacy=True,
):
    """ Creates a record with link attributes """
    app.logger.info("def add_link")
    notification_content = {}
    record_id = create_record(url=url, request_id=request_id,
                              user_id=user_id, description=description,
                              privacy=privacy)
    if record_id:
        change_request_status(request_id, 'A response has been added.')
        notification_content['url'] = url
        notification_content['description'] = description
        notification_content['department_name'] = department_name
        generate_prr_emails(request_id=request_id,
                            notification_type='city_response_added',
                            notification_content=notification_content)
        add_staff_participant(request_id=request_id, user_id=user_id)
        return record_id
    return False


### @export "make_request"

def make_request(
        agency=None,
        summary=None,
        text=None,
        attachment=None,
        attachment_description=None,
        offline_submission_type=None,
        date_received=None,
        first_name=None,
        last_name=None,
        alias=None,
        role=None,
        organization=None,
        email=None,
        phone=None,
        fax=None,
        street_address_one=None,
        street_address_two=None,
        city=None,
        state=None,
        zip=None,
        user_id=None,
):
    """ Make the request. At minimum you need to communicate which record(s) you want, probably with some text."""
    app.logger.info("def make_request")
    notification_content = {}
    try:
        is_partner_agency = agency_codes[agency]
    except KeyError:
        return (None, True)
    request = find_request(summary)
    if request:  # Same request already exists
        if agency == request.department_name():
            return (request.id, False)
    assigned_to_email = app.config['DEFAULT_OWNER_EMAIL']
    assigned_to_reason = app.config['DEFAULT_OWNER_REASON']
    if agency:
        app.logger.info('''

Agency chosen: %s''' % agency)
        prr_email = db_helpers.get_contact_by_dept(agency)
        if prr_email:
            assigned_to_email = prr_email
            assigned_to_reason = 'PRR Liaison for %s' % agency
    global currentRequestId
    currentRequestId = id_generator.next()
    id = 'FOIL' + '-' + datetime.now().strftime('%Y') + '-' \
         + agency_codes[agency] + '-' + '%05d' % currentRequestId
    req = get_obj('Request', id)
    while req is not None and req.id == id:
        app.logger.info(req.id + ' VS ' + id)
        currentRequestId = id_generator.next()
        id = 'FOIL' + '-' + datetime.now().strftime('%Y') + '-' \
             + agency_codes[agency] + '-' + '%05d' % currentRequestId
        req = get_obj('Request', id)

    if email or alias or phone:
        subscriber_user_id = create_or_return_user(
            email=email,
            alias=alias,
            first_name=first_name,
            last_name=last_name,
            phone=phone,
            fax=fax,
            address1=street_address_one,
            address2=street_address_two,
            city=city,
            state=state,
            zipcode=zip,
        )
    request_id = create_request(  # Actually create the Request object
        id=id,
        agency=agency,
        summary=summary,
        text=text,
        user_id=subscriber_user_id,
        offline_submission_type=offline_submission_type,
        date_received=date_received,
    )

    # Please don't remove call to assign_owner below

    new_owner_id = assign_owner(request_id=request_id,
                                reason=assigned_to_reason,
                                email=assigned_to_email)  # Assign someone to the request
    open_request(request_id)  # Set the status of the incoming request to "Open"

    if subscriber_user_id:
        (subscriber_id, is_new_subscriber) = \
            create_subscriber(request_id=request_id,
                              user_id=subscriber_user_id)
        notification_content['user_id'] = subscriber_user_id
        notification_content['summary'] = summary
        notification_content['department_name'] = agency
        notification_content['due_date'] = str(Request.query.filter_by(id=id).first().due_date).split(' ')[0]
        notification_content['contact_info'] = get_contact_info(request_id)
        if subscriber_id:
            generate_prr_emails(request_id,
                                notification_type='confirmation',
                                notification_content=notification_content)  # Send them an e-mail notification
            generate_prr_emails(request_id,
                                notification_type='confirmation_agency',
                                notification_content=notification_content)
    if attachment:
        upload_record(request_id=request_id,
                      description=attachment_description,
                      user_id=user_id, request_body=None,
                      documents=attachment)
    return (request_id, True)


#
### @export "add_subscriber"

def add_subscriber(request_id, email):
    app.logger.info("def add_subscriber")
    notification_content = {}
    user_id = create_or_return_user(email=email)
    notification_content['user_id'] = create_or_return_user(email=email)
    (subscriber_id, is_new_subscriber) = \
        create_subscriber(request_id=request_id, user_id=user_id)
    if subscriber_id:
        generate_prr_emails(request_id,
                            notification_type='Request followed',
                            notification_content=notification_content)
        return subscriber_id
    return False


### @export "ask_a_question"

def ask_a_question(
        request_id,
        user_id,
        question,
        department_name=None,
):
    """ City staff can ask a question about a request they are confused about."""
    app.logger.info("def ask_a_question")
    notification_content = {}
    req = get_obj('Request', request_id)
    qa_id = create_QA(request_id=request_id, question=question,
                      user_id=user_id)
    notification_content['user_id'] = user_id
    notification_content['department_name'] = department_name
    if qa_id:
        change_request_status(request_id, 'Pending')
        requester = req.requester()
        if requester:
            generate_prr_emails(request_id,
                                notification_type='Question asked',
                                notification_content=notification_content)
        add_staff_participant(request_id=request_id, user_id=user_id)
        return qa_id
    return False


### @export "answer_a_question"

def answer_a_question(
        qa_id,
        answer,
        subscriber_id=None,
        passed_spam_filter=False,
):
    """ A requester can answer a question city staff asked them about their request."""
    app.logger.info("def answer_a_question")
    if not answer or answer == '' or not passed_spam_filter:
        return False
    else:
        request_id = create_answer(qa_id, subscriber_id, answer)

        # We aren't changing the request status if someone's answered a question anymore, but we could change_request_status(request_id, "Pending")

        generate_prr_emails(request_id=request_id,
                            notification_type='Question answered')
        return True


# add email
### @export "open_request"

def open_request(request_id):
    app.logger.info("def open_request")
    change_request_status(request_id, 'Open')


### @export "assign_owner"

def assign_owner(request_id, reason=None, email=None):
    """ Called any time a new owner is assigned. This will overwrite the current owner."""
    app.logger.info("def assign_owner")
    notification_content = {}
    req = get_obj('Request', request_id)
    past_owner_id = None

    # If there is already an owner, unassign them:

    if req.point_person():
        past_owner_id = req.point_person().id
        past_owner = get_obj('Owner', req.point_person().id)
        update_obj(attribute='is_point_person', val=False,
                   obj=past_owner)
    (owner_id, is_new_owner) = \
        add_staff_participant(request_id=request_id, reason=reason,
                              email=email, is_point_person=True)
    if past_owner_id == owner_id:  # Already the current owner, so don't send any e-mails
        return owner_id

    app.logger.info('''

A new owner has been assigned: Owner: %s'''
                    % owner_id)
    new_owner = get_obj('Owner', owner_id)

    # Update the associated department on request

    update_obj(attribute='department_id',
               val=new_owner.user.department_id, obj=req)
    user_id = get_attribute(attribute='user_id', obj_id=owner_id,
                            obj_type='Owner')

    # Send notifications


    if is_new_owner:
        user = User.query.get(user_id)
        notification_content['user_id'] = user_id
        notification_content['user_name'] = user.alias
        notification_content['request_id'] = request_id
        generate_prr_emails(request_id=request_id,
                            notification_type='request_assigned',
                            notification_content=notification_content)
    return owner_id


### @export "get_request_data_chronologically"

def get_request_data_chronologically(req):
    app.logger.info("def get_request_data_chronologically")
    public = False
    if current_user.is_anonymous:
        public = True
    responses = []
    if not req:
        return responses
    for (i, note) in enumerate(req.notes):
        if not note.user_id:
            responses.append(RequestPresenter(note=note, index=i,
                                              public=public, request=req))
    for (i, qa) in enumerate(req.qas):
        responses.append(RequestPresenter(qa=qa, index=i,
                                          public=public, request=req))
    if not responses:
        return responses
    responses.sort(key=lambda x: x.date(), reverse=True)
    return responses


### @export "get_responses_chronologically"

def get_responses_chronologically(req):
    app.logger.info("def get_responses_chronologically")
    responses = []
    if not req:
        return responses
    for note in req.notes:
        if note.user_id:

            # Ensure private notes only available to appropriate users

            if note.privacy == 2 and (current_user.is_anonymous
                                      or current_user.role not in ['Portal Administrator'
                    , 'Agency Administrator', 'Agency FOIL Officer',
                                                                   'Agency Helpers']):
                pass
            else:
                responses.append(ResponsePresenter(note=note))
    for record in req.records:
        if current_user.is_authenticated:
            responses.append(ResponsePresenter(record=record))
        else:
            if record.privacy == RecordPrivacy.RELEASED_AND_PUBLIC and record.release_date and record.release_date < datetime.now():
                responses.append(ResponsePresenter(record=record))

    if not responses:
        return responses

    responses.sort(key=lambda x: x.date(), reverse=True)
    if 'Closed' in req.status:
        responses[0].set_icon('icon-archive')  # Set most recent note (closed note)'s icon
    return responses


### @export "set_directory_fields"

def set_directory_fields():
    # Set basic user data
    app.logger.info("def set_directory_fields")
    if 'STAFF_URL' in app.config:

        # This gets run at regular internals via db_users.py in order to keep the staff user list up to date. Before users are added/updated, ALL users get reset to 'inactive', and then only the ones in the current CSV are set to active.

        for user in User.query.filter(User.is_staff == True).all():
            update_user(user=user, is_staff=False)
        csvfile = urllib.urlopen(app.config['STAFF_URL'])
        dictreader = csv.DictReader(csvfile, delimiter=',')
        for row in dictreader:
            create_or_return_user(
                email=row['email'].lower(),
                alias=row['name'],
                phone=row['phone number'],
                department=row['department name'],
                is_staff=True,
                role=row['role'],
            )

        # Set liaisons data (who is a PRR liaison for what department)

        if 'LIAISONS_URL' in app.config:
            csvfile = urllib.urlopen(app.config['LIAISONS_URL'])
            dictreader = csv.DictReader(csvfile, delimiter=',')
            for row in dictreader:
                user = create_or_return_user(email=row['PRR liaison'],
                                             contact_for=row['department name'])
                if row['department name'] != '':
                    set_department_contact(row['department name'],
                                           'primary_contact_id', user)
                    if row['PRR backup'] != '':
                        user = \
                            create_or_return_user(email=row['PRR backup'
                            ], backup_for=row['department name'])
                        set_department_contact(row['department name'],
                                               'backup_contact_id', user)
        else:
            app.logger.info('''

 Please update the config variable LIAISONS_URL for where to find department liaison data for your agency.''')
    else:
        app.logger.info('''

 Please update the config variable STAFF_URL for where to find csv data on the users in your agency.''')
        if 'DEFAULT_OWNER_EMAIL' in app.config \
                and 'DEFAULT_OWNER_REASON' in app.config:
            create_or_return_user(email=app.config['DEFAULT_OWNER_EMAIL'
            ].lower(),
                                  alias=app.config['DEFAULT_OWNER_EMAIL'
                                  ],
                                  department=app.config['DEFAULT_OWNER_REASON'
                                  ], is_staff=True)
            app.logger.info('''

 Creating a single user from DEFAULT_OWNER_EMAIL and DEFAULT_OWNER_REASON for now. You may log in with %s'''
                            % app.config['DEFAULT_OWNER_EMAIL'])
        else:
            app.logger.info('''

 Unable to create any users. No one will be able to log in.''')


### @export "set_department_contact"

def set_department_contact(department_name, attribute_name, user_id):
    app.logger.info("def set_department_contact")
    department = Department.query.filter(Department.name
                                         == department_name).first()
    user_obj = get_user_by_id(user_id)
    user_email = user_obj.email
    app.logger.info('''

Setting %s For %s as %s'''
                    % (attribute_name, department.name, user_email))
    update_obj(attribute=attribute_name, val=user_id,
               obj_type='Department', obj_id=department.id)


# needs additional information
### @export "close_request"

def close_request(
        request_id,
        reasons='',
        user_id=None,
        request_body=None,
):
    app.logger.info("def close_request")
    req = get_obj('Request', request_id)
    records = Record.query.filter_by(request_id=request_id).all()
    errors = {}
    # Goes through all the records associated with a request and checks if they have agency description filled out.
    for rec in records:
        if req.agency_description == None or req.agency_description == '':
            # Check if the agency description is filled out
            app.logger.info("Agency Description is not filled out")
            if rec.access != None:
                # Check if an offline record exists
                app.logger.info("Request contains an offline record!")
                errors[
                    'missing_agency_description'] = "You must provide an Agency Description before closing this request since you added offline instructions"
            if (rec.privacy == 0x1) or (rec.privacy == 0x2):
                # Check if there are any documents uploaded which are private
                errors[
                    'missing_agency_description_record_privacy'] = "You must provide an Agency Description before closing this request since one or more document is marked as 'Private' or 'Released and Private' "
    if errors:
        return errors
    change_request_status(request_id, 'Closed')
    notification_content = {}
    # Create a note to capture closed information:
    if request_body:
        notification_content['additional_information'] = request_body['additional_information']
    notification_content['explanations'] = []
    notification_content['reasons'] = reasons
    # for reason in reasons:
    #     notification_content['explanations'].append(explain_action(reason, explanation_type='What'))
    notification_content['user_id'] = user_id
    create_note(request_id, reasons, user_id, privacy=1)
    if "Your request under the Freedom of Information Law (FOIL) has been reviewed and the documents you requested have " \
       "been posted on the OpenRecords portal." in notification_content['reasons']:
        notification_type = "closed_fulfilled_in_whole"
    elif "Your request under the Freedom of Information Law (FOIL) has been reviewed and is granted in part and denied " \
         "in part because some of the records or portions of records are disclosable and others are exempt form " \
         "disclosure under FOIL." in notification_content['reasons']:
        notification_type = "closed_fulfilled_in_part"
    elif "Your request under the Freedom of Information Law (FOIL) has been fulfilled and the documents you requested " \
         "have been emailed to you." in notification_content['reasons']:
        notification_type = "closed_by_email"
    elif "Your request under the Freedom of Information Law (FOIL) has been fulfilled and the documents you requested " \
         "have been faxed to you." in notification_content['reasons']:
        notification_type = "closed_by_fax"
    elif "Your request under the Freedom of Information Law (FOIL) has been been fulfilled and the documents you " \
         "requested have been mailed to you. Please allow 7 - 10 days for receipt." in notification_content['reasons']:
        notification_type = "closed_by_mail"
    elif "Your request under the Freedom of Information Law has been fulfilled and the documents you requested are " \
         "available to you for pickup." in notification_content['reasons']:
        notification_type = "closed_by_pickup"
    elif "Your request is for general City information or services. You may search http://nyc.gov/ or call 311 for " \
         "assistance." in notification_content['reasons']:
        notification_type = "refer_311"
    elif "Your request is for data that is available through the City's OpenData site. You may visit " \
         "http://nyc.gov/opendata to find this information" in notification_content['reasons']:
        notification_type = "refer_opendata"
    elif "Your request under the Freedom of Information Law (FOIL) is being closed because this agency does not have " \
         "the records requested. You should direct your request to a different agency." in notification_content[
        'reasons']:
        notification_type = "refer_other_agency"
    elif "Your request under the Freedom of Information Law (FOIL) is being closed because the records are publicly " \
         "available." in notification_content['reasons']:
        notification_type = "refer_web_link"
    else:
        # If request is not one of the fulfilled or referred categories, it is assumed to have been denied
        notification_type = "denied"
    if request_body:
        generate_prr_emails(request_id=request_id,
                            notification_type=notification_type,
                            notification_content=notification_content)
    else:
        generate_prr_emails(request_id=request_id,
                            notification_type=notification_type,
                            notification_content=notification_content)
    add_staff_participant(request_id=request_id, user_id=user_id)

    # Update the time of when the agency description should be released to the public to be 10 days from now
    updated_due_date = datetime.now() + timedelta(days=10)
    update_obj(attribute='agency_description_due_date', val=updated_due_date, obj_type='Request', obj_id=req.id)
    return None


def change_privacy_setting(request_id, privacy, field):
    app.logger.info("def change_privacy_setting")
    req = get_obj('Request', request_id)
    if (req.description_private == True and privacy == u'True') or (req.title_private == True and privacy == u'True'):
        if req.agency_description == None or req.agency_description == u'':
            return "An Agency Description must be provided if both the description and title are set to private"
    if field == 'title':
        # Set the title to private
        update_obj(attribute='title_private', val=privacy,
                   obj_type='Request', obj_id=req.id)
    elif field == 'description':

        # Set description to private

        req.description_private = privacy
        update_obj(attribute='title_private', val=privacy,
                   obj_type='Request', obj_id=req.id)


def change_record_privacy(record_id, request_id, privacy):
    app.logger.info("def change_record_privacy")
    record = get_obj("Record", record_id)
    if privacy == 'release_and_public' or privacy == RecordPrivacy.RELEASED_AND_PUBLIC:
        privacy = RecordPrivacy.RELEASED_AND_PUBLIC
        release_date = cal.addbusdays(datetime.now(), int(app.config['DAYS_TO_POST']))
        update_obj(attribute="release_date", val=release_date, obj_type="Record", obj_id=record.id)
    elif privacy == 'release_and_private' or privacy == RecordPrivacy.RELEASED_AND_PRIVATE:
        privacy = RecordPrivacy.RELEASED_AND_PRIVATE
        update_obj(attribute="release_date", val=None, obj_type="Record", obj_id=record.id)
    else:
        privacy = RecordPrivacy.PRIVATE
        update_obj(attribute="release_date", val=None, obj_type="Record", obj_id=record.id)
    update_obj(attribute="privacy", val=privacy, obj_type="Record", obj_id=record.id)
    app.logger.info('Syncing privacy changes to %s' % app.config['PUBLIC_SERVER_HOSTNAME'])
    if record.filename and privacy == RecordPrivacy.RELEASED_AND_PUBLIC:
        app.logger.info("Making %s public" % record.filename)
        if not os.path.isdir(app.config['UPLOAD_PUBLIC_LOCAL_FOLDER'] + "/" + request_id):
            os.mkdir(app.config['UPLOAD_PUBLIC_LOCAL_FOLDER'] + "/" + request_id)
        shutil.move(app.config['UPLOAD_PRIVATE_LOCAL_FOLDER'] + "/" + request_id + "/" + record.filename, app.config['UPLOAD_PUBLIC_LOCAL_FOLDER'] + "/" + request_id + "/" + record.filename)
<<<<<<< HEAD
                    app.config['UPLOAD_PUBLIC_LOCAL_FOLDER'] + "/" + request_id + "/" + record.filename)
=======
>>>>>>> 468e99b8
        if app.config['PUBLIC_SERVER_HOSTNAME'] is not None:
            subprocess.call(["ssh", app.config['PUBLIC_SERVER_USER'] + '@' + app.config['PUBLIC_SERVER_HOSTNAME'],
                             "mkdir", "-p",
                             app.config['UPLOAD_PUBLIC_REMOTE_FOLDER'] + "/" + request_id])
            subprocess.call(["rsync", "-avzh",
                             app.config['UPLOAD_PUBLIC_LOCAL_FOLDER'] + "/" + request_id + "/",
                             app.config['PUBLIC_SERVER_USER'] + '@' + app.config['PUBLIC_SERVER_HOSTNAME'] + ':' +
                             app.config['UPLOAD_PUBLIC_REMOTE_FOLDER'] + "/" + request_id + "/"])
    elif record.filename and (privacy == RecordPrivacy.RELEASED_AND_PRIVATE or privacy == RecordPrivacy.PRIVATE):
        app.logger.info("Making %s private" % record.filename)
        shutil.move(app.config['UPLOAD_PUBLIC_LOCAL_FOLDER'] + "/" + request_id + "/" + record.filename, app.config['UPLOAD_PRIVATE_LOCAL_FOLDER'] + "/" + request_id + "/" + record.filename)
<<<<<<< HEAD
                    app.config['UPLOAD_PRIVATE_LOCAL_FOLDER'] + "/" + request_id + "/" + record.filename)
=======
>>>>>>> 468e99b8
        if app.config['PUBLIC_SERVER_HOSTNAME'] is not None:
            subprocess.call(
                ["rsync", "-avzh", "--delete", app.config['UPLOAD_PUBLIC_LOCAL_FOLDER'] + "/" + request_id + "/",
                 app.config['PUBLIC_SERVER_USER'] + '@' + app.config['PUBLIC_SERVER_HOSTNAME'] + ':' + app.config[
                     'UPLOAD_PUBLIC_REMOTE_FOLDER'] + "/" + request_id + "/"])

    update_obj(attribute="privacy", val=privacy, obj_type="Record", obj_id=record.id)


def edit_agency_description(request_id, agency_description_text):
    #edit the agency description field of the request
    app.logger.info("def edit_agency_description")
    update_obj(attribute='agency_description', val=agency_description_text, obj_type='Request', obj_id=request_id)

def get_contact_info(request_id):
    """
    Retrieves the contact info of a request
    :param request_id: The request you want the contact information of
    :return: Contact information of the requester
    """
    app.logger.info("Retrieve the contact information here")
    req = Request.query.filter_by(id=request_id).first()
    user = User.query.filter_by(id=req.creator_id).first()
    if user:
        contact_info = {
            'alias': user.alias,
            'request_role': user.role,
            'request_email': user.email,
            'request_phone': user.phone,
            'request_fax': user.fax,
            'request_address_street_one': user.address1,
            'request_address_street_two': user.address2,
            'request_address_city': user.city,
            'request_address_state': user.state,
            'request_address_zip': user.zipcode,
            'request_description' : req.text,
            'request_title' : req.summary
        }
        return contact_info
    else:
        app.logger.info("No user found for the following request: " + request_id)
        return None

def edit_requester_info(request_id, alias, email, phone, fax, address_one, address_two, address_city, address_state,
                        address_zip):
    '''
    Updates the contact information for a requester based on a specific request.
    :param request_id: Request where the update is occurring
    :param alias: Updated alias for the requester
    :param email: Updated email for the requester
    :param phone: Updated phone number for the requester
    :param fax: Updated fax number for the requester
    :param address_one: Updated address (line one) for the requester
    :param address_two: Updated address (line two) for the requester
    :param address_city: Updated city for the requester
    :param address_state: Updated state for the requester
    :param address_zip: Updated zip code for the requester
    :return: N/A
    '''

    request = get_obj("Request", obj_id=request_id)

    update_obj(attribute="alias", val=alias, obj_type="User", obj_id=request.requester().user_id)
    update_obj(attribute="email", val=email, obj_type="User", obj_id=request.requester().user_id)
    update_obj(attribute="phone", val=phone, obj_type="User", obj_id=request.requester().user_id)
    update_obj(attribute="fax", val=fax, obj_type="User", obj_id=request.requester().user_id)
    update_obj(attribute="address1", val=address_one, obj_type="User", obj_id=request.requester().user_id)
    update_obj(attribute="address2", val=address_two, obj_type="User", obj_id=request.requester().user_id)
    update_obj(attribute="city", val=address_city, obj_type="User", obj_id=request.requester().user_id)
    update_obj(attribute="state", val=address_state, obj_type="User", obj_id=request.requester().user_id)
    update_obj(attribute="zipcode", val=address_zip, obj_type="User", obj_id=request.requester().user_id)<|MERGE_RESOLUTION|>--- conflicted
+++ resolved
@@ -580,7 +580,6 @@
 
         document.add_paragraph(subject)
         document.add_paragraph(content)
-
 
     letter = StringIO()
     document.save(letter)
@@ -1436,10 +1435,7 @@
         if not os.path.isdir(app.config['UPLOAD_PUBLIC_LOCAL_FOLDER'] + "/" + request_id):
             os.mkdir(app.config['UPLOAD_PUBLIC_LOCAL_FOLDER'] + "/" + request_id)
         shutil.move(app.config['UPLOAD_PRIVATE_LOCAL_FOLDER'] + "/" + request_id + "/" + record.filename, app.config['UPLOAD_PUBLIC_LOCAL_FOLDER'] + "/" + request_id + "/" + record.filename)
-<<<<<<< HEAD
                     app.config['UPLOAD_PUBLIC_LOCAL_FOLDER'] + "/" + request_id + "/" + record.filename)
-=======
->>>>>>> 468e99b8
         if app.config['PUBLIC_SERVER_HOSTNAME'] is not None:
             subprocess.call(["ssh", app.config['PUBLIC_SERVER_USER'] + '@' + app.config['PUBLIC_SERVER_HOSTNAME'],
                              "mkdir", "-p",
@@ -1451,10 +1447,7 @@
     elif record.filename and (privacy == RecordPrivacy.RELEASED_AND_PRIVATE or privacy == RecordPrivacy.PRIVATE):
         app.logger.info("Making %s private" % record.filename)
         shutil.move(app.config['UPLOAD_PUBLIC_LOCAL_FOLDER'] + "/" + request_id + "/" + record.filename, app.config['UPLOAD_PRIVATE_LOCAL_FOLDER'] + "/" + request_id + "/" + record.filename)
-<<<<<<< HEAD
                     app.config['UPLOAD_PRIVATE_LOCAL_FOLDER'] + "/" + request_id + "/" + record.filename)
-=======
->>>>>>> 468e99b8
         if app.config['PUBLIC_SERVER_HOSTNAME'] is not None:
             subprocess.call(
                 ["rsync", "-avzh", "--delete", app.config['UPLOAD_PUBLIC_LOCAL_FOLDER'] + "/" + request_id + "/",
