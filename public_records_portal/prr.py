--- conflicted
+++ resolved
@@ -577,6 +577,7 @@
         document.add_paragraph(subject)
         document.add_paragraph(content)
 
+
     letter = StringIO()
     document.save(letter)
     length = letter.tell()
@@ -762,16 +763,11 @@
     run.font.size = Pt(10)
     return document
 
-<<<<<<< HEAD
 
 def upload_multiple_records(request_id, description, user_id, request_body, documents=None,
                             addAsEmailAttachmentList=None, privacy=RecordPrivacy.PRIVATE, department_name=None,
                             titles=None):
     # for document in documents:
-=======
-def upload_multiple_records(request_id, description, user_id, request_body, documents=None, addAsEmailAttachmentList=None, privacy=RecordPrivacy.PRIVATE, department_name=None, titles=None):
-    #for document in documents:
->>>>>>> 6a7a505a
     #    upload_record(request_id, titles[titleIndex], user_id, request_body, document, privacy, department_name)
     app.logger.info("def upload_multiple_records")
 
@@ -862,6 +858,7 @@
                 else:
                     if (index < len(notification_content['documents'])):
                         notification_content['documents'][index] = None
+
 
     add_staff_participant(request_id=request_id,
                           user_id=user_id)
@@ -1415,11 +1412,7 @@
                    obj_type='Request', obj_id=req.id)
 
 
-<<<<<<< HEAD
 def change_record_privacy(record_id, request_id, privacy):
-=======
-def change_record_privacy(record_id, privacy):
->>>>>>> 6a7a505a
     app.logger.info("def change_record_privacy")
     record = get_obj("Record", record_id)
     if privacy == 'release_and_public' or privacy == RecordPrivacy.RELEASED_AND_PUBLIC:
@@ -1464,6 +1457,7 @@
     app.logger.info("def edit_agency_description")
     update_obj(attribute='agency_description', val=agency_description_text, obj_type='Request', obj_id=request_id)
 
+
 def get_contact_info(request_id):
     '''Retrieves the contact information of the user of a request'''
     app.logger.info("Retrieve the contact information here")
