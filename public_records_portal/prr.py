--- conflicted
+++ resolved
@@ -156,18 +156,12 @@
 
 No file passed in''')
 
-<<<<<<< HEAD
             try:
                 titles = request.form.getlist('title[]')
             except:
-                app.logger.info('''
-
-No titles passed in for each record''')
+                app.logger.info('''No titles passed in for each record''')
 
             return upload_multiple_records(
-=======
-            return upload_record(
->>>>>>> a2b7003c
                     request_id=fields['request_id'],
                     documents=documents,
                     request_body=request_body,
