--- conflicted
+++ resolved
@@ -30,13 +30,9 @@
 	if "extension" in resource:
 		return request_extension(fields['request_id'], fields.getlist('extend_reason'), current_user_id)
 	if "note" in resource:
-<<<<<<< HEAD
-		return add_note(request_id = fields['request_id'], text = fields['note_text'], user_id = current_user_id, passed_spam_filter = True) # Bypass spam filter because they are logged in.
-=======
 		return add_note(request_id = fields['request_id'], text = fields['note_text'], user_id = current_user_id, passed_spam_filter = True, privacy = fields['note_privacy']) # Bypass spam filter because they are logged in.
         if "pdf" in resource:
                 return add_note(request_id = fields['request_id'], text = fields['response_template'], user_id = current_user_id, passed_spam_filter = True)
->>>>>>> 4fbc4666
 	elif "record" in resource:
 		app.logger.info("\n\ninside add_resource method")
 		if fields['record_description'] == "":
@@ -76,11 +72,8 @@
 			return assign_owner(fields['request_id'], fields['owner_reason'], fields['owner_email'])
 	elif "reopen" in resource:
 		change_request_status(fields['request_id'], "Reopened")
-<<<<<<< HEAD
-=======
         elif "acknowledge" in resource:
                 change_request_status(fields['request_id'], "In Progress")
->>>>>>> 4fbc4666
 		return fields['request_id']
 	elif "request_text" in resource:
 		update_obj(attribute = "text", val = fields['request_text'], obj_type = "Request", obj_id = fields['request_id'])
