"""
    public_records_portal.prr
    ~~~~~~~~~~~~~~~~

    Implements functions specific to managing or creating a public records request.

"""

import csv
import urllib

from flask import Flask, request, render_template, render_template_string, redirect, url_for, make_response
from StringIO import StringIO
from xhtml2pdf import pisa
from public_records_portal import db_helpers
from db_helpers import find_request, create_request, get_obj, add_staff_participant, remove_staff_participant, \
    update_obj, get_attribute, change_request_status, create_or_return_user, create_subscriber, create_record, \
    create_note, create_QA, create_answer, update_user, id_generator, id_counter, get_user_by_id
from models import *
from ResponsePresenter import ResponsePresenter
from RequestPresenter import RequestPresenter
from notifications import generate_prr_emails
import upload_helpers
from requires_roles import requires_roles

agency_codes = {
"Commission on Human Rights": "228",
"Agency of Education": "040",
"Department of Information Technology and Telecommunications": "858",
"Department of Records and Information Services": "860",
"Law Department": "025",
"Mayor's Office of Operations": "002",
"Mayor's Office of Technology and Innovation": "002",
"Office of Administrative Trials and Hearings": "820",
"Office of Emergency Management": "017",
"Office of the Chief Medical Examiner": "816",
"Office of the Mayor": "002",
None: "000"
}


def add_public_note(request_id, text):
    print "Add Public Note"
    return 1


### @export "add_resource"
def add_resource(resource, request_body, current_user_id=None):
    fields = request_body
    department_name = Department.query.filter_by(id = Request.query.filter_by(id = fields['request_id']).first().department_id).first()
    if "extension" in resource:
        return request_extension(fields['request_id'], fields.getlist('extend_reason'), current_user_id,
                              int(fields['days_after']), fields['due_date'], request_body=request_body)
    if "note" in resource:
        return add_note(request_id=fields['request_id'], text=fields['note_text'], user_id=current_user_id,
                        privacy=fields['note_privacy'],request_body=request_body)

    if "pdf" in resource:
        return add_pdf(request_id=fields['request_id'], text=fields['response_template'], user_id=current_user_id,
                        passed_spam_filter=True)
    elif "record" in resource:
        app.logger.info("\n\ninside add_resource method")
        if fields['record_description'] == "":
            return "When uploading a record, please fill out the 'summary' field."
        if 'record_access' in fields and fields['record_access'] != "":
            return add_offline_record(fields['request_id'], fields['record_description'], fields['record_access'],
                                      current_user_id, department_name)
        elif 'link_url' in fields and fields['link_url'] != "":
            return add_link(request_id=fields['request_id'], url=fields['link_url'],
                            description=fields['record_description'], user_id=current_user_id, department_name=department_name)
        else:
            app.logger.info("\n\neverything else...")
            document = None
            try:
                document = request.files['record']
            except:
                app.logger.info("\n\nNo file passed in")
            return upload_record(request_id=fields['request_id'], document=document,
                                 description=fields['record_description'], user_id=current_user_id)
    elif "qa" in resource:
        return ask_a_question(request_id=fields['request_id'], user_id=current_user_id,
                              question=fields['question_text'], department_name=department_name)
    elif "owner" in resource:
        participant_id, new = add_staff_participant(request_id=fields['request_id'], email=fields['owner_email'],
                                                    reason=fields['owner_reason'])
        # if new:
        if request_body:

            user = User.query.filter_by(email=request_body['owner_email']).first()
            user_name=user.alias
            generate_prr_emails(request_id=fields['request_id'], notification_type="Staff participant added", text=request_body,user_name=user_name,
                                user_id=get_attribute("user_id", obj_id=participant_id, obj_type="Owner"))
        else:
            user=User.query.get(current_user_id)
            user_name=user.alias
            generate_prr_emails(request_id=fields['request_id'], notification_type="Staff participant added",user_name=user_name,
                            user_id=get_attribute("user_id", obj_id=participant_id, obj_type="Owner"))
        return participant_id
    elif "subscriber" in resource:
        return add_subscriber(request_id=fields['request_id'], email=fields['follow_email'])
    else:
        return False


### @export "update_resource"
def update_resource(resource, request_body):
    fields = request_body
    if "owner" in resource:
        if "change_assignee" in fields:
            # own=Owner.query.filter_by(user_id=fields['owner_id']).first()
            user_name=User.query.filter_by(id=Owner.query.filter_by(id=fields['owner_id']).first().user_id).first().alias
            generate_prr_emails(request_id=fields['request_id'],notification_type="Request assigned", text=request_body['owner_reason'],user_name=user_name)
        elif "remove_helper" in fields:
            owner = Owner.query.get(request_body['owner_id'])
            user_id=owner.user_id
            user_name=(User.query.get(user_id)).alias
            generate_prr_emails(request_id=fields['request_id'],notification_type="Helper removed", text=request_body,user_name=user_name)
        elif "reason_unassigned" in fields:
            return remove_staff_participant(owner_id=fields['owner_id'])
        else:
            change_request_status(fields['request_id'], "Rerouted")
            return assign_owner(request_id=fields['request_id'], reason=fields['owner_reason'], email=fields['owner_email'])
    elif "reopen" in resource:
        request_id = fields['request_id']
        change_request_status(request_id, "Reopened")
        req = get_obj("Request", request_id)
        try:
            user_id = req.subscribers[0].user.id
            generate_prr_emails(request_id=request_id, user_id=user_id, notification_type="Public Notification Template 10")
        except IndexError:
            app.logger.error("No Subscribers")
    elif "acknowledge" in resource:
        change_request_status(fields['request_id'], fields['acknowledge_status'])
        generate_prr_emails(request_id=fields['request_id'], text=fields['additional_information'], days_after=fields['acknowledge_status'], notification_type="Acknowledge request")
        return fields['request_id']
    elif "request_text" in resource:
        update_obj(attribute="text", val=fields['request_text'], obj_type="Request", obj_id=fields['request_id'])
    elif "note_text" in resource:
        update_obj(attribute="text", val=fields['note_text'], obj_type="Note", obj_id=fields['response_id'])
    # Need to store note text somewhere else (or just do delete here as well)
    elif "note_delete" in resource:
        # Need to store note somewhere else
        remove_obj("Note", int(fields['response_id']))
    elif "record_delete" in resource:
        remove_obj("Record", int(fields['record_id']))
    else:
        return False


### @export "request_extension"
@requires_roles('Portal Administrator', 'Agency Administrator', 'Agency FOIL Personnel')
def request_extension(request_id, extension_reasons, user_id, days_after=None, due_date=None,request_body=None):
    """
    This function allows portal admins, agency admins, and FOIL officers to request additonal time.
    Uses add_resource from prr.py and takes extension date from field retrived from that function.
    Returns note with new date after adding delta.
    """
    req = Request.query.get(request_id)
    req.extension(days_after, due_date)
    text = "Request extended:"
    if request_body is not None:
        generate_prr_emails(request_id=request_id, notification_type="Extend request", text=request_body)
    else:
        generate_prr_emails(request_id=request_id, notification_type="Extend request", text=extension_reasons)
    for reason in extension_reasons:
        text = text + reason + "</br>"
    add_staff_participant(request_id=request_id, user_id=user_id)
    return add_note(request_id=request_id, text=text, user_id=user_id, extension=True)  # Bypass spam filter because they are logged in.


def add_note(request_id, text,  privacy=1, request_body=None, user_id=None, extension=False):

    if text and text != "":
        note_id = create_note(request_id=request_id, text=text, user_id=user_id, privacy=privacy)
        if extension:
            return note_id
        if note_id:
            change_request_status(request_id, "A response has been added.")
            if user_id:
                add_staff_participant(request_id=request_id, user_id=user_id)
                if request_body is not None:
                    generate_prr_emails(request_id=request_id, notification_type="Public note added", text=request_body['note_text'],user_id=user_id)
                else:
                    generate_prr_emails(request_id=request_id, notification_type="Public note added",user_id=user_id)
            else:
                if request_body is not None:
                    generate_prr_emails(request_id=request_id, notification_type="Public note added", text=request_body['note_text'],user_id=user_id)
                else:
                    generate_prr_emails(request_id=request_id, notification_type="Public note added",user_id=user_id)
            return note_id
        return False
    return False

### @export "add_pdf"
def add_pdf(request_id, text, user_id = None, passed_spam_filter = False, privacy = 1):
        if "template_" in text:
            template_num = text.split("_")[1]
            template_name = 'standard_response_' + template_num + ".html"
            app.logger.info("\n\nPDF TEMPLATE:" + template_name)
            date = datetime.now().strftime('%B %d, %Y')
            req = Request.query.get(request_id)
            department = Department.query.filter_by(id=req.department_id).first()
            appeals_officer = "APPEALS OFFICER"
            appeals_email = "APPEALS_EMAIL"
            staff = req.point_person()
            staff_alias = staff.user.alias
            staff_signature = staff.user.staff_signature
            print "subscribers123467" +str(req.subscribers)
            if req.subscribers != []:
                user_name = req.subscribers[0]
            else:
                user_name = "First Name Last Name"

            html = make_response(render_template(template_name,user_name = user_name, date=date, req=req, department=department, appeals_officer=appeals_officer,appeals_email=appeals_email, staff_alias= staff_alias, staff_signature=staff_signature))
            pdf = StringIO()
            pisaStatus = pisa.CreatePDF(StringIO(html.get_data().encode('utf-8')), pdf)
            if not pisaStatus.err:
                resp = pdf.getvalue()
                pdf.close()
                response = make_response(resp)
                response.headers['Content-Type'] = 'application/pdf'
                response.headers["Content-Disposition"] = "attachment; filename = Response.pdf"
                return response

### @export "upload_record"
def upload_record(request_id, description, user_id, request_body, document=None):
    """ Creates a record with upload/download attributes """
    app.logger.info("\n\nBegins Upload_record method")
    try:
        # doc_id is upload_path
        doc_id, filename = upload_helpers.upload_file(document=document, request_id=request_id)
    except:
        return "The upload timed out, please try again."
    if doc_id == False:
        return "Extension type '%s' is not allowed." % filename
    else:
        # if str(doc_id).isdigit():
        if str(doc_id) == 'VIRUS_FOUND':
            return "There was a virus found in the document you uploaded."
        if doc_id:
            # record_id = create_record(doc_id = doc_id, request_id = request_id, user_id = user_id, description = description, filename = filename, url = app.config['HOST_URL'] + doc_id)
            record_id = create_record(doc_id=None, request_id=request_id, user_id=user_id, description=description,
                                      filename=filename, url=app.config['HOST_URL'] + doc_id)
            change_request_status(request_id, "A response has been added.")
            if request_body is not None:
                attached_file = app.config['UPLOAD_FOLDER'] + "/" + filename
                generate_prr_emails(request_id=request_id, notification_type="Public Notification Template 10", text=request_body['additional_information'],user_id=user_id,attached_file=attached_file)
            else:
                attached_file = app.config['UPLOAD_FOLDER'] + "/" + filename
                generate_prr_emails(request_id=request_id, notification_type="Public Notification Template 10",user_id=user_id,attached_file=attached_file)
            add_staff_participant(request_id=request_id, user_id=user_id)
            return record_id
    return "There was an issue with your upload."


### @export "add_offline_record"
def add_offline_record(request_id, description, access, user_id, department_name, request_body=None):
    """ Creates a record with offline attributes """
    record_id = create_record(request_id=request_id, user_id=user_id, access=access,
                              description=description)  # To create an offline record, we need to know the request ID to which it will be added, the user ID for the person adding the record, how it can be accessed, and a description/title of the record.
    if record_id:
        change_request_status(request_id, "A response has been added.")
        generate_prr_emails(request_id=request_id, notification_type="City response added", text=description, department_name=department_name,)
        add_staff_participant(request_id=request_id, user_id=user_id)
        return record_id
    return False


### @export "add_link"
def add_link(request_id, url, description, user_id, department_name=None):
    """ Creates a record with link attributes """
    record_id = create_record(url=url, request_id=request_id, user_id=user_id, description=description)
    if record_id:
        change_request_status(request_id, "A response has been added.")
        generate_prr_emails(request_id=request_id, notification_type="City response added", text=url+description, department_name = department_name)
        add_staff_participant(request_id=request_id, user_id=user_id)
        return record_id
    return False


### @export "make_request"
def make_request(agency=None, summary=None, text=None, attachment=None,
                 attachment_description=None, offline_submission_type=None, date_received=None, first_name=None,
                 last_name=None, alias=None, role=None, organization=None, email=None, phone=None, fax=None,
                 street_address_one=None, street_address_two=None, city=None, state=None, zip=None, user_id=None):
    """ Make the request. At minimum you need to communicate which record(s) you want, probably with some text."""
    request_id = find_request(text)
    if request_id:  # Same request already exists
        return request_id, False
    assigned_to_email = app.config['DEFAULT_OWNER_EMAIL']
    assigned_to_reason = app.config['DEFAULT_OWNER_REASON']
    if agency:
        app.logger.info("\n\nAgency chosen: %s" % agency)
        prr_email = db_helpers.get_contact_by_dept(agency)
        if prr_email:
            assigned_to_email = prr_email
            assigned_to_reason = "PRR Liaison for %s" % agency
    global currentRequestId
    currentRequestId = id_generator.next()
    id = "FOIL" + "-" + datetime.now().strftime("%Y") + "-" + agency_codes[
        agency] + "-" + "%05d" % currentRequestId
    req = get_obj("Request", id)
    while req is not None and req.id == id:
        app.logger.info(req.id + " VS " + id)
        currentRequestId = id_generator.next()
        id = "FOIL" + "-" + datetime.now().strftime("%Y") + "-" + agency_codes[
            agency] + "-" + "%05d" % currentRequestId
        req = get_obj("Request", id)

    request_id = create_request(id=id, agency=agency, summary=summary, text=text, user_id=user_id,
                                offline_submission_type=offline_submission_type,
                                date_received=date_received)  # Actually create the Request object

    # Please don't remove call to assign_owner below
    new_owner_id = assign_owner(request_id=request_id, reason=assigned_to_reason,
                                email=assigned_to_email)  # Assign someone to the request
    open_request(request_id)  # Set the status of the incoming request to "Open"
    if email or alias or phone:
        subscriber_user_id = create_or_return_user(email=email, alias=alias, first_name=first_name, last_name=last_name, phone=phone, address1=street_address_one,
                                                   address2=street_address_two, city=city, state=state, zipcode=zip)
        subscriber_id, is_new_subscriber = create_subscriber(request_id=request_id, user_id=subscriber_user_id)
        if subscriber_id:
            generate_prr_emails(request_id, notification_type="Public Notification Template 01",
                                user_id=subscriber_user_id, text=summary)  # Send them an e-mail notification
    if attachment:
        upload_record(request_id, attachment_description, user_id, attachment)
    return request_id, True


#
### @export "add_subscriber"
def add_subscriber(request_id, email):
    user_id = create_or_return_user(email=email)
    subscriber_id, is_new_subscriber = create_subscriber(request_id=request_id, user_id=user_id)
    if subscriber_id:
        generate_prr_emails(request_id, notification_type="Request followed", user_id=user_id)
        return subscriber_id
    return False


### @export "ask_a_question"
def ask_a_question(request_id, user_id, question, department_name=None):
    """ City staff can ask a question about a request they are confused about."""
    req = get_obj("Request", request_id)
    qa_id = create_QA(request_id=request_id, question=question, user_id=user_id)
    if qa_id:
        change_request_status(request_id, "Pending")
        requester = req.requester()
        if requester:
                generate_prr_emails(request_id, notification_type="Question asked", user_id=requester.user_id, department_name=department_name)
        add_staff_participant(request_id=request_id, user_id=user_id)
        return qa_id
    return False


### @export "answer_a_question"
def answer_a_question(qa_id, answer, subscriber_id=None, passed_spam_filter=False):
    """ A requester can answer a question city staff asked them about their request."""
    if (not answer) or (answer == "") or (not passed_spam_filter):
        return False
    else:
        request_id = create_answer(qa_id, subscriber_id, answer)
        # We aren't changing the request status if someone's answered a question anymore, but we could change_request_status(request_id, "Pending")
        generate_prr_emails(request_id=request_id, notification_type="Question answered")
        return True


#add email
### @export "open_request"
def open_request(request_id):
    change_request_status(request_id, "Open")


### @export "assign_owner"
def assign_owner(request_id, reason=None, email=None):
    """ Called any time a new owner is assigned. This will overwrite the current owner."""
    req = get_obj("Request", request_id)
    past_owner_id = None
    # If there is already an owner, unassign them:
    if req.point_person():
        past_owner_id = req.point_person().id
        past_owner = get_obj("Owner", req.point_person().id)
        update_obj(attribute="is_point_person", val=False, obj=past_owner)
    owner_id, is_new_owner = add_staff_participant(request_id=request_id, reason=reason, email=email,
                                                   is_point_person=True)
    if (past_owner_id == owner_id):  # Already the current owner, so don't send any e-mails
        return owner_id

    app.logger.info("\n\nA new owner has been assigned: Owner: %s" % owner_id)
    new_owner = get_obj("Owner", owner_id)
    # Update the associated department on request
    update_obj(attribute="department_id", val=new_owner.user.department_id, obj=req)
    user_id = get_attribute(attribute="user_id", obj_id=owner_id, obj_type="Owner")
    # Send notifications
    if is_new_owner:
        generate_prr_emails(request_id=request_id, notification_type="Request assigned", user_id=user_id)
    return owner_id


### @export "get_request_data_chronologically"
def get_request_data_chronologically(req):
    public = False
    if current_user.is_anonymous:
        public = True
    responses = []
    if not req:
        return responses
    for i, note in enumerate(req.notes):
        if not note.user_id:
            responses.append(RequestPresenter(note=note, index=i, public=public, request=req))
    for i, qa in enumerate(req.qas):
        responses.append(RequestPresenter(qa=qa, index=i, public=public, request=req))
    if not responses:
        return responses
    responses.sort(key=lambda x: x.date(), reverse=True)
    return responses


### @export "get_responses_chronologically"
def get_responses_chronologically(req):
    responses = []
    if not req:
        return responses
    for note in req.notes:
        if note.user_id:
            # Ensure private notes only available to appropriate users
            if note.privacy == 2 and (
                        current_user.is_anonymous or current_user.role not in ['Portal Administrator',
                                                                                 'Agency Administrator',
                                                                                 'Agency FOIL Personnel',
                                                                                 'Agency Helpers']):
                pass
            else:
                responses.append(ResponsePresenter(note=note))
    for record in req.records:
        responses.append(ResponsePresenter(record=record))
    if not responses:
        return responses
    responses.sort(key=lambda x: x.date(), reverse=True)
    if "Closed" in req.status:
        responses[0].set_icon("icon-archive")  # Set most recent note (closed note)'s icon
    return responses


### @export "set_directory_fields"
def set_directory_fields():
    # Set basic user data
    if 'STAFF_URL' in app.config:
        # This gets run at regular internals via db_users.py in order to keep the staff user list up to date. Before users are added/updated, ALL users get reset to 'inactive', and then only the ones in the current CSV are set to active.
        for user in User.query.filter(User.is_staff == True).all():
            update_user(user=user, is_staff=False)
        csvfile = urllib.urlopen(app.config['STAFF_URL'])
        dictreader = csv.DictReader(csvfile, delimiter=',')
        for row in dictreader:
            create_or_return_user(email=row['email'].lower(), alias=row['name'], phone=row['phone number'],
                                  department=row['department name'], is_staff=True, role='Agency FOIL Personnel')
        # Set liaisons data (who is a PRR liaison for what department)
        if 'LIAISONS_URL' in app.config:
            csvfile = urllib.urlopen(app.config['LIAISONS_URL'])
            dictreader = csv.DictReader(csvfile, delimiter=',')
            for row in dictreader:
                user = create_or_return_user(email=row['PRR liaison'], contact_for=row['department name'])
                if row['department name'] != "":
                    set_department_contact(row['department name'], "primary_contact_id", user)
                    if row['PRR backup'] != "":
                        user = create_or_return_user(email=row['PRR backup'], backup_for=row['department name'])
                        set_department_contact(row['department name'], "backup_contact_id", user)
        else:
            app.logger.info(
                "\n\n Please update the config variable LIAISONS_URL for where to find department liaison data for your agency.")
    else:
        app.logger.info(
            "\n\n Please update the config variable STAFF_URL for where to find csv data on the users in your agency.")
        if 'DEFAULT_OWNER_EMAIL' in app.config and 'DEFAULT_OWNER_REASON' in app.config:
            create_or_return_user(email=app.config['DEFAULT_OWNER_EMAIL'].lower(),
                                  alias=app.config['DEFAULT_OWNER_EMAIL'],
                                  department=app.config['DEFAULT_OWNER_REASON'], is_staff=True)
            app.logger.info(
                "\n\n Creating a single user from DEFAULT_OWNER_EMAIL and DEFAULT_OWNER_REASON for now. You may log in with %s" % (
                    app.config['DEFAULT_OWNER_EMAIL']))
        else:
            app.logger.info("\n\n Unable to create any users. No one will be able to log in.")

### @export "set_department_contact"
def set_department_contact(department_name, attribute_name, user_id):
    department = Department.query.filter(Department.name == department_name).first()
    user_obj = get_user_by_id(user_id)
    user_email = user_obj.email
    app.logger.info("\n\nSetting %s For %s as %s" % (attribute_name, department.name, user_email))
    update_obj(attribute=attribute_name, val=user_id, obj_type="Department", obj_id=department.id)

#needs additional information
### @export "close_request"
def close_request(request_id, reason="", user_id=None, request_body=None,):
    req = get_obj("Request", request_id)
    change_request_status(request_id, "Closed")
    # Create a note to capture closed information:
    create_note(request_id, reason, user_id, privacy=1)
<<<<<<< HEAD
    generate_prr_emails(request_id=request_id, notification_type="Request closed")
    add_staff_participant(request_id=request_id, user_id=user_id)

def change_privacy_setting(request_id, privacy, field):
    req = get_obj("Request", request_id)
    if field=="title":
        #Set the title to private
        update_obj(attribute="titlePrivate", val=privacy, obj_type="Request",obj_id=req.id)
    elif field=="description":
        #Set description to private
        req.descriptionPrivate=privacy
        update_obj(attribute="descriptionPrivate", val=privacy, obj_type="Request",obj_id=req.id)
=======
    if (request_body):
        generate_prr_emails(request_id=request_id, notification_type="Request closed",text=request_body['additional_information'],text2=reason)
    else:
        generate_prr_emails(request_id=request_id, notification_type="Request closed")
    add_staff_participant(request_id=request_id, user_id=user_id)
>>>>>>> 4b5ae056
<|MERGE_RESOLUTION|>--- conflicted
+++ resolved
@@ -496,8 +496,10 @@
     change_request_status(request_id, "Closed")
     # Create a note to capture closed information:
     create_note(request_id, reason, user_id, privacy=1)
-<<<<<<< HEAD
-    generate_prr_emails(request_id=request_id, notification_type="Request closed")
+    if (request_body):
+        generate_prr_emails(request_id=request_id, notification_type="Request closed",text=request_body['additional_information'],text2=reason)
+    else:
+        generate_prr_emails(request_id=request_id, notification_type="Request closed")
     add_staff_participant(request_id=request_id, user_id=user_id)
 
 def change_privacy_setting(request_id, privacy, field):
@@ -508,11 +510,4 @@
     elif field=="description":
         #Set description to private
         req.descriptionPrivate=privacy
-        update_obj(attribute="descriptionPrivate", val=privacy, obj_type="Request",obj_id=req.id)
-=======
-    if (request_body):
-        generate_prr_emails(request_id=request_id, notification_type="Request closed",text=request_body['additional_information'],text2=reason)
-    else:
-        generate_prr_emails(request_id=request_id, notification_type="Request closed")
-    add_staff_participant(request_id=request_id, user_id=user_id)
->>>>>>> 4b5ae056
+        update_obj(attribute="descriptionPrivate", val=privacy, obj_type="Request",obj_id=req.id)