#!/usr/bin/python
# -*- coding: utf-8 -*-

"""
    public_records_portal.prr
    ~~~~~~~~~~~~~~~~

    Implements functions specific to managing or creating a public records request.

"""

import csv
import traceback
import urllib
from StringIO import StringIO
import os
import json

import bleach
from flask import request, render_template, make_response, send_file
from xhtml2pdf import pisa
from docx import Document
from docx.shared import Pt, Inches

import upload_helpers
from RequestPresenter import RequestPresenter
from ResponsePresenter import ResponsePresenter
from db_helpers import find_request, create_request, get_obj, \
    add_staff_participant, remove_staff_participant, update_obj, \
    get_attribute, change_request_status, create_or_return_user, \
    create_subscriber, create_record, create_note, create_QA, \
    create_answer, update_user, id_generator, get_user_by_id
from models import *
from notifications import generate_prr_emails
from public_records_portal import db_helpers
from requires_roles import requires_roles

agency_codes = {"City Commission on Human Rights": "228",
                "Department of Education": "040",
                "Department of Information Technology and Telecommunications": "858",
                "Department of Records and Information Services": "860",
                "Office of the Mayor": "002",
                "Mayor's Office of Contract Services": "002",
                "Mayor's Office of Media and Entertainment": "002",
                "Office of Administrative Trials and Hearings": "820",
                "Office of the Chief Medical Examiner": "816",
                "NYC Emergency Management": "017",
                None: "000"}


def add_public_note(request_id, text):
<<<<<<< HEAD
    app.logger.info("Add Public Note")
=======
    print 'Add Public Note'
>>>>>>> 21b4c4b7
    return 1


def nonportal_request(request_body):
    # Handles requests made to nonportal agencies by sending email notifications to the agency user repsonsible for that
    # department and the user creating a notification

    # query with all the fields
    notification_content = {}
    notification_content['department'] = \
        Department.query.filter_by(name=request_body['request_agency'
        ]).first()
    notification_content['department_name'] = notification_content['department'].name
    notification_content['user_id'] = notification_content['department'].primary_contact_id
    notification_content['recipient'] = User.query.get(notification_content['department'].primary_contact_id).email

    # pass back array with both the request title and the request description

    notification_content['text'] = {}
    notification_content['text']['request_summary'] = request_body['request_summary']
    notification_content['text']['request_text'] = request_body['request_text']

    # checks for the contact information left by the requester

    contact_info = {
        'alias': str(request_body['request_first_name'] + ' '
                     + request_body['request_last_name']),
        'request_role': request_body['request_role'],
        'request_organization': request_body['request_organization'],
        'request_email': request_body['request_email'],
        'request_phone': request_body['request_phone'],
        'request_fax': request_body['request_fax'],
        'request_address_street_one': request_body['request_address_street_one'
        ],
        'request_address_street_two': request_body['request_address_street_two'
        ],
        'request_address_city': request_body['request_address_city'],
        'request_address_state': request_body['request_address_state'],
        'request_address_zip': request_body['request_address_zip'],
    }

    notification_content['contact_info'] = contact_info
    generate_prr_emails(request_id=None,
                        notification_type='non-portal-agency_agency',
                        notification_content=notification_content)

    notification_content['recipient'] = request_body['request_email']
    generate_prr_emails(request_id=None,
                        notification_type='non-portal-agency_requester',
                        notification_content=notification_content)
    return 1


### @export "add_resource"

def add_resource(resource, request_body, current_user_id=None):
    notification_content = {}
    fields = request_body
    department_name = \
        Department.query.filter_by(id=Request.query.filter_by(id=fields['request_id'
        ]).first().department_id).first()
    if 'extension' in resource:
        return request_extension(
                fields['request_id'],
                fields.getlist('extend_reason'),
                current_user_id,
                int(fields['days_after']),
                fields['due_date'],
                request_body=request_body,
        )
    if 'note' in resource:
        return add_note(request_id=fields['request_id'],
                        text=fields['note_text'],
                        user_id=current_user_id,
                        privacy=fields['note_privacy'],
                        request_body=request_body)
    if 'letter' in resource:
        return add_letter(request_id=fields['request_id'],
                          text=fields['response_template'],
                          user_id=current_user_id)
    elif 'record' in resource:
        app.logger.info('''

inside add_resource method''')
        if fields['record_description'] == '':
            return "When uploading a record, please fill out the 'summary' field."
        if 'record_access' in fields and fields['record_access'] != "":
            return add_offline_record(fields['request_id'], bleach.clean(fields['record_description']),
                                      bleach.clean(fields['record_access']),
                                      current_user_id, department_name, privacy=bleach.clean(fields['record_privacy']))
        elif 'link_url' in fields and fields['link_url'] != "":
            return add_link(request_id=bleach.clean(fields['request_id']), url=bleach.clean(fields['link_url']),
                            description=bleach.clean(fields['record_description']), user_id=current_user_id,
                            department_name=department_name, privacy=bleach.clean(fields['record_privacy']))
        else:
            app.logger.info('''

everything else...''')
            document = None
            try:
                document = request.files['record']
            except:
                app.logger.info('''

No file passed in''')
            return upload_record(
                    request_id=fields['request_id'],
                    document=document,
                    request_body=None,
                    description=fields['record_description'],
                    user_id=current_user_id,
                    privacy=fields['record_privacy'],
            )
    elif 'qa' in resource:
        return ask_a_question(request_id=fields['request_id'],
                              user_id=current_user_id,
                              question=fields['question_text'],
                              department_name=department_name)
    elif 'owner' in resource:
        (participant_id, new) = \
            add_staff_participant(request_id=fields['request_id'],
                                  email=fields['owner_email'],
                                  reason=fields['owner_reason'])

        # if new:

        if request_body:

            user = User.query.filter_by(email=request_body['owner_email'
            ]).first()
            user_name = user.alias
            notification_content['user_name'] = user_name
            notification_content['user_id'] = get_attribute('user_id',
                                                            obj_id=participant_id, obj_type='Owner')
            notification_content['request_body'] = request_body
            notification_content['request_id'] = request_body['request_id']
            generate_prr_emails(request_id=fields['request_id'],
                                notification_type='helper_added'
                                , notification_content=notification_content)
        else:
            user = User.query.get(current_user_id)
            user_name = user.alias
            notification_content['user_name'] = user_name
            notification_content['request_id'] = request_body['request_id']
            notification_content['user_id'] = get_attribute('user_id',
                                                            obj_id=participant_id, obj_type='Owner')
            generate_prr_emails(request_id=fields['request_id'],
                                notification_type='helper_removed'
                                , notification_content=notification_content)
        return participant_id
    elif 'subscriber' in resource:
        return add_subscriber(request_id=fields['request_id'],
                              email=fields['follow_email'])
    else:
        return False


### @export "update_resource"

def update_resource(resource, request_body):
    fields = request_body
    notification_content = {}
    if 'owner' in resource:
        if 'change_assignee' in fields:

            # own=Owner.query.filter_by(user_id=fields['owner_id']).first()

            user_name = \
                User.query.filter_by(id=Owner.query.filter_by(id=fields['owner_id'
                ]).first().user_id).first().alias
            notification_content['owner_reason'] = request_body['owner_reason']
            notification_content['user_name'] = user_name
            generate_prr_emails(request_id=fields['request_id'],
                                notification_type='Request assigned',
                                notification_content=notification_content)
        elif 'remove_helper' in fields:
            owner = Owner.query.get(request_body['owner_id'])
            user_id = owner.user_id
            user_name = User.query.get(user_id).alias
            notification_content['user_id'] = user_id
            notification_content['user_name'] = user_name
            notification_content['request_body'] = request_body
            notification_content['request_id'] = request_body['request_id']
            generate_prr_emails(request_id=fields['request_id'],
                                notification_type='helper_removed',
                                notification_content=notification_content)
            return remove_staff_participant(owner_id=owner.id,
                                            reason=fields['reason_unassigned'])
        elif 'reason_unassigned' in fields:
            return remove_staff_participant(owner_id=fields['owner_id'])
        else:
            change_request_status(fields['request_id'], 'Rerouted')
            return assign_owner(request_id=fields['request_id'],
                                reason=fields['owner_reason'],
                                email=fields['owner_email'])
    elif 'reopen' in resource:
        request_id = fields['request_id']
        change_request_status(request_id, 'Reopened')
        req = get_obj('Request', request_id)
        try:
            user_id = req.subscribers[0].user.id
            notification_content['user_id'] = user_id
            generate_prr_emails(request_id=request_id, notification_content=notification_content,
                                notification_type='Public Notification Template 10'
                                )
        except IndexError:
            app.logger.error('No Subscribers')
    elif 'acknowledge' in resource:
        change_request_status(fields['request_id'],
                              fields['acknowledge_status'])
        notification_content['additional_information'] = request_body['additional_information']
        notification_content['acknowledge_status'] = request_body['acknowledge_status']
        generate_prr_emails(request_id=fields['request_id'],
                            notification_content=notification_content,
                            notification_type='acknowledgement')
        return fields['request_id']
    elif 'request_text' in resource:
        update_obj(attribute='text', val=fields['request_text'],
                   obj_type='Request', obj_id=fields['request_id'])
    elif 'note_text' in resource:
        update_obj(attribute='text', val=fields['note_text'],
                   obj_type='Note', obj_id=fields['response_id'])
    elif 'note_delete' in resource:

        # Need to store note text somewhere else (or just do delete here as well)
        # Need to store note somewhere else

        remove_obj('Note', int(fields['response_id']))
    elif 'record_delete' in resource:
        remove_obj('Record', int(fields['record_id']))
    else:
        return False


### @export "request_extension"

@requires_roles('Portal Administrator', 'Agency Administrator',
                'Agency FOIL Personnel')
def request_extension(
        request_id,
        extension_reasons,
        user_id,
        days_after=None,
        due_date=None,
        request_body=None,
):
    """
    This function allows portal admins, agency admins, and FOIL officers to request additonal time.
    Uses add_resource from prr.py and takes extension date from field retrived from that function.
    Returns note with new date after adding delta.
    """

    req = Request.query.get(request_id)
    req.extension(days_after, due_date)
    user = User.query.get(user_id)
    user_name = user.alias
    text = 'Request extended:'
    notification_content = {}
    notification_content['days_after'] = days_after
    notification_content['additional_information'] = extension_reasons
    notification_content['due_date'] = str(req.due_date).split(' ')[0]

    print request_body

    if request_body is not None:
        generate_prr_emails(request_id=request_id,
                            notification_type='extension',
                            notification_content=notification_content)
    else:
        generate_prr_emails(request_id=request_id,
                            notification_type='extension',
                            notification_content=notification_content)
    for reason in extension_reasons:
        text = text + reason + '</br>'
    add_staff_participant(request_id=request_id, user_id=user_id)
    return add_note(request_id=request_id, text=text, user_id=user_id,
                    extension=True)  # Bypass spam filter because they are logged in.


def add_note(
        request_id,
        text,
        privacy=1,
        request_body=None,
        user_id=None,
        extension=False,
):
    fields = request_body
    notification_content = {}
    if request_body:
        notification_content['user_id'] = user_id
        notification_content['text'] = request_body['note_text']
        notification_content['additional_information'] = request_body['additional_information']
    if text and text != '':
        note_id = create_note(request_id=request_id, text=text,
                              user_id=user_id, privacy=privacy)
        if extension:
            return note_id
        if note_id:
            change_request_status(request_id,
                                  'A response has been added.')

            if user_id:
                add_staff_participant(request_id=request_id,
                                      user_id=user_id)
                notification_content['request_id'] = request_id
                if request_body is not None:
                    generate_prr_emails(request_id=request_id,
                                        notification_type='add_note',
                                        notification_content=notification_content)
                else:
                    generate_prr_emails(request_id=request_id,
                                        notification_type='add_note',
                                        notification_content=notification_content)
            else:
                if request_body is not None:
                    generate_prr_emails(request_id=request_id,
                                        notification_type='add_note',
                                        notification_content=notification_content)
                else:
                    generate_prr_emails(request_id=request_id,
                                        notification_type='add_note',
                                        notification_content=notification_content)
            return note_id
        return False
    return False


### @export "add_pdf"

def add_pdf(
        request_id,
        text,
        user_id=None,
        passed_spam_filter=False,
        privacy=1,
):
    if 'template_' in text:
        template_num = text.split('_')[1]
        template_name = 'standard_response_' + template_num + '.html'
        app.logger.info('''

PDF TEMPLATE:''' + template_name)
        date = datetime.now().strftime('%B %d, %Y')
        req = Request.query.get(request_id)
        department = \
            Department.query.filter_by(id=req.department_id).first()
        appeals_officer = 'APPEALS OFFICER'
        appeals_email = 'APPEALS_EMAIL'
        staff = req.point_person()
        staff_alias = staff.user.alias
        staff_signature = staff.user.staff_signature
<<<<<<< HEAD
        app.logger.info("Subscribers: %s" % str(req.subscribers))
=======
        print 'subscribers123467' + str(req.subscribers)
>>>>>>> 21b4c4b7
        if req.subscribers != []:
            user_name = req.subscribers[0]
        else:
            user_name = 'First Name Last Name'

        html = make_response(render_template(
                template_name,
                user_name=user_name,
                date=date,
                req=req,
                department=department,
                appeals_officer=appeals_officer,
                appeals_email=appeals_email,
                staff_alias=staff_alias,
                staff_signature=staff_signature,
        ))
        pdf = StringIO()
        pisaStatus = \
            pisa.CreatePDF(StringIO(html.get_data().encode('utf-8')),
                           pdf)
        if not pisaStatus.err:
            resp = pdf.getvalue()
            pdf.close()
            response = make_response(resp)
            response.headers['Content-Type'] = 'application/pdf'
            response.headers['Content-Disposition'] = \
                'attachment; filename = Response.pdf'
            return response


def add_letter(
        request_id,
        text,
        user_id=None):
    letters_json = open(os.path.join(app.root_path, 'static/json/letters.json'))
    letters_data = json.load(letters_json)

    date = datetime.now().strftime("%b %d, %Y")
    request = Request.query.get(request_id)
    department = Department.query.filter_by(id=request.department_id).first()
    staff = request.point_person()

    document = Document()

    document.add_paragraph("%s\n" % date)

    requester = request.requester()
    if requester:
        user = requester.user
        alias = user.alias
        address1 = user.address1
        address2 = user.address2
        city = user.city
        state = user.state
        zipcode = user.zipcode
        if address1:
            if address2:
                header = "%s\n%s\n%s\n%s, %s, %s\n\n" % (alias, address1, address2, city, state, zipcode)
            else:
                header = "%s\n%s\n%s, %s, %s\n\n" % (alias, address1, city, state, zipcode)
        else:
            header = "INSERT USERS ADDRESS HERE"
        document.add_paragraph("%s" % header)

    if text == 'acknowledgement_letter':
        subject = letters_data[text]['subject']
        subject = subject % request_id

        content = letters_data[text]['content']
        content = content % ( str(app.config['PUBLIC_APPLICATION_URL'] + 'request/' + request_id), staff.user.alias)

        document.add_paragraph(subject)
        document.add_paragraph(content)

    if text == 'denial_letter':
        subject = letters_data[text]['subject']
        subject = subject % request_id

        content = letters_data[text]['content']
        content = content % (staff.user.alias)

        document.add_paragraph(subject)
        document.add_paragraph(content)

        document = generate_denial_page(document)

    if text == 'extension_letter':
        subject = letters_data[text]['subject']
        subject = subject % request_id

        content = letters_data[text]['content']
        content = content % ( str(app.config['PUBLIC_APPLICATION_URL'] + 'request/' + request_id), staff.user.alias)

        document.add_paragraph(subject)
        document.add_paragraph(content)

    if text == 'partial_fulfillment_letter':
        subject = letters_data[text]['subject']
        subject = subject % request_id

        content = letters_data[text]['content']
        content = content % (staff.user.alias)

        document.add_paragraph(subject)
        document.add_paragraph(content)

        document = generate_denial_page(document)

    if text == 'fulfillment_letter':
        subject = letters_data[text]['subject']
        subject = subject % request_id

        content = letters_data[text]['content']
        content = content % (staff.user.alias)

        document.add_paragraph(subject)
        document.add_paragraph(content)

    if text == 'payment_letter':
        subject = letters_data[text]['subject']
        subject = subject % request_id

        content = letters_data[text]['content']
        content = content % (staff.user.alias)

        document.add_paragraph(subject)
        document.add_paragraph(content)


    letter = StringIO()
    document.save(letter)
    length = letter.tell()
    letter.seek(0)
    return send_file(letter, as_attachment=True, attachment_filename='letter.docx')


def generate_denial_page(document):
    document.add_page_break()
    paragraph = document.add_paragraph()
    paragraph_format = paragraph.paragraph_format
    paragraph_format.space_after = Pt(2)
    paragraph_format.space_before = Pt(0)
    run = paragraph.add_run("Your Freedom of Information Law (FOIL) request was denied, in whole or in part, for the reason(s) checked below:")
    run.bold = True
    run.font.name = 'Calibri'
    run.font.size = Pt(10)
    paragraph = document.add_paragraph()
    paragraph_format = paragraph.paragraph_format
    paragraph_format.space_after = Pt(2)
    paragraph_format.space_before = Pt(0)
    paragraph_format.left_indent = Inches(.5)
    run = paragraph.add_run(u"\u25FB     The records are not located in the files of this agency.")
    run.font.name = 'Calibri'
    run.font.size = Pt(10)
    paragraph = document.add_paragraph()
    paragraph_format = paragraph.paragraph_format
    paragraph_format.space_after = Pt(2)
    paragraph_format.space_before = Pt(0)
    paragraph_format.left_indent = Inches(.5)
    run = paragraph.add_run(u"\u25FB     the Freedom of Information Law only requires the disclosure of existing agency records.  It does not require the creation, upon request, of new records.")
    run.font.name = 'Calibri'
    run.font.size = Pt(10)
    paragraph = document.add_paragraph()
    paragraph_format = paragraph.paragraph_format
    paragraph_format.space_after = Pt(2)
    paragraph_format.space_before = Pt(0)
    paragraph_format.left_indent = Inches(.5)
    run = paragraph.add_run(u"\u25FB     The records which you seek already are available to the public through:")
    run.font.name = 'Calibri'
    run.font.size = Pt(10)
    paragraph = document.add_paragraph()
    paragraph_format = paragraph.paragraph_format
    paragraph_format.space_after = Pt(2)
    paragraph_format.space_before = Pt(0)
    paragraph_format.left_indent = Inches(1)
    run = paragraph.add_run(u"\u25FB     the OpenData Portal www.nyc.gov/")
    run.font.name = 'Calibri'
    run.font.size = Pt(10)
    paragraph = document.add_paragraph()
    paragraph_format = paragraph.paragraph_format
    paragraph_format.space_after = Pt(2)
    paragraph_format.space_before = Pt(0)
    paragraph_format.left_indent = Inches(1)
    run = paragraph.add_run(u"\u25FB     the Government Publications Portal www.nyc.gov/records/publications")
    run.font.name = 'Calibri'
    run.font.size = Pt(10)
    paragraph = document.add_paragraph()
    paragraph_format = paragraph.paragraph_format
    paragraph_format.space_after = Pt(2)
    paragraph_format.space_before = Pt(0)
    paragraph_format.left_indent = Inches(1)
    run = paragraph.add_run(u"\u25FB     New York City 311 www.nyc.gov/")
    run.font.name = 'Calibri'
    run.font.size = Pt(10)
    paragraph = document.add_paragraph()
    paragraph_format = paragraph.paragraph_format
    paragraph_format.space_after = Pt(2)
    paragraph_format.space_before = Pt(0)
    paragraph_format.left_indent = Inches(.5)
    run = paragraph.add_run(u"\u25FB     the records or portions of records are specifically exempted from disclosure by state or federal statute;")
    run.font.name = 'Calibri'
    run.font.size = Pt(10)
    paragraph = document.add_paragraph()
    paragraph_format = paragraph.paragraph_format
    paragraph_format.space_after = Pt(2)
    paragraph_format.space_before = Pt(0)
    paragraph_format.left_indent = Inches(.5)
    run = paragraph.add_run(u"\u25FB     the records or portions of records, if disclosed would constitute an unwarranted invasion of personal privacy under State law (subdivision two of section eighty-nine of the Public Officers Law;")
    run.font.name = 'Calibri'
    run.font.size = Pt(10)
    paragraph = document.add_paragraph()
    paragraph_format = paragraph.paragraph_format
    paragraph_format.space_after = Pt(2)
    paragraph_format.space_before = Pt(0)
    paragraph_format.left_indent = Inches(.5)
    run = paragraph.add_run(u"\u25FB     the records or portions of records if disclosed would impair present or imminent contract awards or collective bargaining negotiations;")
    run.font.name = 'Calibri'
    run.font.size = Pt(10)
    paragraph = document.add_paragraph()
    paragraph_format = paragraph.paragraph_format
    paragraph_format.space_after = Pt(2)
    paragraph_format.space_before = Pt(0)
    paragraph_format.left_indent = Inches(.5)
    run = paragraph.add_run(u"\u25FB     the records or portions of records are trade secrets or are submitted to an agency by a commercial enterprise or derived from information obtained from a commercial enterprise and which if disclosed would cause substantial injury to the competitive position of the subject enterprise;")
    run.font.name = 'Calibri'
    run.font.size = Pt(10)
    paragraph = document.add_paragraph()
    paragraph_format = paragraph.paragraph_format
    paragraph_format.space_after = Pt(2)
    paragraph_format.space_before = Pt(0)
    paragraph_format.left_indent = Inches(.5)
    run = paragraph.add_run(u"\u25FB     the records or portions of records are compiled for law enforcement purposes and which, if disclosed, would: ")
    run.font.name = 'Calibri'
    run.font.size = Pt(10)
    paragraph = document.add_paragraph()
    paragraph_format = paragraph.paragraph_format
    paragraph_format.space_after = Pt(2)
    paragraph_format.space_before = Pt(0)
    paragraph_format.left_indent = Inches(.75)
    run = paragraph.add_run(u"i. interfere with law enforcement investigations or judicial proceedings; ii. deprive a person of a right to a fair trial or impartial adjudication; iii. identify a confidential source or disclose confidential information relating to a criminal investigation; or iv. reveal criminal investigative techniques or procedures, except routine techniques and procedures")
    run.font.name = 'Calibri'
    run.font.size = Pt(10)
    paragraph = document.add_paragraph()
    paragraph_format = paragraph.paragraph_format
    paragraph_format.space_after = Pt(2)
    paragraph_format.space_before = Pt(0)
    paragraph_format.left_indent = Inches(.5)
    run = paragraph.add_run(u"\u25FB     the records or portions of records if disclosed could endanger the life or safety of any person;")
    run.font.name = 'Calibri'
    run.font.size = Pt(10)
    paragraph = document.add_paragraph()
    paragraph_format = paragraph.paragraph_format
    paragraph_format.space_after = Pt(2)
    paragraph_format.space_before = Pt(0)
    paragraph_format.left_indent = Inches(.5)
    run = paragraph.add_run(u"\u25FB     the records or portions of records are inter-agency or intra-agency materials which are not:")
    run.font.name = 'Calibri'
    run.font.size = Pt(10)
    paragraph = document.add_paragraph()
    paragraph_format = paragraph.paragraph_format
    paragraph_format.space_after = Pt(2)
    paragraph_format.space_before = Pt(0)
    paragraph_format.left_indent = Inches(.75)
    run = paragraph.add_run(u"i. statistical or factual tabulations or data; or ii. instructions to staff that affect the public; or iii. final agency policy or determinations; or iv. external audits, including but not limited to audits performed by the comptroller and the federal government;")
    run.font.name = 'Calibri'
    run.font.size = Pt(10)
    paragraph = document.add_paragraph()
    paragraph_format = paragraph.paragraph_format
    paragraph_format.space_after = Pt(2)
    paragraph_format.space_before = Pt(0)
    paragraph_format.left_indent = Inches(.5)
    run = paragraph.add_run(u"\u25FB     the records or portions of records are examination questions or answers which are requested prior to the final administration of such questions;")
    run.font.name = 'Calibri'
    run.font.size = Pt(10)
    paragraph = document.add_paragraph()
    paragraph_format = paragraph.paragraph_format
    paragraph_format.space_after = Pt(2)
    paragraph_format.space_before = Pt(0)
    paragraph_format.left_indent = Inches(.5)
    run = paragraph.add_run(u"\u25FB     the records or portions of records if disclosed, would jeopardize the capacity of an agency or an entity that has shared information with an agency to guarantee the security of its information technology assets, such assets encompassing both electronic information systems and infrastructures.")
    run.font.name = 'Calibri'
    run.font.size = Pt(10)
    paragraph = document.add_paragraph()
    paragraph_format = paragraph.paragraph_format
    paragraph_format.space_after = Pt(2)
    paragraph_format.space_before = Pt(0)
    run = paragraph.add_run("You may appeal the decision to deny access to material that was redacted in part or withheld in entirety  by contacting the agency's FOIL Appeals Officer within 30 days.")
    run.bold = True
    run.font.name = 'Calibri'
    run.font.size = Pt(10)
    paragraph = document.add_paragraph()
    paragraph_format = paragraph.paragraph_format
    paragraph_format.space_after = Pt(2)
    paragraph_format.space_before = Pt(0)
    run = paragraph.add_run("The contact information is:")
    run.font.name = 'Calibri'
    run.font.size = Pt(10)
    return document


### @export "upload_record"
def upload_record(
        request_id,
        description,
        user_id,
        request_body,
        document=None,
        privacy=True,
):
    """ Creates a record with upload/download attributes """

    app.logger.info('''

Begins Upload_record method''')
    notification_content = {}
    try:

        # doc_id is upload_path

        (doc_id, filename, error) = \
            upload_helpers.upload_file(document=document,
                                       request_id=request_id)
    except:

        # print sys.exc_info()[0]
<<<<<<< HEAD
        app.logger.error(traceback.format_exc())
        return "The upload timed out, please try again."
=======

        print traceback.format_exc()
        return 'The upload timed out, please try again.'
>>>>>>> 21b4c4b7
    if doc_id == False:
        return "Extension type '%s' is not allowed." % filename
    else:

        # if str(doc_id).isdigit():

        if str(doc_id) == 'VIRUS_FOUND':
            return 'There was a virus found in the document you uploaded.'
        if doc_id:

            # record_id = create_record(doc_id = doc_id, request_id = request_id, user_id = user_id, description = description, filename = filename, url = app.config['HOST_URL'] + doc_id)

            record_id = create_record(
                    doc_id=None,
                    request_id=request_id,
                    user_id=user_id,
                    description=description,
                    filename=filename,
                    url=app.config['HOST_URL'] + doc_id,
                    privacy=privacy,
            )
            change_request_status(request_id,
                                  'A response has been added.')
            notification_content['additional_information'] = request_body['additional_information']
            notification_content['user_id'] = user_id

            if request_body is not None:
                attached_file = app.config['UPLOAD_FOLDER'] + '/' \
                                + filename
                notification_content['attached_file'] = attached_file
                generate_prr_emails(request_id=request_id,
                                    notification_type='Public Notification Template 10'
                                    ,
                                    text=request_body['additional_information'
                                    ], user_id=user_id,
                                    attached_file=attached_file)
            else:
                attached_file = app.config['UPLOAD_FOLDER'] + '/' \
                                + filename
                notification_content['attached_file'] = attached_file
                generate_prr_emails(request_id=request_id,
                                    notification_type='Public Notification Template 10'
                                    , user_id=user_id,
                                    attached_file=attached_file)
            add_staff_participant(request_id=request_id,
                                  user_id=user_id)
            return record_id
    return 'There was an issue with your upload.'


### @export "add_offline_record"

def add_offline_record(
        request_id,
        description,
        access,
        user_id,
        department_name,
        request_body=None,
        privacy=True,
):
    """ Creates a record with offline attributes """
    notification_content = {}
    notification_content['description'] = description
    notification_content['department_name'] = department_name
    record_id = create_record(request_id=request_id, user_id=user_id,
                              access=access, description=description,
                              privacy=privacy)  # To create an offline record, we need to know the request ID to which it will be added, the user ID for the person adding the record, how it can be accessed, and a description/title of the record.
    if record_id:
        notification_content['department_name'] = department_name
        change_request_status(request_id, 'A response has been added.')
        generate_prr_emails(request_id=request_id,
                            notification_type='city_response_added',
                            notification_content=notification_content)
        add_staff_participant(request_id=request_id, user_id=user_id)
        return record_id
    return False


### @export "add_link"

def add_link(
        request_id,
        url,
        description,
        user_id,
        department_name=None,
        privacy=True,
):
    """ Creates a record with link attributes """
    notification_content = {}
    record_id = create_record(url=url, request_id=request_id,
                              user_id=user_id, description=description,
                              privacy=privacy)
    if record_id:
        change_request_status(request_id, 'A response has been added.')
        notification_content['url'] = url
        notification_content['description'] = description
        notification_content['department_name'] = department_name
        generate_prr_emails(request_id=request_id,
                            notification_type='city_response_added',
                            notification_content=notification_content)
        add_staff_participant(request_id=request_id, user_id=user_id)
        return record_id
    return False


### @export "make_request"

def make_request(
        agency=None,
        summary=None,
        text=None,
        attachment=None,
        attachment_description=None,
        offline_submission_type=None,
        date_received=None,
        first_name=None,
        last_name=None,
        alias=None,
        role=None,
        organization=None,
        email=None,
        phone=None,
        fax=None,
        street_address_one=None,
        street_address_two=None,
        city=None,
        state=None,
        zip=None,
        user_id=None,
):
    """ Make the request. At minimum you need to communicate which record(s) you want, probably with some text."""

    notification_content = {}
    try:
        is_partner_agency = agency_codes[agency]
    except KeyError:
        return (None, True)
    request = find_request(summary)
    if request:  # Same request already exists
        if agency == request.department_name():
            return (request.id, False)
    assigned_to_email = app.config['DEFAULT_OWNER_EMAIL']
    assigned_to_reason = app.config['DEFAULT_OWNER_REASON']
    if agency:
        app.logger.info('''

Agency chosen: %s''' % agency)
        prr_email = db_helpers.get_contact_by_dept(agency)
        if prr_email:
            assigned_to_email = prr_email
            assigned_to_reason = 'PRR Liaison for %s' % agency
    global currentRequestId
    currentRequestId = id_generator.next()
    id = 'FOIL' + '-' + datetime.now().strftime('%Y') + '-' \
         + agency_codes[agency] + '-' + '%05d' % currentRequestId
    req = get_obj('Request', id)
    while req is not None and req.id == id:
        app.logger.info(req.id + ' VS ' + id)
        currentRequestId = id_generator.next()
        id = 'FOIL' + '-' + datetime.now().strftime('%Y') + '-' \
             + agency_codes[agency] + '-' + '%05d' % currentRequestId
        req = get_obj('Request', id)

    request_id = create_request(  # Actually create the Request object
            id=id,
            agency=agency,
            summary=summary,
            text=text,
            user_id=user_id,
            offline_submission_type=offline_submission_type,
            date_received=date_received,
    )

    # Please don't remove call to assign_owner below

    new_owner_id = assign_owner(request_id=request_id,
                                reason=assigned_to_reason,
                                email=assigned_to_email)  # Assign someone to the request
    open_request(request_id)  # Set the status of the incoming request to "Open"
    if email or alias or phone:
        subscriber_user_id = create_or_return_user(
                email=email,
                alias=alias,
                first_name=first_name,
                last_name=last_name,
                phone=phone,
                fax=fax,
                address1=street_address_one,
                address2=street_address_two,
                city=city,
                state=state,
                zipcode=zip,
        )
        (subscriber_id, is_new_subscriber) = \
            create_subscriber(request_id=request_id,
                              user_id=subscriber_user_id)
        notification_content['user_id'] = subscriber_user_id
        notification_content['summary'] = summary
        notification_content['department_name'] = agency
        notification_content['due_date'] = str(Request.query.filter_by(id=id).first().due_date).split(' ')[0]
        if subscriber_id:
            generate_prr_emails(request_id,
                                notification_type='confirmation',
                                notification_content=notification_content)  # Send them an e-mail notification
            generate_prr_emails(request_id,
                                notification_type='confirmation_agency',
                                notification_content=notification_content)
    if attachment:
        upload_record(request_id=request_id,
                      description=attachment_description,
                      user_id=user_id, request_body=None,
                      document=attachment)
    return (request_id, True)


#
### @export "add_subscriber"

def add_subscriber(request_id, email):
    notification_content = {}
    user_id = create_or_return_user(email=email)
    notification_content['user_id'] = create_or_return_user(email=email)
    (subscriber_id, is_new_subscriber) = \
        create_subscriber(request_id=request_id, user_id=user_id)
    if subscriber_id:
        generate_prr_emails(request_id,
                            notification_type='Request followed',
                            notification_content=notification_content)
        return subscriber_id
    return False


### @export "ask_a_question"

def ask_a_question(
        request_id,
        user_id,
        question,
        department_name=None,
):
    """ City staff can ask a question about a request they are confused about."""

    notification_content = {}
    req = get_obj('Request', request_id)
    qa_id = create_QA(request_id=request_id, question=question,
                      user_id=user_id)
    notification_content['user_id'] = user_id
    notification_content['department_name'] = department_name
    if qa_id:
        change_request_status(request_id, 'Pending')
        requester = req.requester()
        if requester:
            generate_prr_emails(request_id,
                                notification_type='Question asked',
                                notification_content=notification_content)
        add_staff_participant(request_id=request_id, user_id=user_id)
        return qa_id
    return False


### @export "answer_a_question"

def answer_a_question(
        qa_id,
        answer,
        subscriber_id=None,
        passed_spam_filter=False,
):
    """ A requester can answer a question city staff asked them about their request."""

    if not answer or answer == '' or not passed_spam_filter:
        return False
    else:
        request_id = create_answer(qa_id, subscriber_id, answer)

        # We aren't changing the request status if someone's answered a question anymore, but we could change_request_status(request_id, "Pending")

        generate_prr_emails(request_id=request_id,
                            notification_type='Question answered')
        return True


# add email
### @export "open_request"

def open_request(request_id):
    change_request_status(request_id, 'Open')


### @export "assign_owner"

def assign_owner(request_id, reason=None, email=None):
    """ Called any time a new owner is assigned. This will overwrite the current owner."""
    notification_content = {}
    req = get_obj('Request', request_id)
    past_owner_id = None

    # If there is already an owner, unassign them:

    if req.point_person():
        past_owner_id = req.point_person().id
        past_owner = get_obj('Owner', req.point_person().id)
        update_obj(attribute='is_point_person', val=False,
                   obj=past_owner)
    (owner_id, is_new_owner) = \
        add_staff_participant(request_id=request_id, reason=reason,
                              email=email, is_point_person=True)
    if past_owner_id == owner_id:  # Already the current owner, so don't send any e-mails
        return owner_id

    app.logger.info('''

A new owner has been assigned: Owner: %s'''
                    % owner_id)
    new_owner = get_obj('Owner', owner_id)

    # Update the associated department on request

    update_obj(attribute='department_id',
               val=new_owner.user.department_id, obj=req)
    user_id = get_attribute(attribute='user_id', obj_id=owner_id,
                            obj_type='Owner')

    # Send notifications


    if is_new_owner:
        user = User.query.get(user_id)
        notification_content['user_id'] = user_id
        notification_content['user_name'] = user.alias
        notification_content['request_id'] = request_id
        generate_prr_emails(request_id=request_id,
                            notification_type='request_assigned',
                            notification_content=notification_content)
    return owner_id


### @export "get_request_data_chronologically"

def get_request_data_chronologically(req):
    public = False
    if current_user.is_anonymous:
        public = True
    responses = []
    if not req:
        return responses
    for (i, note) in enumerate(req.notes):
        if not note.user_id:
            responses.append(RequestPresenter(note=note, index=i,
                                              public=public, request=req))
    for (i, qa) in enumerate(req.qas):
        responses.append(RequestPresenter(qa=qa, index=i,
                                          public=public, request=req))
    if not responses:
        return responses
    responses.sort(key=lambda x: x.date(), reverse=True)
    return responses


### @export "get_responses_chronologically"

def get_responses_chronologically(req):
    responses = []
    if not req:
        return responses
    for note in req.notes:
        if note.user_id:

            # Ensure private notes only available to appropriate users

            if note.privacy == 2 and (current_user.is_anonymous
                                      or current_user.role not in ['Portal Administrator'
                    , 'Agency Administrator', 'Agency FOIL Personnel',
                                                                   'Agency Helpers']):
                pass
            else:
                responses.append(ResponsePresenter(note=note))
    for record in req.records:
        responses.append(ResponsePresenter(record=record))
    if not responses:
        return responses
    responses.sort(key=lambda x: x.date(), reverse=True)
    if 'Closed' in req.status:
        responses[0].set_icon('icon-archive')  # Set most recent note (closed note)'s icon
    return responses


### @export "set_directory_fields"

def set_directory_fields():
    # Set basic user data

    if 'STAFF_URL' in app.config:

        # This gets run at regular internals via db_users.py in order to keep the staff user list up to date. Before users are added/updated, ALL users get reset to 'inactive', and then only the ones in the current CSV are set to active.

        for user in User.query.filter(User.is_staff == True).all():
            update_user(user=user, is_staff=False)
        csvfile = urllib.urlopen(app.config['STAFF_URL'])
        dictreader = csv.DictReader(csvfile, delimiter=',')
        for row in dictreader:
            create_or_return_user(
                    email=row['email'].lower(),
                    alias=row['name'],
                    phone=row['phone number'],
                    department=row['department name'],
                    is_staff=True,
                    role=row['role'],
            )

        # Set liaisons data (who is a PRR liaison for what department)

        if 'LIAISONS_URL' in app.config:
            csvfile = urllib.urlopen(app.config['LIAISONS_URL'])
            dictreader = csv.DictReader(csvfile, delimiter=',')
            for row in dictreader:
                user = create_or_return_user(email=row['PRR liaison'],
                                             contact_for=row['department name'])
                if row['department name'] != '':
                    set_department_contact(row['department name'],
                                           'primary_contact_id', user)
                    if row['PRR backup'] != '':
                        user = \
                            create_or_return_user(email=row['PRR backup'
                            ], backup_for=row['department name'])
                        set_department_contact(row['department name'],
                                               'backup_contact_id', user)
        else:
            app.logger.info('''

 Please update the config variable LIAISONS_URL for where to find department liaison data for your agency.''')
    else:
        app.logger.info('''

 Please update the config variable STAFF_URL for where to find csv data on the users in your agency.''')
        if 'DEFAULT_OWNER_EMAIL' in app.config \
                and 'DEFAULT_OWNER_REASON' in app.config:
            create_or_return_user(email=app.config['DEFAULT_OWNER_EMAIL'
            ].lower(),
                                  alias=app.config['DEFAULT_OWNER_EMAIL'
                                  ],
                                  department=app.config['DEFAULT_OWNER_REASON'
                                  ], is_staff=True)
            app.logger.info('''

 Creating a single user from DEFAULT_OWNER_EMAIL and DEFAULT_OWNER_REASON for now. You may log in with %s'''
                            % app.config['DEFAULT_OWNER_EMAIL'])
        else:
            app.logger.info('''

 Unable to create any users. No one will be able to log in.''')


### @export "set_department_contact"

def set_department_contact(department_name, attribute_name, user_id):
    department = Department.query.filter(Department.name
                                         == department_name).first()
    user_obj = get_user_by_id(user_id)
    user_email = user_obj.email
    app.logger.info('''

Setting %s For %s as %s'''
                    % (attribute_name, department.name, user_email))
    update_obj(attribute=attribute_name, val=user_id,
               obj_type='Department', obj_id=department.id)


# needs additional information
### @export "close_request"

def close_request(
        request_id,
        reasons='',
        user_id=None,
        request_body=None,
):
    req = get_obj('Request', request_id)
    change_request_status(request_id, 'Closed')
    notification_content = {}
    # Create a note to capture closed information:
    if request_body:
        notification_content['additional_information'] = request_body['additional_information']
    notification_content['explanations'] = []
    notification_content['reasons'] = reasons
    # for reason in reasons:
    #     notification_content['explanations'].append(explain_action(reason, explanation_type='What'))
    notification_content['user_id'] = user_id
    create_note(request_id, reasons, user_id, privacy=1)
    if "Your request under the Freedom of Information Law (FOIL) has been reviewed and the documents you requested have " \
       "been posted on the OpenRecords portal." in notification_content['reasons']:
        notification_type = "closed_fulfilled_in_whole"
    elif "Your request under the Freedom of Information Law (FOIL) has been reviewed and is granted in part and denied " \
         "in part because some of the records or portions of records are disclosable and others are exempt form " \
         "disclosure under FOIL." in notification_content['reasons']:
        notification_type = "closed_fulfilled_in_part"
    elif "Your request under the Freedom of Information Law (FOIL) has been fulfilled and the documents you requested " \
         "have been emailed to you." in notification_content['reasons']:
        notification_type = "closed_by_email"
    elif "Your request under the Freedom of Information Law (FOIL) has been fulfilled and the documents you requested " \
         "have been faxed to you." in notification_content['reasons']:
        notification_type = "closed_by_fax"
    elif "Your request under the Freedom of Information Law (FOIL) has been been fulfilled and the documents you " \
         "requested have been mailed to you. Please allow 7 - 10 days for receipt." in notification_content['reasons']:
        notification_type = "closed_by_mail"
    elif "Your request under the Freedom of Information Law has been fulfilled and the documents you requested are " \
         "available to you for pickup." in notification_content['reasons']:
        notification_type = "closed_by_pickup"
    else:
        # If request is not one of the fulfilled categories, it is assumed to have been denied
        notification_type = "denied"
    if request_body:
        generate_prr_emails(request_id=request_id,
                            notification_type=notification_type,
                            notification_content=notification_content)
    else:
        generate_prr_emails(request_id=request_id,
                            notification_type=notification_type,
                            notification_content=notification_content)
    add_staff_participant(request_id=request_id, user_id=user_id)


def change_privacy_setting(request_id, privacy, field):
    req = get_obj('Request', request_id)
    if field == 'title':

        # Set the title to private
        update_obj(attribute='titlePrivate', val=privacy,
                   obj_type='Request', obj_id=req.id)
    elif field == 'description':

        # Set description to private

        req.descriptionPrivate = privacy
        update_obj(attribute='descriptionPrivate', val=privacy,
                   obj_type='Request', obj_id=req.id)


def change_record_privacy(record_id, privacy):
    record = get_obj("Record", record_id)
    update_obj(attribute="privacy", val=privacy, obj_type="Record", obj_id=record.id)<|MERGE_RESOLUTION|>--- conflicted
+++ resolved
@@ -49,11 +49,7 @@
 
 
 def add_public_note(request_id, text):
-<<<<<<< HEAD
     app.logger.info("Add Public Note")
-=======
-    print 'Add Public Note'
->>>>>>> 21b4c4b7
     return 1
 
 
@@ -406,11 +402,7 @@
         staff = req.point_person()
         staff_alias = staff.user.alias
         staff_signature = staff.user.staff_signature
-<<<<<<< HEAD
         app.logger.info("Subscribers: %s" % str(req.subscribers))
-=======
-        print 'subscribers123467' + str(req.subscribers)
->>>>>>> 21b4c4b7
         if req.subscribers != []:
             user_name = req.subscribers[0]
         else:
@@ -736,20 +728,13 @@
     except:
 
         # print sys.exc_info()[0]
-<<<<<<< HEAD
-        app.logger.error(traceback.format_exc())
-        return "The upload timed out, please try again."
-=======
 
         print traceback.format_exc()
         return 'The upload timed out, please try again.'
->>>>>>> 21b4c4b7
     if doc_id == False:
         return "Extension type '%s' is not allowed." % filename
     else:
-
         # if str(doc_id).isdigit():
-
         if str(doc_id) == 'VIRUS_FOUND':
             return 'There was a virus found in the document you uploaded.'
         if doc_id:
