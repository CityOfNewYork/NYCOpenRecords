--- conflicted
+++ resolved
@@ -110,31 +110,6 @@
 
 
 ### @export "request_extension"
-<<<<<<< HEAD
-def request_extension(request_id, extension_reasons, days_after, user_id):
-	req = Request.query.get(request_id)
-	req.extension(days_after)
-	text = "Request extended:"
-	for reason in extension_reasons:
-		text = text + reason + "</br>"
-	add_staff_participant(request_id = request_id, user_id = user_id)
-	return add_note(request_id = request_id, text = text, user_id = user_id, passed_spam_filter = True) # Bypass spam filter because they are logged in.
-
-### @export "add_note"
-def add_note(request_id, text, user_id = None, passed_spam_filter = False, privacy = 1):
-	if not text or text == "" or (not passed_spam_filter):
-		return False
-	note_id = create_note(request_id = request_id, text = text, user_id = user_id, privacy = privacy)
-	if note_id:
-		change_request_status(request_id, "A response has been added: " + text)
-		if user_id:
-			add_staff_participant(request_id = request_id, user_id = user_id)
-			generate_prr_emails(request_id = request_id, notification_type = "Public Notification Template 10")
-		else:
-			generate_prr_emails(request_id = request_id, notification_type = "Public note added")
-		return note_id
-	return False
-=======
 @requires_roles('Portal Administrator', 'Agency Administrator', 'Agency FOIL Personnel')
 def request_extension(request_id, extension_reasons, user_id, days_after=None, due_date=None):
     req = Request.query.get(request_id)
@@ -162,7 +137,6 @@
         return False
     return False
 
->>>>>>> f39c30dd
 
 
 
@@ -269,19 +243,6 @@
 
 ### @export "ask_a_question"
 def ask_a_question(request_id, user_id, question):
-<<<<<<< HEAD
-	""" City staff can ask a question about a request they are confused about."""
-	req = get_obj("Request", request_id)
-	qa_id = create_QA(request_id = request_id, question = question, user_id = user_id)
-	if qa_id:
-		change_request_status(request_id, "Asked A Question")
-		requester = req.requester()
-		if requester:
-			generate_prr_emails(request_id, notification_type = "Question asked", user_id = requester.user_id)
-		add_staff_participant(request_id = request_id, user_id = user_id)
-		return qa_id
-	return False
-=======
     """ City staff can ask a question about a request they are confused about."""
     req = get_obj("Request", request_id)
     qa_id = create_QA(request_id=request_id, question=question, user_id=user_id)
@@ -294,7 +255,6 @@
         return qa_id
     return False
 
->>>>>>> f39c30dd
 
 ### @export "answer_a_question"
 def answer_a_question(qa_id, answer, subscriber_id=None, passed_spam_filter=False):
@@ -422,15 +382,6 @@
 
 
 ### @export "close_request"
-<<<<<<< HEAD
-def close_request(request_id, reason = "", user_id = None):
-	req = get_obj("Request", request_id)
-	change_request_status(request_id, "Closed:" + str(reason))
-	# Create a note to capture closed information:
-	create_note(request_id, reason, user_id, privacy = 1)
-	generate_prr_emails(request_id = request_id, notification_type = "Request closed")
-	add_staff_participant(request_id = request_id, user_id = user_id)
-=======
 def close_request(request_id, reason="", user_id=None):
     req = get_obj("Request", request_id)
     change_request_status(request_id, "Closed")
@@ -440,11 +391,10 @@
     add_staff_participant(request_id=request_id, user_id=user_id)
 
 
-# Similar to close_request but no e-mails are sent
-def close_request_spam(user_id, request_id, reason="This is spam"):
-    req = get_obj("Request", request_id)
-    change_request_status(request_id, "Closed")
-    # Create a note to capture closed information:
-    create_note(request_id, reason, user_id)
-    add_staff_participant(request_id=request_id, user_id=user_id)
->>>>>>> f39c30dd
+### @export "close_request"
+def close_request(request_id, reason = "", user_id = None):
+	req = get_obj("Request", request_id)
+	change_request_status(request_id, "Closed:" + str(reason))
+	# Create a note to capture closed information:
+	create_note(request_id, reason, user_id, privacy = 1)
+    add_staff_participant(request_id=request_id, user_id=user_id)