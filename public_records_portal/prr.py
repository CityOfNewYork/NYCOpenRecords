--- conflicted
+++ resolved
@@ -124,18 +124,11 @@
         request_id = fields['request_id']
         change_request_status(request_id, "Reopened")
         req = get_obj("Request", request_id)
-<<<<<<< HEAD
-        user_id = req.subscribers[0].user.id
-        #remove request_body['additionl_information'] to get this to work
-        generate_prr_emails(request_id=request_id, user_id=user_id, notification_type="Reopen request")
-
-=======
         try:
             user_id = req.subscribers[0].user.id
             generate_prr_emails(request_id=request_id, user_id=user_id, notification_type="Public Notification Template 10")
         except IndexError:
             app.logger.error("No Subscribers")
->>>>>>> ee8802e1
     elif "acknowledge" in resource:
         change_request_status(fields['request_id'], fields['acknowledge_status'])
         generate_prr_emails(request_id=fields['request_id'], text=fields['additional_information'], days_after=fields['acknowledge_status'], notification_type="Acknowledge request")
@@ -333,6 +326,7 @@
         upload_record(request_id, attachment_description, user_id, attachment)
     return request_id, True
 
+
 #
 ### @export "add_subscriber"
 def add_subscriber(request_id, email):
@@ -369,6 +363,7 @@
         # We aren't changing the request status if someone's answered a question anymore, but we could change_request_status(request_id, "Pending")
         generate_prr_emails(request_id=request_id, notification_type="Question answered")
         return True
+
 
 #add email
 ### @export "open_request"
