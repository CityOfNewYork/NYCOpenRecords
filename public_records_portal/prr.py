--- conflicted
+++ resolved
@@ -7,6 +7,7 @@
 """
 
 import csv
+import traceback
 import urllib
 from StringIO import StringIO
 
@@ -23,24 +24,7 @@
 from notifications import generate_prr_emails
 from public_records_portal import db_helpers
 from requires_roles import requires_roles
-import sys
-import traceback
-agency_codes = {
-"Commission on Human Rights": "228",
-"Department of Education": "040",
-"Department of Information Technology and Telecommunications": "858",
-"Department of Records and Information Services": "860",
-"Law Department": "025",
-"Mayor's Office of Operations": "002",
-"Mayor's Office of Technology and Innovation": "002",
-"Office of Administrative Trials and Hearings": "820",
-"Office of Emergency Management": "017",
-"Office of the Chief Medical Examiner": "816",
-"Office of the Mayor": "002",
-None: "000"
-}
-
-<<<<<<< HEAD
+
 agency_codes = {"City Commission on Human Rights": "228",
                 "Department of Education": "040",
                 "Department of Information Technology and Telecommunications": "858",
@@ -52,8 +36,6 @@
                 "Office of the Chief Medical Examiner": "816",
                 "Office of Emergency Management": "017",
                 None: "000"}
-=======
->>>>>>> 5c5e2efd
 
 
 def add_public_note(request_id, text):
