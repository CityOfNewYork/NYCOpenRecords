--- conflicted
+++ resolved
@@ -29,47 +29,10 @@
 
 
 ### @export "add_resource"
-<<<<<<< HEAD
 def add_resource(resource, request_body, current_user_id = None):
 	fields = request_body
 	if "extension" in resource:
 		return request_extension(fields['request_id'], fields.getlist('extend_reason'), current_user_id, fields['days_after'],fields['due_date'])
-	if "note" in resource:
-		return add_note(request_id = fields['request_id'], text = fields['note_text'], user_id = current_user_id, passed_spam_filter = True, privacy = fields['note_privacy']) # Bypass spam filter because they are logged in.
-        if "pdf" in resource:
-                return add_note(request_id = fields['request_id'], text = fields['response_template'], user_id = current_user_id, passed_spam_filter = True)
-	elif "record" in resource:
-		app.logger.info("\n\ninside add_resource method")
-		if fields['record_description'] == "":
-			return "When uploading a record, please fill out the 'summary' field."
-		if 'record_access' in fields and fields['record_access'] != "":
-			return add_offline_record(fields['request_id'], fields['record_description'], fields['record_access'], current_user_id)
-		elif 'link_url' in fields and fields['link_url'] != "":
-			return add_link(request_id = fields['request_id'], url = fields['link_url'], description = fields['record_description'], user_id = current_user_id)
-		else:
-			app.logger.info("\n\neverything else...")
-			document = None
-			try:
-				document = request.files['record']
-			except:
-				app.logger.info("\n\nNo file passed in")
-			return upload_record(request_id = fields['request_id'], document = document, description = fields['record_description'], user_id = current_user_id)
-	elif "qa" in resource:
-		return ask_a_question(request_id = fields['request_id'], user_id = current_user_id, question = fields['question_text'])
-	elif "owner" in resource:
-		participant_id, new = add_staff_participant(request_id = fields['request_id'], email = fields['owner_email'], reason = fields['owner_reason'])
-		if new:
-			generate_prr_emails(request_id = fields['request_id'], notification_type = "Staff participant added", user_id = get_attribute("user_id", obj_id = participant_id, obj_type = "Owner"))
-		return participant_id
-	elif "subscriber" in resource:
-		return add_subscriber(request_id=fields['request_id'], email = fields['follow_email'])
-	else:
-		return False
-=======
-def add_resource(resource, request_body, current_user_id=None):
-    fields = request_body
-    if "extension" in resource:
-        return request_extension(fields['request_id'], fields.getlist('extend_reason'), fields.getlist('days_after')[0],
                                  current_user_id)
     if "note" in resource:
         return add_note(request_id=fields['request_id'], text=fields['note_text'], user_id=current_user_id,
@@ -112,7 +75,6 @@
     else:
         return False
 
->>>>>>> 74ef6638
 
 ### @export "update_resource"
 def update_resource(resource, request_body):
@@ -143,7 +105,7 @@
 
 
 ### @export "request_extension"
-<<<<<<< HEAD
+@requires_roles('Portal Administrator', 'Agency Administrator', 'Agency FOIL Personnel')
 def request_extension(request_id, extension_reasons, user_id, days_after = None, due_date = None):
 	req = Request.query.get(request_id)
 	req.extension(days_after, due_date)
@@ -151,20 +113,9 @@
 	for reason in extension_reasons:
 		text = text + reason + "</br>"
 	add_staff_participant(request_id = request_id, user_id = user_id)
-	return add_note(request_id = request_id, text = text, user_id = user_id, passed_spam_filter = True) # Bypass spam filter because they are logged in.
-=======
-@requires_roles('Portal Administrator', 'Agency Administrator', 'Agency FOIL Personnel')
-def request_extension(request_id, extension_reasons, days_after, user_id):
-    req = Request.query.get(request_id)
-    req.extension(days_after)
-    text = "Request extended:"
-    for reason in extension_reasons:
-        text = text + reason + "</br>"
-    add_staff_participant(request_id=request_id, user_id=user_id)
     return add_note(request_id=request_id, text=text, user_id=user_id,
                     passed_spam_filter=True)  # Bypass spam filter because they are logged in.
 
->>>>>>> 74ef6638
 
 ### @export "add_note"
 def add_note(request_id, text, user_id=None, passed_spam_filter=False, privacy=1):
