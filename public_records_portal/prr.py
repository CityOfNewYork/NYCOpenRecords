--- conflicted
+++ resolved
@@ -146,17 +146,12 @@
                                       bleach.clean(fields['record_access']),
                                       current_user_id, department_name, privacy=privacy)
         elif 'link_url' in fields and fields['link_url'] != "":
-<<<<<<< HEAD
-            if fields['record_description'] == '':
-                return "When uploading a record, please fill out the 'summary' field."
-=======
             if fields['record_privacy'] == 'release_and_public':
                 privacy = RecordPrivacy.RELEASED_AND_PUBLIC
             elif fields['record_privacy'] == 'release_and_private':
                 privacy = RecordPrivacy.RELEASED_AND_PRIVATE
             else:
                 privacy = RecordPrivacy.PRIVATE
->>>>>>> 76ba5694
             return add_link(request_id=bleach.clean(fields['request_id']), url=bleach.clean(fields['link_url']),
                             description=bleach.clean(fields['record_description']), user_id=current_user_id,
                             department_name=department_name, privacy=privacy)
@@ -174,12 +169,7 @@
 
             try:
                 titles = request.form.getlist('title[]')
-<<<<<<< HEAD
                 addAsEmailAttachmentList = request.form.getlist('addAsEmailAttachment[]')
-            except:
-                app.logger.info('''No titles passed in for each record''')
-
-=======
             except:
                 app.logger.info('''No titles passed in for each record''')
 
@@ -191,7 +181,6 @@
             else:
                 privacy = RecordPrivacy.PRIVATE
 
->>>>>>> 76ba5694
             return upload_multiple_records(
                     request_id=fields['request_id'],
                     documents=documents,
@@ -742,11 +731,7 @@
     run.font.size = Pt(10)
     return document
 
-<<<<<<< HEAD
-def upload_multiple_records(request_id, description, user_id, request_body, documents=None, addAsEmailAttachmentList=None, privacy=True, department_name=None, titles=None):
-=======
-def upload_multiple_records(request_id, description, user_id, request_body, documents=None, privacy=RecordPrivacy.PRIVATE, department_name=None, titles=None):
->>>>>>> 76ba5694
+def upload_multiple_records(request_id, description, user_id, request_body, documents=None, addAsEmailAttachmentList=None, privacy=RecordPrivacy.PRIVATE, department_name=None, titles=None):
     #for document in documents:
     #    upload_record(request_id, titles[titleIndex], user_id, request_body, document, privacy, department_name)
 
@@ -757,11 +742,7 @@
         document.seek(0)
     if documents_size > 10000000:
         return "File too large"
-<<<<<<< HEAD
     return upload_record(request_id, description, user_id, request_body, documents, addAsEmailAttachmentList, privacy, department_name, titles)
-=======
-    return upload_record(request_id, description, user_id, request_body, documents, privacy, department_name, titles)
->>>>>>> 76ba5694
 
 ### @export "upload_record"
 def upload_record(
@@ -770,12 +751,8 @@
         user_id,
         request_body,
         documents=None,
-<<<<<<< HEAD
-        addAsEmailAttachmentList=None,
-        privacy=True,
-=======
+        addAsEmailAttachmentList=None, 
         privacy=RecordPrivacy.PRIVATE,
->>>>>>> 76ba5694
         department_name = None,
         titles=None
 ):
@@ -1363,6 +1340,13 @@
     # Set the title to private
         update_obj(attribute='title_private', val=privacy,
                    obj_type='Request', obj_id=req.id)
+    elif field == 'description':
+
+        # Set description to private
+
+        req.description_private = privacy
+        update_obj(attribute='title_private', val=privacy,
+                   obj_type='Request', obj_id=req.id)
 
 
 def change_record_privacy(record_id, privacy):
