--- conflicted
+++ resolved
@@ -119,11 +119,7 @@
             return remove_staff_participant(owner_id=fields['owner_id'])
         else:
             change_request_status(fields['request_id'], "Rerouted")
-<<<<<<< HEAD
-            return assign_owner(fields['request_id'], fields['owner_id'])
-=======
             return assign_owner(request_id=fields['request_id'], reason=fields['owner_reason'], email=fields['owner_email'])
->>>>>>> b8e4058c
     elif "reopen" in resource:
         request_id = fields['request_id']
         change_request_status(request_id, "Reopened")
@@ -245,15 +241,12 @@
             record_id = create_record(doc_id=None, request_id=request_id, user_id=user_id, description=description,
                                       filename=filename, url=app.config['HOST_URL'] + doc_id)
             change_request_status(request_id, "A response has been added.")
-<<<<<<< HEAD
             if request_body is not None:
-                generate_prr_emails(request_id=request_id, notification_type="Public Notification Template 10", text=request_body['additional_information'],user_id=user_id)
+                attached_file = app.config['UPLOAD_FOLDER'] + "/" + filename
+                generate_prr_emails(request_id=request_id, notification_type="Public Notification Template 10", text=request_body['additional_information'],user_id=user_id,attached_file=attached_file)
             else:
-                generate_prr_emails(request_id=request_id, notification_type="Public Notification Template 10",user_id=user_id)
-=======
-            attached_file = app.config['UPLOAD_FOLDER'] + "/" + filename
-            generate_prr_emails(request_id=request_id, notification_type="City response added",attached_file=attached_file)
->>>>>>> b8e4058c
+                attached_file = app.config['UPLOAD_FOLDER'] + "/" + filename
+                generate_prr_emails(request_id=request_id, notification_type="Public Notification Template 10",user_id=user_id,attached_file=attached_file)
             add_staff_participant(request_id=request_id, user_id=user_id)
             return record_id
     return "There was an issue with your upload."
