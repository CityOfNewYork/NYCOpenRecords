"""
    public_records_portal.prr
    ~~~~~~~~~~~~~~~~

    Implements functions specific to managing or creating a public records request.

"""

import csv
import urllib
from StringIO import StringIO

from flask import request, render_template, make_response
from xhtml2pdf import pisa

import upload_helpers
from RequestPresenter import RequestPresenter
from ResponsePresenter import ResponsePresenter
from db_helpers import find_request, create_request, get_obj, add_staff_participant, remove_staff_participant, \
    update_obj, get_attribute, change_request_status, create_or_return_user, create_subscriber, create_record, \
    create_note, create_QA, create_answer, update_user, id_generator, get_user_by_id
from models import *
from notifications import generate_prr_emails
from public_records_portal import db_helpers
from requires_roles import requires_roles

agency_codes = {"City Commission on Human Rights": "228",
                "Department of Education": "040",
                "Department of Information Technology and Telecommunications": "858",
                "Department of Records and Information Services": "860",
                "Mayor's Office": "002",
                "Mayor's Office of Contract Services": "002",
                "Mayor's Office of Media and Entertainment": "002",
                "Office of Administrative Trials and Hearings": "820",
                "Office of Chief Medical Examiner": "816",
                "Office of Emergency Management": "017",
                None: "000"}


def add_public_note(request_id, text):
    print "Add Public Note"
    return 1


### @export "add_resource"
def add_resource(resource, request_body, current_user_id=None):
    fields = request_body
    department_name = Department.query.filter_by(
        id=Request.query.filter_by(id=fields['request_id']).first().department_id).first()
    if "extension" in resource:
        return request_extension(fields['request_id'], fields.getlist('extend_reason'), current_user_id,
                                 int(fields['days_after']), fields['due_date'], request_body=request_body)
    if "note" in resource:
        return add_note(request_id=fields['request_id'], text=fields['note_text'], user_id=current_user_id,
                        privacy=fields['note_privacy'], request_body=request_body)

    if "pdf" in resource:
        return add_pdf(request_id=fields['request_id'], text=fields['response_template'], user_id=current_user_id,
                       passed_spam_filter=True)
    elif "record" in resource:
        app.logger.info("\n\ninside add_resource method")
        if fields['record_description'] == "":
            return "When uploading a record, please fill out the 'summary' field."
        if 'record_access' in fields and fields['record_access'] != "":
            return add_offline_record(fields['request_id'], fields['record_description'], fields['record_access'],
                                      current_user_id, department_name)
        elif 'link_url' in fields and fields['link_url'] != "":
            return add_link(request_id=fields['request_id'], url=fields['link_url'],
                            description=fields['record_description'], user_id=current_user_id,
                            department_name=department_name)
        else:
            app.logger.info("\n\neverything else...")
            document = None
            try:
                document = request.files['record']
            except:
                app.logger.info("\n\nNo file passed in")
            return upload_record(request_id=fields['request_id'], document=document,
                                 description=fields['record_description'], user_id=current_user_id)
    elif "qa" in resource:
        return ask_a_question(request_id=fields['request_id'], user_id=current_user_id,
                              question=fields['question_text'], department_name=department_name)
    elif "owner" in resource:
        participant_id, new = add_staff_participant(request_id=fields['request_id'], email=fields['owner_email'],
                                                    reason=fields['owner_reason'])
        # if new:
        if request_body:

            user = User.query.filter_by(email=request_body['owner_email']).first()
            user_name = user.alias
            generate_prr_emails(request_id=fields['request_id'], notification_type="Staff participant added",
                                text=request_body, user_name=user_name,
                                user_id=get_attribute("user_id", obj_id=participant_id, obj_type="Owner"))
        else:
            user = User.query.get(current_user_id)
            user_name = user.alias
            generate_prr_emails(request_id=fields['request_id'], notification_type="Staff participant added",
                                user_name=user_name,
                                user_id=get_attribute("user_id", obj_id=participant_id, obj_type="Owner"))
        return participant_id
    elif "subscriber" in resource:
        return add_subscriber(request_id=fields['request_id'], email=fields['follow_email'])
    else:
        return False


### @export "update_resource"
def update_resource(resource, request_body):
    fields = request_body
    if "owner" in resource:
        if "change_assignee" in fields:
            # own=Owner.query.filter_by(user_id=fields['owner_id']).first()
            user_name = User.query.filter_by(
                id=Owner.query.filter_by(id=fields['owner_id']).first().user_id).first().alias
            generate_prr_emails(request_id=fields['request_id'], notification_type="Request assigned",
                                text=request_body['owner_reason'], user_name=user_name)
        elif "remove_helper" in fields:
            owner = Owner.query.get(request_body['owner_id'])
            user_id = owner.user_id
            user_name = (User.query.get(user_id)).alias
            generate_prr_emails(request_id=fields['request_id'], notification_type="Helper removed", text=request_body,
                                user_name=user_name)
        elif "reason_unassigned" in fields:
            return remove_staff_participant(owner_id=fields['owner_id'])
        else:
            change_request_status(fields['request_id'], "Rerouted")
            return assign_owner(request_id=fields['request_id'], reason=fields['owner_reason'],
                                email=fields['owner_email'])
    elif "reopen" in resource:
        request_id = fields['request_id']
        change_request_status(request_id, "Reopened")
        req = get_obj("Request", request_id)
        try:
            user_id = req.subscribers[0].user.id
<<<<<<< HEAD
            generate_prr_emails(request_id=request_id, user_id=user_id, notification_type="Reopen request")
=======
            generate_prr_emails(request_id=request_id, user_id=user_id,
                                notification_type="Public Notification Template 10")
>>>>>>> 7eb5f5b5
        except IndexError:
            app.logger.error("No Subscribers")
    elif "acknowledge" in resource:
        change_request_status(fields['request_id'], fields['acknowledge_status'])
        generate_prr_emails(request_id=fields['request_id'], text=fields['additional_information'],
                            days_after=fields['acknowledge_status'], notification_type="Acknowledge request")
        return fields['request_id']
    elif "request_text" in resource:
        update_obj(attribute="text", val=fields['request_text'], obj_type="Request", obj_id=fields['request_id'])
    elif "note_text" in resource:
        update_obj(attribute="text", val=fields['note_text'], obj_type="Note", obj_id=fields['response_id'])
    # Need to store note text somewhere else (or just do delete here as well)
    elif "note_delete" in resource:
        # Need to store note somewhere else
        remove_obj("Note", int(fields['response_id']))
    elif "record_delete" in resource:
        remove_obj("Record", int(fields['record_id']))
    else:
        return False


### @export "request_extension"
@requires_roles('Portal Administrator', 'Agency Administrator', 'Agency FOIL Personnel')
def request_extension(request_id, extension_reasons, user_id, days_after=None, due_date=None, request_body=None):
    """
    This function allows portal admins, agency admins, and FOIL officers to request additonal time.
    Uses add_resource from prr.py and takes extension date from field retrived from that function.
    Returns note with new date after adding delta.
    """
    req = Request.query.get(request_id)
    req.extension(days_after, due_date)
    user = User.query.get(user_id)
    user_name = user.alias
    text = "Request extended:"
    if request_body is not None:
        generate_prr_emails(request_id=request_id, notification_type="Extend request", text=request_body,
                            user_name=user_name, user_id=user_id)
    else:
        generate_prr_emails(request_id=request_id, notification_type="Extend request", text=extension_reasons,
                            user_name=user_name, user_id=user_id)
    for reason in extension_reasons:
        text = text + reason + "</br>"
    add_staff_participant(request_id=request_id, user_id=user_id)
    return add_note(request_id=request_id, text=text, user_id=user_id,
                    extension=True)  # Bypass spam filter because they are logged in.


def add_note(request_id, text, privacy=1, request_body=None, user_id=None, extension=False):
    if text and text != "":
        note_id = create_note(request_id=request_id, text=text, user_id=user_id, privacy=privacy)
        if extension:
            return note_id
        if note_id:
            change_request_status(request_id, "A response has been added.")
            if user_id:
                add_staff_participant(request_id=request_id, user_id=user_id)
                if request_body is not None:
                    generate_prr_emails(request_id=request_id, notification_type="Public note added",
                                        text=request_body['note_text'], user_id=user_id)
                else:
                    generate_prr_emails(request_id=request_id, notification_type="Public note added", user_id=user_id)
            else:
                if request_body is not None:
                    generate_prr_emails(request_id=request_id, notification_type="Public note added",
                                        text=request_body['note_text'], user_id=user_id)
                else:
                    generate_prr_emails(request_id=request_id, notification_type="Public note added", user_id=user_id)
            return note_id
        return False
    return False


### @export "add_pdf"
def add_pdf(request_id, text, user_id=None, passed_spam_filter=False, privacy=1):
    if "template_" in text:
        template_num = text.split("_")[1]
        template_name = 'standard_response_' + template_num + ".html"
        app.logger.info("\n\nPDF TEMPLATE:" + template_name)
        date = datetime.now().strftime('%B %d, %Y')
        req = Request.query.get(request_id)
        department = Department.query.filter_by(id=req.department_id).first()
        appeals_officer = "APPEALS OFFICER"
        appeals_email = "APPEALS_EMAIL"
        staff = req.point_person()
        staff_alias = staff.user.alias
        staff_signature = staff.user.staff_signature
        print "subscribers123467" + str(req.subscribers)
        if req.subscribers != []:
            user_name = req.subscribers[0]
        else:
            user_name = "First Name Last Name"

        html = make_response(
            render_template(template_name, user_name=user_name, date=date, req=req, department=department,
                            appeals_officer=appeals_officer, appeals_email=appeals_email, staff_alias=staff_alias,
                            staff_signature=staff_signature))
        pdf = StringIO()
        pisaStatus = pisa.CreatePDF(StringIO(html.get_data().encode('utf-8')), pdf)
        if not pisaStatus.err:
            resp = pdf.getvalue()
            pdf.close()
            response = make_response(resp)
            response.headers['Content-Type'] = 'application/pdf'
            response.headers["Content-Disposition"] = "attachment; filename = Response.pdf"
            return response


### @export "upload_record"
def upload_record(request_id, description, user_id, request_body, document=None):
    """ Creates a record with upload/download attributes """
    app.logger.info("\n\nBegins Upload_record method")
    try:
        # doc_id is upload_path
        doc_id, filename = upload_helpers.upload_file(document=document, request_id=request_id)
    except:
        return "The upload timed out, please try again."
    if doc_id == False:
        return "Extension type '%s' is not allowed." % filename
    else:
        # if str(doc_id).isdigit():
        if str(doc_id) == 'VIRUS_FOUND':
            return "There was a virus found in the document you uploaded."
        if doc_id:
            # record_id = create_record(doc_id = doc_id, request_id = request_id, user_id = user_id, description = description, filename = filename, url = app.config['HOST_URL'] + doc_id)
            record_id = create_record(doc_id=None, request_id=request_id, user_id=user_id, description=description,
                                      filename=filename, url=app.config['HOST_URL'] + doc_id)
            change_request_status(request_id, "A response has been added.")
            if request_body is not None:
                attached_file = app.config['UPLOAD_FOLDER'] + "/" + filename
                generate_prr_emails(request_id=request_id, notification_type="Public Notification Template 10",
                                    text=request_body['additional_information'], user_id=user_id,
                                    attached_file=attached_file)
            else:
                attached_file = app.config['UPLOAD_FOLDER'] + "/" + filename
                generate_prr_emails(request_id=request_id, notification_type="Public Notification Template 10",
                                    user_id=user_id, attached_file=attached_file)
            add_staff_participant(request_id=request_id, user_id=user_id)
            return record_id
    return "There was an issue with your upload."


### @export "add_offline_record"
def add_offline_record(request_id, description, access, user_id, department_name, request_body=None):
    """ Creates a record with offline attributes """
    record_id = create_record(request_id=request_id, user_id=user_id, access=access,
                              description=description)  # To create an offline record, we need to know the request ID to which it will be added, the user ID for the person adding the record, how it can be accessed, and a description/title of the record.
    if record_id:
        change_request_status(request_id, "A response has been added.")
        generate_prr_emails(request_id=request_id, notification_type="City response added", text=description,
                            department_name=department_name, )
        add_staff_participant(request_id=request_id, user_id=user_id)
        return record_id
    return False


### @export "add_link"
def add_link(request_id, url, description, user_id, department_name=None):
    """ Creates a record with link attributes """
    record_id = create_record(url=url, request_id=request_id, user_id=user_id, description=description)
    if record_id:
        change_request_status(request_id, "A response has been added.")
        generate_prr_emails(request_id=request_id, notification_type="City response added", text=url + description,
                            department_name=department_name)
        add_staff_participant(request_id=request_id, user_id=user_id)
        return record_id
    return False


### @export "make_request"
def make_request(agency=None, summary=None, text=None, attachment=None,
                 attachment_description=None, offline_submission_type=None, date_received=None, first_name=None,
                 last_name=None, alias=None, role=None, organization=None, email=None, phone=None, fax=None,
                 street_address_one=None, street_address_two=None, city=None, state=None, zip=None, user_id=None):
    """ Make the request. At minimum you need to communicate which record(s) you want, probably with some text."""
    try:
        is_partner_agency = agency_codes[agency]
    except KeyError:
        return None, True
    request_id = find_request(text)
    if request_id:  # Same request already exists
        return request_id, False
    assigned_to_email = app.config['DEFAULT_OWNER_EMAIL']
    assigned_to_reason = app.config['DEFAULT_OWNER_REASON']
    if agency:
        app.logger.info("\n\nAgency chosen: %s" % agency)
        prr_email = db_helpers.get_contact_by_dept(agency)
        if prr_email:
            assigned_to_email = prr_email
            assigned_to_reason = "PRR Liaison for %s" % agency
    global currentRequestId
    currentRequestId = id_generator.next()
    id = "FOIL" + "-" + datetime.now().strftime("%Y") + "-" + agency_codes[
        agency] + "-" + "%05d" % currentRequestId
    req = get_obj("Request", id)
    while req is not None and req.id == id:
        app.logger.info(req.id + " VS " + id)
        currentRequestId = id_generator.next()
        id = "FOIL" + "-" + datetime.now().strftime("%Y") + "-" + agency_codes[
            agency] + "-" + "%05d" % currentRequestId
        req = get_obj("Request", id)

    request_id = create_request(id=id, agency=agency, summary=summary, text=text, user_id=user_id,
                                offline_submission_type=offline_submission_type,
                                date_received=date_received)  # Actually create the Request object

    # Please don't remove call to assign_owner below
    new_owner_id = assign_owner(request_id=request_id, reason=assigned_to_reason,
                                email=assigned_to_email)  # Assign someone to the request
    open_request(request_id)  # Set the status of the incoming request to "Open"
    if email or alias or phone:
        subscriber_user_id = create_or_return_user(email=email, alias=alias, first_name=first_name, last_name=last_name,
                                                   phone=phone, fax=fax, address1=street_address_one,
                                                   address2=street_address_two, city=city, state=state, zipcode=zip)
        subscriber_id, is_new_subscriber = create_subscriber(request_id=request_id, user_id=subscriber_user_id)
        if subscriber_id:
            generate_prr_emails(request_id, notification_type="Public Notification Template 01",
                                user_id=subscriber_user_id, text=summary,department_name=agency)  # Send them an e-mail notification
    if attachment:
        upload_record(request_id, attachment_description, user_id, attachment)
    return request_id, True


#
### @export "add_subscriber"
def add_subscriber(request_id, email):
    user_id = create_or_return_user(email=email)
    subscriber_id, is_new_subscriber = create_subscriber(request_id=request_id, user_id=user_id)
    if subscriber_id:
        generate_prr_emails(request_id, notification_type="Request followed", user_id=user_id)
        return subscriber_id
    return False


### @export "ask_a_question"
def ask_a_question(request_id, user_id, question, department_name=None):
    """ City staff can ask a question about a request they are confused about."""
    req = get_obj("Request", request_id)
    qa_id = create_QA(request_id=request_id, question=question, user_id=user_id)
    if qa_id:
        change_request_status(request_id, "Pending")
        requester = req.requester()
        if requester:
            generate_prr_emails(request_id, notification_type="Question asked", user_id=requester.user_id,
                                department_name=department_name)
        add_staff_participant(request_id=request_id, user_id=user_id)
        return qa_id
    return False


### @export "answer_a_question"
def answer_a_question(qa_id, answer, subscriber_id=None, passed_spam_filter=False):
    """ A requester can answer a question city staff asked them about their request."""
    if (not answer) or (answer == "") or (not passed_spam_filter):
        return False
    else:
        request_id = create_answer(qa_id, subscriber_id, answer)
        # We aren't changing the request status if someone's answered a question anymore, but we could change_request_status(request_id, "Pending")
        generate_prr_emails(request_id=request_id, notification_type="Question answered")
        return True


# add email
### @export "open_request"
def open_request(request_id):
    change_request_status(request_id, "Open")


### @export "assign_owner"
def assign_owner(request_id, reason=None, email=None):
    """ Called any time a new owner is assigned. This will overwrite the current owner."""
    req = get_obj("Request", request_id)
    past_owner_id = None
    # If there is already an owner, unassign them:
    if req.point_person():
        past_owner_id = req.point_person().id
        past_owner = get_obj("Owner", req.point_person().id)
        update_obj(attribute="is_point_person", val=False, obj=past_owner)
    owner_id, is_new_owner = add_staff_participant(request_id=request_id, reason=reason, email=email,
                                                   is_point_person=True)
    if (past_owner_id == owner_id):  # Already the current owner, so don't send any e-mails
        return owner_id

    app.logger.info("\n\nA new owner has been assigned: Owner: %s" % owner_id)
    new_owner = get_obj("Owner", owner_id)
    # Update the associated department on request
    update_obj(attribute="department_id", val=new_owner.user.department_id, obj=req)
    user_id = get_attribute(attribute="user_id", obj_id=owner_id, obj_type="Owner")
    # Send notifications
    if is_new_owner:
        user = User.query.get(user_id)
        user_name = user.alias
        generate_prr_emails(request_id=request_id, notification_type="Request assigned", user_id=user_id, user_name=user_name)
    return owner_id


### @export "get_request_data_chronologically"
def get_request_data_chronologically(req):
    public = False
    if current_user.is_anonymous:
        public = True
    responses = []
    if not req:
        return responses
    for i, note in enumerate(req.notes):
        if not note.user_id:
            responses.append(RequestPresenter(note=note, index=i, public=public, request=req))
    for i, qa in enumerate(req.qas):
        responses.append(RequestPresenter(qa=qa, index=i, public=public, request=req))
    if not responses:
        return responses
    responses.sort(key=lambda x: x.date(), reverse=True)
    return responses


### @export "get_responses_chronologically"
def get_responses_chronologically(req):
    responses = []
    if not req:
        return responses
    for note in req.notes:
        if note.user_id:
            # Ensure private notes only available to appropriate users
            if note.privacy == 2 and (
                        current_user.is_anonymous or current_user.role not in ['Portal Administrator',
                                                                               'Agency Administrator',
                                                                               'Agency FOIL Personnel',
                                                                               'Agency Helpers']):
                pass
            else:
                responses.append(ResponsePresenter(note=note))
    for record in req.records:
        responses.append(ResponsePresenter(record=record))
    if not responses:
        return responses
    responses.sort(key=lambda x: x.date(), reverse=True)
    if "Closed" in req.status:
        responses[0].set_icon("icon-archive")  # Set most recent note (closed note)'s icon
    return responses


### @export "set_directory_fields"
def set_directory_fields():
    # Set basic user data
    if 'STAFF_URL' in app.config:
        # This gets run at regular internals via db_users.py in order to keep the staff user list up to date. Before users are added/updated, ALL users get reset to 'inactive', and then only the ones in the current CSV are set to active.
        for user in User.query.filter(User.is_staff == True).all():
            update_user(user=user, is_staff=False)
        csvfile = urllib.urlopen(app.config['STAFF_URL'])
        dictreader = csv.DictReader(csvfile, delimiter=',')
        for row in dictreader:
            create_or_return_user(email=row['email'].lower(), alias=row['name'], phone=row['phone number'],
                                  department=row['department name'], is_staff=True, role='Agency FOIL Personnel')
        # Set liaisons data (who is a PRR liaison for what department)
        if 'LIAISONS_URL' in app.config:
            csvfile = urllib.urlopen(app.config['LIAISONS_URL'])
            dictreader = csv.DictReader(csvfile, delimiter=',')
            for row in dictreader:
                user = create_or_return_user(email=row['PRR liaison'], contact_for=row['department name'])
                if row['department name'] != "":
                    set_department_contact(row['department name'], "primary_contact_id", user)
                    if row['PRR backup'] != "":
                        user = create_or_return_user(email=row['PRR backup'], backup_for=row['department name'])
                        set_department_contact(row['department name'], "backup_contact_id", user)
        else:
            app.logger.info(
                "\n\n Please update the config variable LIAISONS_URL for where to find department liaison data for your agency.")
    else:
        app.logger.info(
            "\n\n Please update the config variable STAFF_URL for where to find csv data on the users in your agency.")
        if 'DEFAULT_OWNER_EMAIL' in app.config and 'DEFAULT_OWNER_REASON' in app.config:
            create_or_return_user(email=app.config['DEFAULT_OWNER_EMAIL'].lower(),
                                  alias=app.config['DEFAULT_OWNER_EMAIL'],
                                  department=app.config['DEFAULT_OWNER_REASON'], is_staff=True)
            app.logger.info(
                "\n\n Creating a single user from DEFAULT_OWNER_EMAIL and DEFAULT_OWNER_REASON for now. You may log in with %s" % (
                    app.config['DEFAULT_OWNER_EMAIL']))
        else:
            app.logger.info("\n\n Unable to create any users. No one will be able to log in.")


### @export "set_department_contact"
def set_department_contact(department_name, attribute_name, user_id):
    department = Department.query.filter(Department.name == department_name).first()
    user_obj = get_user_by_id(user_id)
    user_email = user_obj.email
    app.logger.info("\n\nSetting %s For %s as %s" % (attribute_name, department.name, user_email))
    update_obj(attribute=attribute_name, val=user_id, obj_type="Department", obj_id=department.id)


# needs additional information
### @export "close_request"
def close_request(request_id, reason="", user_id=None, request_body=None, ):
    req = get_obj("Request", request_id)
    change_request_status(request_id, "Closed")
    # Create a note to capture closed information:
    create_note(request_id, reason, user_id, privacy=1)
    if (request_body):
        generate_prr_emails(request_id=request_id, notification_type="Request closed",
                            text=request_body['additional_information'], text2=reason)
    else:
        generate_prr_emails(request_id=request_id, notification_type="Request closed")
    add_staff_participant(request_id=request_id, user_id=user_id)


def change_privacy_setting(request_id, privacy, field):
    req = get_obj("Request", request_id)
    if field == "title":
        # Set the title to private
        update_obj(attribute="titlePrivate", val=privacy, obj_type="Request", obj_id=req.id)
    elif field == "description":
        # Set description to private
        req.descriptionPrivate = privacy
        update_obj(attribute="descriptionPrivate", val=privacy, obj_type="Request", obj_id=req.id)<|MERGE_RESOLUTION|>--- conflicted
+++ resolved
@@ -132,12 +132,8 @@
         req = get_obj("Request", request_id)
         try:
             user_id = req.subscribers[0].user.id
-<<<<<<< HEAD
-            generate_prr_emails(request_id=request_id, user_id=user_id, notification_type="Reopen request")
-=======
             generate_prr_emails(request_id=request_id, user_id=user_id,
                                 notification_type="Public Notification Template 10")
->>>>>>> 7eb5f5b5
         except IndexError:
             app.logger.error("No Subscribers")
     elif "acknowledge" in resource:
