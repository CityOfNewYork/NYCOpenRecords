""" 
.. module:: prr
	:synopsis: Things one can do relating to a public records request.
.. modlueauthor:: Richa Agarwal <richa@codeforamerica.org>
"""

from public_records_portal import app, db_helpers
import os, time, json
from flask import Flask, request
from flask.ext.login import current_user
from datetime import datetime, timedelta
from models import *
from ResponsePresenter import ResponsePresenter
from RequestPresenter import RequestPresenter
from notifications import generate_prr_emails
import scribd_helpers
from db_helpers import *
from spam import is_spam
import logging
import csv
<<<<<<< HEAD
=======
import urllib
>>>>>>> 4950418e

### @export "add_resource"
def add_resource(resource, request_body, current_user_id = None):
	fields = request_body.form
	if "extension" in resource:
		return request_extension(int(fields['request_id']), fields.getlist('extend_reason'), current_user_id)
	if "note" in resource:
		return add_note(int(fields['request_id']), fields['note_text'], current_user_id)
	elif "record" in resource:
		if fields['record_description'] == "":
			return "When uploading a record, please fill out the 'summary' field."
		if 'record_access' in fields and fields['record_access'] != "":
			return add_offline_record(int(fields['request_id']), fields['record_description'], fields['record_access'], current_user_id)
		elif 'link_url' in fields and fields['link_url'] != "":
			return add_link(int(fields['request_id']), fields['link_url'], fields['record_description'], current_user_id)
		else:
			return upload_record(int(fields['request_id']), request.files['record'], fields['record_description'], current_user_id)
	elif "qa" in resource:
		return ask_a_question(int(fields['request_id']), current_user_id, fields['question_text'])
	elif "owner" in resource:
		participant_id, new = add_staff_participant(request_id = fields['request_id'], email = fields['owner_email'], reason = fields['owner_reason'])
		if new:
			generate_prr_emails(request_id = fields['request_id'], notification_type = "Staff participant added", user_id = get_attribute("user_id", obj_id = participant_id, obj_type = "Owner"))
		return participant_id
	elif "subscriber" in resource:
		return add_subscriber(request_id=fields['request_id'], email = fields['follow_email'])
	else:
		return False

### @export "update_resource"
def update_resource(resource, request_body):
	fields = request_body.form
	if "QA_delete" in resource:
		remove_obj("QA", int(fields['qa_id']))
	elif "qa" in resource:
		return answer_a_question(int(fields['qa_id']), fields['answer_text'])
	elif "owner" in resource:
		if "reason_unassigned" in fields:
			return remove_staff_participant(owner_id = fields['owner_id'], reason = fields['reason_unassigned'])
		else:
			change_request_status(int(fields['request_id']), "Rerouted")
			return assign_owner(int(fields['request_id']), fields['owner_reason'], fields['owner_email'])
	elif "reopen" in resource:
		change_request_status(int(fields['request_id']), "Reopened")
		return fields['request_id']
	elif "request_text" in resource:
		update_obj(attribute = "text", val = fields['request_text'], obj_type = "Request", obj_id = fields['request_id'])
	elif "note_text" in resource:
		update_obj(attribute = "text", val = fields['note_text'], obj_type = "Note", obj_id = fields['response_id'])
		# Need to store note text somewhere else (or just do delete here as well)
	elif "note_delete" in resource:
		# Need to store note somewhere else
		remove_obj("Note", int(fields['response_id']))
	elif "record_delete" in resource:
		remove_obj("Record", int(fields['record_id']))
		# Need to store record somewhere else and prompt them to delete from Scribd as well, if they'd like
	else:
		return False

### @export "request_extension"
def request_extension(request_id, extension_reasons, user_id):
	req = Request.query.get(request_id)
	req.extension()
	text = "Request extended:"
	for reason in extension_reasons:
		text = text + reason + "</br>"
	add_staff_participant(request_id = request_id, user_id = user_id)
	return add_note(request_id = request_id, text = text, user_id = user_id)

### @export "add_note"
def add_note(request_id, text, user_id):
	if not text or text == "":
		return False
	note_id = create_note(request_id = request_id, text = text, user_id = user_id)
	if note_id:
		change_request_status(request_id, "A response has been added.")
		if user_id:
			add_staff_participant(request_id = request_id, user_id = user_id)
			generate_prr_emails(request_id = request_id, notification_type = "City response added")
		else:
			generate_prr_emails(request_id = request_id, notification_type = "Public note added")
		return note_id
	return False



### @export "upload_record"
def upload_record(request_id, file, description, user_id):
	""" Creates a record with upload/download attributes """
	try:
		doc_id, filename = scribd_helpers.upload_file(file = file, request_id = request_id)
	except:
		return "The upload timed out, please try again."
	if doc_id == False:
		return "Extension type '%s' is not allowed." % filename
	else:
		if str(doc_id).isdigit():
			record_id = create_record(doc_id = doc_id, request_id = request_id, user_id = user_id, description = description, filename = filename, url = app.config['HOST_URL'] + doc_id)
			change_request_status(request_id, "A response has been added.")
			generate_prr_emails(request_id = request_id, notification_type = "City response added")
			add_staff_participant(request_id = request_id, user_id = user_id)
			return record_id
	return "There was an issue with your upload."

### @export "add_offline_record"
def add_offline_record(request_id, description, access, user_id):
	""" Creates a record with offline attributes """
	record_id = create_record(request_id = request_id, user_id = user_id, access = access, description = description) # To create an offline record, we need to know the request ID to which it will be added, the user ID for the person adding the record, how it can be accessed, and a description/title of the record.
	if record_id:
		change_request_status(request_id, "A response has been added.")
		generate_prr_emails(request_id = request_id, notification_type = "City response added")
		add_staff_participant(request_id = request_id, user_id = user_id)
		return record_id
	return False

### @export "add_link"
def add_link(request_id, url, description, user_id):
	""" Creates a record with link attributes """
	record_id = create_record(url = url, request_id = request_id, user_id = user_id, description = description)
	if record_id:
		change_request_status(request_id, "A response has been added.")
		generate_prr_emails(request_id = request_id, notification_type = "City response added")
		add_staff_participant(request_id = request_id, user_id = user_id)
		return record_id
	return False

### @export "make_request"			
def make_request(text, email = None, user_id = None, phone = None, alias = None, department = None, passed_recaptcha = False, offline_submission_type = None, date_received = None):
	""" Make the request. At minimum you need to communicate which record(s) you want, probably with some text."""
	if (app.config['ENVIRONMENT'] == 'PRODUCTION') and (not passed_recaptcha) and is_spam(text): 
		return None, False
	request_id = find_request(text)
	if request_id: # Same request already exists
		return request_id, False
	assigned_to_email = app.config['DEFAULT_OWNER_EMAIL']
	assigned_to_reason = app.config['DEFAULT_OWNER_REASON']
	if department:
		app.logger.info("\n\nDepartment chosen: %s" %department)
		prr_email = db_helpers.get_contact_by_dept(department)
		if prr_email:
			assigned_to_email = prr_email
			assigned_to_reason = "PRR Liaison for %s" %(department)
		else:
			app.logger.info("%s is not a valid department" %(department))
			department = None
	request_id = create_request(text = text, user_id = user_id, department = department, offline_submission_type = offline_submission_type, date_received = date_received) # Actually create the Request object
	new_owner_id = assign_owner(request_id = request_id, reason = assigned_to_reason, email = assigned_to_email) # Assign someone to the request
	open_request(request_id) # Set the status of the incoming request to "Open"
	if email or alias or phone:
		subscriber_user_id = create_or_return_user(email = email, alias = alias, phone = phone)
		subscriber_id, is_new_subscriber = create_subscriber(request_id = request_id, user_id = subscriber_user_id)
		if subscriber_id:
			generate_prr_emails(request_id, notification_type = "Request made", user_id = subscriber_user_id) # Send them an e-mail notification
	return request_id, True

### @export "add_subscriber"	
def add_subscriber(request_id, email):
	user_id = create_or_return_user(email = email)
	subscriber_id, is_new_subscriber = create_subscriber(request_id = request_id, user_id = user_id)
	if subscriber_id:
		generate_prr_emails(request_id, notification_type = "Request followed", user_id = user_id)
		return subscriber_id
	return False

### @export "ask_a_question"	
def ask_a_question(request_id, owner_id, question):
	""" City staff can ask a question about a request they are confused about."""
	req = get_obj("Request", request_id)
	qa_id = create_QA(request_id = request_id, question = question, owner_id = owner_id)
	if qa_id:
		change_request_status(request_id, "Pending")
		requester = req.requester()
		if requester:
			generate_prr_emails(request_id, notification_type = "Question asked", user_id = requester.user_id)
		add_staff_participant(request_id = request_id, user_id = get_attribute(attribute = "user_id", obj_id = owner_id, obj_type = "Owner"))
		return qa_id
	return False

### @export "answer_a_question"
def answer_a_question(qa_id, answer, subscriber_id = None):
	""" A requester can answer a question city staff asked them about their request."""
	request_id = create_answer(qa_id, subscriber_id, answer)
	# We aren't changing the request status if someone's answered a question anymore, but we could
	# change_request_status(request_id, "Pending")
	generate_prr_emails(request_id = request_id, notification_type = "Question answered")

### @export "open_request"	
def open_request(request_id):
	change_request_status(request_id, "Open")

### @export "assign_owner"	
def assign_owner(request_id, reason, email = None): 
	""" Called any time a new owner is assigned. This will overwrite the current owner."""
	req = get_obj("Request", request_id)
	past_owner_id = None
	# If there is already an owner, unassign them:
	if req.point_person():
		past_owner_id = req.point_person().id
		past_owner = get_obj("Owner", req.point_person().id)
		update_obj(attribute = "is_point_person", val = False, obj = past_owner)
	owner_id, is_new_owner = add_staff_participant(request_id = request_id, reason = reason, email = email, is_point_person = True)
	if (past_owner_id == owner_id): # Already the current owner, so don't send any e-mails
		return owner_id

	app.logger.info("\n\nA new owner has been assigned: Owner: %s" % owner_id)
	new_owner = get_obj("Owner", owner_id)	
	# Update the associated department on request
	update_obj(attribute = "department_id", val = new_owner.user.department, obj = req)
	user_id = get_attribute(attribute = "user_id", obj_id = owner_id, obj_type = "Owner")
	# Send notifications
	if is_new_owner:
		generate_prr_emails(request_id = request_id, notification_type = "Request assigned", user_id = user_id)
	return owner_id

### @export "get_request_data_chronologically"
def get_request_data_chronologically(req):
	public = False
	if current_user.is_anonymous():
		public = True
	responses = []
	if not req:
		return responses
	for i, note in enumerate(req.notes):
		if not note.user_id:
			responses.append(RequestPresenter(note = note, index = i, public = public, request = req))
	for i, qa in enumerate(req.qas):
		responses.append(RequestPresenter(qa = qa, index = i, public = public, request = req))
	if not responses:
		return responses
	responses.sort(key = lambda x:x.date(), reverse = True)
	return responses

### @export "get_responses_chronologically"
def get_responses_chronologically(req):
	responses = []
	if not req:
		return responses
	for note in req.notes:
		if note.user_id:
			responses.append(ResponsePresenter(note = note))
	for record in req.records:
		responses.append(ResponsePresenter(record = record))
	if not responses:
		return responses
	responses.sort(key = lambda x:x.date(), reverse = True)
	if "Closed" in req.status:
		responses[0].set_icon("icon-archive") # Set most recent note (closed note)'s icon
	return responses

### @export "set_directory_fields"
def set_directory_fields():
	# Set basic user data
<<<<<<< HEAD
	if 'STAFF_FILEPATH' in app.config:
=======
	if 'STAFF_URL' in app.config:
>>>>>>> 4950418e

		# This gets run at regular internals via cron_jobs.py in order to keep the staff user list up to date. Before users are added/updated, ALL users get reset to 'inactive', and then only the ones in the current CSV are set to active. 
		for user in User.query.filter(User.is_staff == True).all():
			update_user(user = user, is_staff = False)
<<<<<<< HEAD
		with open(app.config['STAFF_FILEPATH']) as csvfile:
			dictreader = csv.DictReader(csvfile, delimiter=',')
			for row in dictreader:
				create_or_return_user(email = row['email'].lower(), alias = row['name'], phone = row['phone number'], department = row['department name'], is_staff = True)
=======
		csvfile = urllib.urlopen(app.config['STAFF_URL'])
		dictreader = csv.DictReader(csvfile, delimiter=',')
		for row in dictreader:
			create_or_return_user(email = row['email'].lower(), alias = row['name'], phone = row['phone number'], department = row['department name'], is_staff = True)
>>>>>>> 4950418e
	else:
		app.logger.info("\n\n Please add an environment variable for where to find csv data on the users in your agency.")

	# Set liaisons data (who is a PRR liaison for what department)
<<<<<<< HEAD
	if 'LIAISONS_FILEPATH' in app.config:
		with open(app.config['LIAISONS_FILEPATH']) as csvfile:
			dictreader = csv.DictReader(csvfile, delimiter=',')
			for row in dictreader:
				user = create_or_return_user(email = row['PRR liaison'], contact_for = row['department name'])
				if row['PRR backup'] != "":
					user = create_or_return_user(email = row['PRR backup'], backup_for = row['department name'])
=======
	if 'LIAISONS_URL' in app.config:
		csvfile = urllib.urlopen(app.config['LIAISONS_URL'])
		dictreader = csv.DictReader(csvfile, delimiter=',')
		for row in dictreader:
			user = create_or_return_user(email = row['PRR liaison'], contact_for = row['department name'])
			if row['PRR backup'] != "":
				user = create_or_return_user(email = row['PRR backup'], backup_for = row['department name'])
>>>>>>> 4950418e
	else:
		app.logger.info("\n\n Please add an environment variable for where to find department liaison data for your agency.")

			
### @export "last_note"
def last_note(request_id):
	notes = get_attribute(attribute = "notes", obj_id = request_id, obj_type = "Request")
	if notes:
		return notes[0]
	return None

### @export "close_request"
def close_request(request_id, reason = "", user_id = None):
	req = get_obj("Request", request_id)
	change_request_status(request_id, "Closed")
	# Create a note to capture closed information:
	create_note(request_id, reason, user_id)
	generate_prr_emails(request_id = request_id, notification_type = "Request closed")
	add_staff_participant(request_id = request_id, user_id = user_id)<|MERGE_RESOLUTION|>--- conflicted
+++ resolved
@@ -18,10 +18,7 @@
 from spam import is_spam
 import logging
 import csv
-<<<<<<< HEAD
-=======
 import urllib
->>>>>>> 4950418e
 
 ### @export "add_resource"
 def add_resource(resource, request_body, current_user_id = None):
@@ -274,39 +271,19 @@
 ### @export "set_directory_fields"
 def set_directory_fields():
 	# Set basic user data
-<<<<<<< HEAD
-	if 'STAFF_FILEPATH' in app.config:
-=======
 	if 'STAFF_URL' in app.config:
->>>>>>> 4950418e
 
 		# This gets run at regular internals via cron_jobs.py in order to keep the staff user list up to date. Before users are added/updated, ALL users get reset to 'inactive', and then only the ones in the current CSV are set to active. 
 		for user in User.query.filter(User.is_staff == True).all():
 			update_user(user = user, is_staff = False)
-<<<<<<< HEAD
-		with open(app.config['STAFF_FILEPATH']) as csvfile:
-			dictreader = csv.DictReader(csvfile, delimiter=',')
-			for row in dictreader:
-				create_or_return_user(email = row['email'].lower(), alias = row['name'], phone = row['phone number'], department = row['department name'], is_staff = True)
-=======
 		csvfile = urllib.urlopen(app.config['STAFF_URL'])
 		dictreader = csv.DictReader(csvfile, delimiter=',')
 		for row in dictreader:
 			create_or_return_user(email = row['email'].lower(), alias = row['name'], phone = row['phone number'], department = row['department name'], is_staff = True)
->>>>>>> 4950418e
 	else:
 		app.logger.info("\n\n Please add an environment variable for where to find csv data on the users in your agency.")
 
 	# Set liaisons data (who is a PRR liaison for what department)
-<<<<<<< HEAD
-	if 'LIAISONS_FILEPATH' in app.config:
-		with open(app.config['LIAISONS_FILEPATH']) as csvfile:
-			dictreader = csv.DictReader(csvfile, delimiter=',')
-			for row in dictreader:
-				user = create_or_return_user(email = row['PRR liaison'], contact_for = row['department name'])
-				if row['PRR backup'] != "":
-					user = create_or_return_user(email = row['PRR backup'], backup_for = row['department name'])
-=======
 	if 'LIAISONS_URL' in app.config:
 		csvfile = urllib.urlopen(app.config['LIAISONS_URL'])
 		dictreader = csv.DictReader(csvfile, delimiter=',')
@@ -314,7 +291,6 @@
 			user = create_or_return_user(email = row['PRR liaison'], contact_for = row['department name'])
 			if row['PRR backup'] != "":
 				user = create_or_return_user(email = row['PRR backup'], backup_for = row['department name'])
->>>>>>> 4950418e
 	else:
 		app.logger.info("\n\n Please add an environment variable for where to find department liaison data for your agency.")
 
