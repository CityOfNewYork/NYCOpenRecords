--- conflicted
+++ resolved
@@ -1329,22 +1329,12 @@
 
 def change_privacy_setting(request_id, privacy, field):
     req = get_obj('Request', request_id)
-<<<<<<< HEAD
-    # Set the title to private
-    update_obj(attribute='titlePrivate', val=privacy,
-=======
-    if (req.descriptionPrivate==True and privacy==u'True') or (req.titlePrivate==True and privacy==u'True'):
-        if req.agencyDescription == None or req.agencyDescription == u'':
+    if (req.description_private==True and privacy==u'True') or (req.title_private==True and privacy==u'True'):
+        if req.agency_description == None or req.agency_description == u'':
             return "An Agency Description must be provided if both the description and title are set to private"
     if field == 'title':
-        # Set the title to private
-        update_obj(attribute='titlePrivate', val=privacy,
-                   obj_type='Request', obj_id=req.id)
-    elif field == 'description':
-        # Set description to private
-        req.descriptionPrivate = privacy
-        update_obj(attribute='descriptionPrivate', val=privacy,
->>>>>>> d0e123af
+    # Set the title to private
+    update_obj(attribute='title_private', val=privacy,
                    obj_type='Request', obj_id=req.id)
 
 
