from flask.ext.sqlalchemy import SQLAlchemy, sqlalchemy
from flask.ext.login import current_user

from sqlalchemy import Table, Column, Integer, String, ForeignKey
from sqlalchemy.orm import relationship, backref
from sqlalchemy.ext.hybrid import hybrid_property, hybrid_method

from datetime import datetime, timedelta
from public_records_portal import db, app
from werkzeug.security import generate_password_hash, check_password_hash
import json
import re


### @export "User"
class User(db.Model):
	__tablename__ = 'user'
	id = db.Column(db.Integer, primary_key = True)
	alias = db.Column(db.String(100))
	email = db.Column(db.String(100), unique=True)
	phone = db.Column(db.String())
	date_created = db.Column(db.DateTime)
	password = db.Column(db.String(255))
	department = db.Column(Integer, ForeignKey("department.id"))
	current_department = relationship("Department", foreign_keys = [department], uselist = False)
	contact_for = db.Column(db.String()) # comma separated list
	backup_for = db.Column(db.String()) # comma separated list
	owners = relationship("Owner")
	subscribers = relationship("Subscriber")

	def is_authenticated(self):
		return True
	def is_active(self):
		return True
	def is_anonymous(self):
		return False
	def get_id(self):
		return unicode(self.id)
	def set_password(self, password):
		self.password = generate_password_hash(password)
	def check_password(self, password):
		return check_password_hash(self.password, password)
	def get_alias(self):
		if self.alias and self.alias != "":
			return self.alias
		return "N/A"
	def __init__(self, email=None, alias = None, phone=None, department = None, password=None):
		self.email = email
		self.alias = alias
		if phone != "":
			self.phone = phone
		self.date_created = datetime.now().isoformat()
		if password:
			self.set_password(password)
		else:
			self.set_password(app.config['ADMIN_PASSWORD'])
		self.department = department
	def __repr__(self):
		return '<User %r>' % self.email
	def __str__(self):
		return self.email
	def department_name(self):
		if self.current_department and self.current_department.name:
			return self.current_department.name
		else:
			app.logger.error("\n\nUser %s is not associated with a department." % self.email)
			return "N/A"

### @export "Department"
class Department(db.Model):
	__tablename__ = 'department'
	id = db.Column(db.Integer, primary_key =True)
	date_created = db.Column(db.DateTime)
	date_updated = db.Column(db.DateTime)
	name = db.Column(db.String(), unique=True)
	users = relationship("User") # The list of users in this department
	requests = relationship("Request", order_by = "Request.date_created.asc()") # The list of requests currently associated with this department
	def __init__(self, name):
		self.name = name
		self.date_created = datetime.now().isoformat()
	def __repr__(self):
		return '<Department %r>' % self.name
	def __str__(self):
		return self.name
	def get_name(self):
		return self.name or "N/A"

### @export "Request"
class Request(db.Model): 
# The public records request
	__tablename__ = 'request'
	id = db.Column(db.Integer, primary_key =True)
	date_created = db.Column(db.DateTime)
	due_date = db.Column(db.DateTime)
	extended = db.Column(db.Boolean, default = False) # Has the due date been extended?
	qas = relationship("QA", cascade="all,delete", order_by = "QA.date_created.desc()") # The list of QA units for this request
	status_updated = db.Column(db.DateTime)
	text = db.Column(db.String(), unique=True) # The actual request text.
	owners = relationship("Owner", cascade = "all, delete", order_by="Owner.date_created.asc()")
	subscribers = relationship("Subscriber", cascade ="all, delete") # The list of subscribers following this request.
	current_owner = db.Column(Integer) # Deprecated
	records = relationship("Record", cascade="all,delete", order_by = "Record.date_created.desc()") # The list of records that have been uploaded for this request.
	notes = relationship("Note", cascade="all,delete", order_by = "Note.date_created.desc()") # The list of notes appended to this request.
	status = db.Column(db.String(400)) # The status of the request (open, closed, etc.)
	creator_id = db.Column(db.Integer, db.ForeignKey('user.id')) # If city staff created it on behalf of the public, otherwise the creator is the subscriber with creator = true
	department = db.Column(db.String())
	department_id = db.Column(db.Integer, db.ForeignKey("department.id"))
	department_obj = relationship("Department", uselist = False)
	date_received = db.Column(db.DateTime)
	offline_submission_type = db.Column(db.String())

	def __init__(self, text, creator_id = None, department = None, offline_submission_type = None, date_received = None):
		self.text = text
		self.date_created = datetime.now().isoformat()
		self.creator_id = creator_id
		self.department = department
		self.offline_submission_type = offline_submission_type
		self.date_received = date_received
		self.due_date = datetime.now() + timedelta(days = int(app.config['DAYS_TO_FULFILL']))

	def __repr__(self):
		return '<Request %r>' % self.text

	def set_due_date(self):
		if not self.due_date:
			self.due_date = self.date_created + timedelta(days = int(app.config['DAYS_TO_FULFILL']))
			if self.extension:
				self.due_date = self.due_date + timedelta(days = int(app.config['DAYS_AFTER_EXTENSION']))

	def extension(self):
		self.extended = True 
		self.due_date = self.due_date + timedelta(days = int(app.config['DAYS_AFTER_EXTENSION']))
	def point_person(self):
		for o in self.owners:
			if o.is_point_person:
				return o
<<<<<<< HEAD
		# Not really an error the first time someone is assigned
		app.logger.error("\n\nRequest %s has no point of contact." % self.id)
=======
>>>>>>> 60bed301
		return None
	def requester(self):
		if self.subscribers:
			return self.subscribers[0] or None # The first subscriber is always the requester
		return None

	def requester_name(self):
		requester = self.requester()
		if requester and requester.user:
			return requester.user.get_alias()
		return "N/A"
	def point_person_name(self):
		point_person = self.point_person()
		if point_person and point_person.user:
			return point_person.user.get_alias()
		return "N/A"
	def department_name(self):
		if self.department_obj:
			return self.department_obj.get_name()
		return "N/A"
	def is_closed(self):
		return re.match('.*(closed).*', self.status, re.IGNORECASE) is not None
	def solid_status(self, cron_job = False):
		if self.is_closed():
			return "closed"
		else:
			if cron_job or (not current_user.is_anonymous()):
				if datetime.now() >= self.due_date:
					return "overdue"
				elif (datetime.now() + timedelta(days = 2)) >= self.due_date:
					return "due soon"
		return "open"

### @export "QA"
class QA(db.Model):
# A Q & A block for a request
	__tablename__ = 'qa'
	id = db.Column(db.Integer, primary_key = True)
	question = db.Column(db.String())
	answer = db.Column(db.String())
	request_id = db.Column(db.Integer, db.ForeignKey('request.id'))
	owner_id = db.Column(db.Integer, db.ForeignKey('user.id')) # Actually just a user ID
	subscriber_id = db.Column(db.Integer, db.ForeignKey('user.id')) # Actually just a user ID
	date_created = db.Column(db.DateTime)
	def __init__(self, request_id, question, owner_id = None):
		self.question = question
		self.request_id = request_id
		self.date_created = datetime.now().isoformat()
		self.owner_id = owner_id
	def __repr__(self):
		return "<QA Q: %r A: %r>" %(self.question, self.answer)

### @export "Owner"
class Owner(db.Model): 
# A member of city staff assigned to a particular request, that may or may not upload records towards that request.
	__tablename__ = 'owner'
	id = db.Column(db.Integer, primary_key =True)
	user_id = Column(Integer, ForeignKey('user.id'))
	user = relationship("User", uselist = False)
	request_id = db.Column(db.Integer, db.ForeignKey('request.id'))
	request = relationship("Request", foreign_keys = [request_id])
	active = db.Column(db.Boolean, default = True) # Indicate whether they're still involved in the request or not.
	reason = db.Column(db.String()) # Reason they were assigned
	reason_unassigned = db.Column(db.String()) # Reason they were unassigned
	date_created = db.Column(db.DateTime)
	date_updated = db.Column(db.DateTime)
	is_point_person = db.Column(db.Boolean)
	def __init__(self, request_id, user_id, reason= None, is_point_person = False):
		self.reason = reason
		self.user_id = user_id
		self.request_id = request_id
		self.date_created = datetime.now().isoformat()
		self.date_updated = self.date_created
		self.is_point_person = is_point_person
	def __repr__(self):
		return '<Owner %r>' %self.user_id

### @export "Subscriber"
class Subscriber(db.Model): 
# A person subscribed to a request, who may or may not have created the request, and may or may not own a part of the request.
	__tablename__ = 'subscriber'
	id = db.Column(db.Integer, primary_key = True)
	should_notify = db.Column(db.Boolean, default = True) # Allows a subscriber to unsubscribe
	user_id = db.Column(db.Integer, db.ForeignKey('user.id'))
	user = relationship("User", uselist = False)
	request_id = db.Column(db.Integer, db.ForeignKey('request.id'))
	date_created = db.Column(db.DateTime)
	owner_id = db.Column(db.Integer, db.ForeignKey('owner.id')) # Not null if responsible for fulfilling a part of the request
 	def __init__(self, request_id, user_id, creator = False):
 		self.user_id = user_id
		self.request_id = request_id
		self.date_created = datetime.now().isoformat()
	def __repr__(self):
		return '<Subscriber %r>' %self.user_id

### @export "Record"
class Record(db.Model):
# A record that is attached to a particular request. A record can be online (uploaded document, link) or offline.
	__tablename__ = 'record'
	id = db.Column(db.Integer, primary_key = True)
	date_created = db.Column(db.DateTime)
	user_id = db.Column(db.Integer, db.ForeignKey('user.id')) # The user who uploaded the record, right now only city staff can
	doc_id = db.Column(db.Integer) # The document ID. Currently using Scribd API to upload documents.
	request_id = db.Column(db.Integer, db.ForeignKey('request.id')) # The request this record was uploaded for
	description = db.Column(db.String(400)) # A short description of what the record is. 
	filename = db.Column(db.String(400)) # The original name of the file being uploaded.
	url = db.Column(db.String()) # Where it exists on the internet.
	download_url = db.Column(db.String()) # Where it can be downloaded on the internet.
	access = db.Column(db.String()) # How to access it. Probably only defined on offline docs for now.
	def __init__(self, request_id, user_id, url = None, filename = None, doc_id = None, description = None, access = None):
		self.doc_id = doc_id
		self.request_id = request_id
		self.user_id = user_id
		self.date_created = datetime.now().isoformat()
		self.description = description
		self.url = url
		self.filename = filename
		self.access = access
	def __repr__(self):
		return '<Record %r>' % self.description

### @export "Note"
class Note(db.Model):
# A note on a request.
	__tablename__ = 'note'
	id = db.Column(db.Integer, primary_key = True)
	date_created = db.Column(db.DateTime)
	text = db.Column(db.String())
	request_id = db.Column(db.Integer, db.ForeignKey('request.id')) # The request it belongs to.
	user_id = db.Column(db.Integer, db.ForeignKey('user.id')) # The user who wrote the note. Right now only city staff can.
	def __init__(self, request_id, text, user_id):
		self.text = text
		self.request_id = request_id
		self.user_id = user_id
		self.date_created = datetime.now().isoformat()
	def __repr__(self):
		return '<Note %r>' % self.text

### @export "Visualization"
class Visualization(db.Model):
	__tablename__ = 'visualization'
	id = db.Column(db.Integer, primary_key = True)
	content = db.Column(db.String())
	date_created = db.Column(db.DateTime)
	date_updated = db.Column(db.DateTime)
	type_viz = db.Column(db.String())
	def __init__(self, type_viz, content):
		self.type_viz = type_viz
		self.content = content
		self.date_created = datetime.now().isoformat()
	def __repr__(self):
		return '<Visualization %r>' % self.type_viz<|MERGE_RESOLUTION|>--- conflicted
+++ resolved
@@ -134,11 +134,6 @@
 		for o in self.owners:
 			if o.is_point_person:
 				return o
-<<<<<<< HEAD
-		# Not really an error the first time someone is assigned
-		app.logger.error("\n\nRequest %s has no point of contact." % self.id)
-=======
->>>>>>> 60bed301
 		return None
 	def requester(self):
 		if self.subscribers:
