from flask.ext.sqlalchemy import SQLAlchemy, sqlalchemy
from flask.ext.login import current_user

from sqlalchemy import Table, Column, Integer, String, ForeignKey
from sqlalchemy.orm import relationship, backref
from sqlalchemy.ext.hybrid import hybrid_property, hybrid_method

from datetime import datetime, timedelta
from public_records_portal import db, app
from werkzeug.security import generate_password_hash, check_password_hash
import json
import re


### @export "User"
class User(db.Model):
	__tablename__ = 'user'
	id = db.Column(db.Integer, primary_key = True)
	alias = db.Column(db.String(100))
	email = db.Column(db.String(100), unique=True)
	phone = db.Column(db.String())
	date_created = db.Column(db.DateTime)
	password = db.Column(db.String(255))
	department = db.Column(Integer, ForeignKey("department.id"))
	current_department = relationship("Department", foreign_keys = [department], uselist = False)
	contact_for = db.Column(db.String()) # comma separated list
	backup_for = db.Column(db.String()) # comma separated list
	owners = relationship("Owner")
	subscribers = relationship("Subscriber")

	def is_authenticated(self):
		return True
	def is_active(self):
		return True
	def is_anonymous(self):
		return False
	def get_id(self):
		return unicode(self.id)
	def set_password(self, password):
		self.password = generate_password_hash(password)
	def check_password(self, password):
		return check_password_hash(self.password, password)
	def get_alias(self):
		if self.alias and self.alias != "":
			return self.alias
		return "N/A"
	def __init__(self, email=None, alias = None, phone=None, department = None, password=None):
		self.email = email
		self.alias = alias
		if phone != "":
			self.phone = phone
		self.date_created = datetime.now().isoformat()
		if password:
			self.set_password(password)
		else:
			self.set_password(app.config['ADMIN_PASSWORD'])
		self.department = department
	def __repr__(self):
		return '<User %r>' % self.email
	def __str__(self):
		return self.email
	def department_name(self):
		if self.current_department and self.current_department.name:
			return self.current_department.name
		else:
			app.logger.error("\n\nUser %s is not associated with a department." % self.email)
			return "N/A"

### @export "Department"
class Department(db.Model):
	__tablename__ = 'department'
	id = db.Column(db.Integer, primary_key =True)
	date_created = db.Column(db.DateTime)
	date_updated = db.Column(db.DateTime)
	name = db.Column(db.String(), unique=True)
	users = relationship("User") # The list of users in this department
	requests = relationship("Request", order_by = "Request.date_created.asc()") # The list of requests currently associated with this department
	def __init__(self, name):
		self.name = name
		self.date_created = datetime.now().isoformat()
	def __repr__(self):
		return '<Department %r>' % self.name
	def __str__(self):
		return self.name
	def get_name(self):
		return self.name or "N/A"

### @export "Request"
class Request(db.Model): 
# The public records request
	__tablename__ = 'request'
	id = db.Column(db.Integer, primary_key =True)
	date_created = db.Column(db.DateTime)
	due_date = db.Column(db.DateTime)
	extended = db.Column(db.Boolean, default = False) # Has the due date been extended?
	qas = relationship("QA", cascade="all,delete", order_by = "QA.date_created.desc()") # The list of QA units for this request
	status_updated = db.Column(db.DateTime)
	text = db.Column(db.String(), unique=True) # The actual request text.
	owners = relationship("Owner", cascade = "all, delete", order_by="Owner.date_created.asc()")
	subscribers = relationship("Subscriber", cascade ="all, delete") # The list of subscribers following this request.
	current_owner = db.Column(Integer) # Deprecated
	records = relationship("Record", cascade="all,delete", order_by = "Record.date_created.desc()") # The list of records that have been uploaded for this request.
	notes = relationship("Note", cascade="all,delete", order_by = "Note.date_created.desc()") # The list of notes appended to this request.
	status = db.Column(db.String(400)) # The status of the request (open, closed, etc.)
	creator_id = db.Column(db.Integer, db.ForeignKey('user.id')) # If city staff created it on behalf of the public, otherwise the creator is the subscriber with creator = true
	department = db.Column(db.String())
	department_id = db.Column(db.Integer, db.ForeignKey("department.id"))
	department_obj = relationship("Department", uselist = False)
	date_received = db.Column(db.DateTime)
	offline_submission_type = db.Column(db.String())

	def __init__(self, text, creator_id = None, department = None, offline_submission_type = None, date_received = None):
		self.text = text
		self.date_created = datetime.now().isoformat()
		self.creator_id = creator_id
		self.department = department
		self.offline_submission_type = offline_submission_type
		if date_received:
			self.date_received = datetime.strptime(date_received, '%m/%d/%Y')

	def __repr__(self):
		return '<Request %r>' % self.text

	def set_due_date(self):
<<<<<<< HEAD
		self.due_date = self.date_created + timedelta(days = int(app.config['DAYS_TO_FULFILL']))
		if self.extended == True:
				self.due_date = self.due_date + timedelta(days = int(app.config['DAYS_AFTER_EXTENSION']))
=======
		if not self.due_date:
			date_received = self.date_received
			if not date_received:
				date_received = self.date_created
			app.logger.info("\n\n Date received: %s" % self.date_received)
			self.due_date =  date_received + timedelta(days = int(app.config['DAYS_TO_FULFILL']))
			if self.extension:
				self.due_date = date_received + timedelta(days = int(app.config['DAYS_AFTER_EXTENSION']))
>>>>>>> 6c14b743

	def extension(self):
		self.extended = True 
		self.due_date = self.due_date + timedelta(days = int(app.config['DAYS_AFTER_EXTENSION']))
	def point_person(self):
		for o in self.owners:
			if o.is_point_person:
				return o
		return None
	def requester(self):
		if self.subscribers:
			return self.subscribers[0] or None # The first subscriber is always the requester
		return None

	def requester_name(self):
		requester = self.requester()
		if requester and requester.user:
			return requester.user.get_alias()
		return "N/A"
	def point_person_name(self):
		point_person = self.point_person()
		if point_person and point_person.user:
			return point_person.user.get_alias()
		return "N/A"
	def department_name(self):
		if self.department_obj:
			return self.department_obj.get_name()
		return "N/A"
	def is_closed(self):
		return re.match('.*(closed).*', self.status, re.IGNORECASE) is not None
	def solid_status(self, cron_job = False):
		if self.is_closed():
			return "closed"
		else:
			if cron_job or (not current_user.is_anonymous()):
				if datetime.now() >= self.due_date:
					return "overdue"
				elif (datetime.now() + timedelta(days = 2)) >= self.due_date:
					return "due soon"
		return "open"

### @export "QA"
class QA(db.Model):
# A Q & A block for a request
	__tablename__ = 'qa'
	id = db.Column(db.Integer, primary_key = True)
	question = db.Column(db.String())
	answer = db.Column(db.String())
	request_id = db.Column(db.Integer, db.ForeignKey('request.id'))
	owner_id = db.Column(db.Integer, db.ForeignKey('user.id')) # Actually just a user ID
	subscriber_id = db.Column(db.Integer, db.ForeignKey('user.id')) # Actually just a user ID
	date_created = db.Column(db.DateTime)
	def __init__(self, request_id, question, owner_id = None):
		self.question = question
		self.request_id = request_id
		self.date_created = datetime.now().isoformat()
		self.owner_id = owner_id
	def __repr__(self):
		return "<QA Q: %r A: %r>" %(self.question, self.answer)

### @export "Owner"
class Owner(db.Model): 
# A member of city staff assigned to a particular request, that may or may not upload records towards that request.
	__tablename__ = 'owner'
	id = db.Column(db.Integer, primary_key =True)
	user_id = Column(Integer, ForeignKey('user.id'))
	user = relationship("User", uselist = False)
	request_id = db.Column(db.Integer, db.ForeignKey('request.id'))
	request = relationship("Request", foreign_keys = [request_id])
	active = db.Column(db.Boolean, default = True) # Indicate whether they're still involved in the request or not.
	reason = db.Column(db.String()) # Reason they were assigned
	reason_unassigned = db.Column(db.String()) # Reason they were unassigned
	date_created = db.Column(db.DateTime)
	date_updated = db.Column(db.DateTime)
	is_point_person = db.Column(db.Boolean)
	def __init__(self, request_id, user_id, reason= None, is_point_person = False):
		self.reason = reason
		self.user_id = user_id
		self.request_id = request_id
		self.date_created = datetime.now().isoformat()
		self.date_updated = self.date_created
		self.is_point_person = is_point_person
	def __repr__(self):
		return '<Owner %r>' %self.user_id

### @export "Subscriber"
class Subscriber(db.Model): 
# A person subscribed to a request, who may or may not have created the request, and may or may not own a part of the request.
	__tablename__ = 'subscriber'
	id = db.Column(db.Integer, primary_key = True)
	should_notify = db.Column(db.Boolean, default = True) # Allows a subscriber to unsubscribe
	user_id = db.Column(db.Integer, db.ForeignKey('user.id'))
	user = relationship("User", uselist = False)
	request_id = db.Column(db.Integer, db.ForeignKey('request.id'))
	date_created = db.Column(db.DateTime)
	owner_id = db.Column(db.Integer, db.ForeignKey('owner.id')) # Not null if responsible for fulfilling a part of the request
 	def __init__(self, request_id, user_id, creator = False):
 		self.user_id = user_id
		self.request_id = request_id
		self.date_created = datetime.now().isoformat()
	def __repr__(self):
		return '<Subscriber %r>' %self.user_id

### @export "Record"
class Record(db.Model):
# A record that is attached to a particular request. A record can be online (uploaded document, link) or offline.
	__tablename__ = 'record'
	id = db.Column(db.Integer, primary_key = True)
	date_created = db.Column(db.DateTime)
	user_id = db.Column(db.Integer, db.ForeignKey('user.id')) # The user who uploaded the record, right now only city staff can
	doc_id = db.Column(db.Integer) # The document ID. Currently using Scribd API to upload documents.
	request_id = db.Column(db.Integer, db.ForeignKey('request.id')) # The request this record was uploaded for
	description = db.Column(db.String(400)) # A short description of what the record is. 
	filename = db.Column(db.String(400)) # The original name of the file being uploaded.
	url = db.Column(db.String()) # Where it exists on the internet.
	download_url = db.Column(db.String()) # Where it can be downloaded on the internet.
	access = db.Column(db.String()) # How to access it. Probably only defined on offline docs for now.
	def __init__(self, request_id, user_id, url = None, filename = None, doc_id = None, description = None, access = None):
		self.doc_id = doc_id
		self.request_id = request_id
		self.user_id = user_id
		self.date_created = datetime.now().isoformat()
		self.description = description
		self.url = url
		self.filename = filename
		self.access = access
	def __repr__(self):
		return '<Record %r>' % self.description

### @export "Note"
class Note(db.Model):
# A note on a request.
	__tablename__ = 'note'
	id = db.Column(db.Integer, primary_key = True)
	date_created = db.Column(db.DateTime)
	text = db.Column(db.String())
	request_id = db.Column(db.Integer, db.ForeignKey('request.id')) # The request it belongs to.
	user_id = db.Column(db.Integer, db.ForeignKey('user.id')) # The user who wrote the note. Right now only city staff can.
	def __init__(self, request_id, text, user_id):
		self.text = text
		self.request_id = request_id
		self.user_id = user_id
		self.date_created = datetime.now().isoformat()
	def __repr__(self):
		return '<Note %r>' % self.text

### @export "Visualization"
class Visualization(db.Model):
	__tablename__ = 'visualization'
	id = db.Column(db.Integer, primary_key = True)
	content = db.Column(db.String())
	date_created = db.Column(db.DateTime)
	date_updated = db.Column(db.DateTime)
	type_viz = db.Column(db.String())
	def __init__(self, type_viz, content):
		self.type_viz = type_viz
		self.content = content
		self.date_created = datetime.now().isoformat()
	def __repr__(self):
		return '<Visualization %r>' % self.type_viz<|MERGE_RESOLUTION|>--- conflicted
+++ resolved
@@ -122,20 +122,13 @@
 		return '<Request %r>' % self.text
 
 	def set_due_date(self):
-<<<<<<< HEAD
-		self.due_date = self.date_created + timedelta(days = int(app.config['DAYS_TO_FULFILL']))
+		date_received = self.date_received
+		if not date_received:
+			date_received = self.date_created
 		if self.extended == True:
-				self.due_date = self.due_date + timedelta(days = int(app.config['DAYS_AFTER_EXTENSION']))
-=======
-		if not self.due_date:
-			date_received = self.date_received
-			if not date_received:
-				date_received = self.date_created
-			app.logger.info("\n\n Date received: %s" % self.date_received)
-			self.due_date =  date_received + timedelta(days = int(app.config['DAYS_TO_FULFILL']))
-			if self.extension:
-				self.due_date = date_received + timedelta(days = int(app.config['DAYS_AFTER_EXTENSION']))
->>>>>>> 6c14b743
+			self.due_date = date_received + timedelta(days = int(app.config['DAYS_AFTER_EXTENSION']))
+		else:
+			self.due_date = date_received + timedelta(days = int(app.config['DAYS_TO_FULFILL']))
 
 	def extension(self):
 		self.extended = True 
