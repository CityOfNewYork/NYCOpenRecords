#!/usr/bin/python
# -*- coding: utf-8 -*-

"""
....public_records_portal.models
....~~~~~~~~~~~~~~~~

<<<<<<< HEAD
=======
....Defines RecordTrac's database schema, and implements helper functions.

"""

>>>>>>> c906b429
from datetime import datetime, timedelta
import re

from flask.ext.login import current_user
from sqlalchemy import Column, Integer, ForeignKey
from sqlalchemy.orm import relationship
from sqlalchemy.ext.hybrid import hybrid_property
from sqlalchemy import and_
<<<<<<< HEAD
from werkzeug.security import generate_password_hash, check_password_hash
from validate_email import validate_email

from public_records_portal import db, app


=======
from werkzeug.security import generate_password_hash, \
    check_password_hash
from validate_email import validate_email

from public_records_portal import db, app


class requestPrivacy:
    PUBLIC = 0x01
    NAME_PRIVATE = 0x02
    REQUEST_PRIVATE = 0x04
    PRIVATE = 0x08


class notePrivacy:
    PUBLIC = 0x01
    AGENCY = 0x02


# @export "User"

>>>>>>> c906b429
class User(db.Model):
    __tablename__ = 'user'
    id = db.Column(db.Integer, primary_key=True)
    alias = db.Column(db.String(100))
    first_name = db.Column(db.String(100))
    last_name = db.Column(db.String(100))
    email = db.Column(db.String(100), unique=True)
    phone = db.Column(db.String())
    address1 = db.Column(db.String(500))
    address2 = db.Column(db.String(500))
    city = db.Column(db.String())
    state = db.Column(db.String())
    zipcode = db.Column(db.String())
    date_created = db.Column(db.DateTime)
    password = db.Column(db.String(255))
<<<<<<< HEAD
    department_id = db.Column(Integer, ForeignKey("department.id", use_alter=True, name="fk_department"))
    contact_for = db.Column(db.String())  # comma separated list
    backup_for = db.Column(db.String())  # comma separated list
    owners = relationship("Owner")
    subscribers = relationship("Subscriber")
    is_staff = db.Column(db.Boolean, default=False)  # Is this user an active agency member?
    current_department = relationship("Department",
                                      foreign_keys=[department_id],
                                      primaryjoin=("User.department_id == Department.id"),
                                      uselist=False)
    title = db.Column(db.String())
    role = db.Column(db.String())
=======
    department_id = db.Column(Integer, ForeignKey('department.id',
                                                  use_alter=True,
                                                  name='fk_department'))
    current_department = relationship('Department',
                                      foreign_keys=[department_id],
                                      lazy='joined', uselist=False)
    contact_for = db.Column(db.String())  # comma separated list
    backup_for = db.Column(db.String())  # comma separated list
    owners = relationship('Owner')
    subscribers = relationship('Subscriber')

    # Is this user an active agency member?

    is_staff = db.Column(db.Boolean, default=False)
    staff_signature = db.Column(db.String(100),
                                default='public_records_portal/static/images/staff_signature.png')
>>>>>>> c906b429

    def is_authenticated(self):
        return True

    def is_active(self):
        return True

    def is_anonymous(self):
        return False

    def get_id(self):
        return unicode(self.id)

    def get_alias(self):
<<<<<<< HEAD
        if self.alias and self.alias != "":
            return self.alias
        return "N/A"

    def get_first_name(self):
        if self.first_name and self.first_name != "":
            return self.first_name
        return "N/A"

    def get_last_name(self):
        if self.last_name and self.last_name != "":
            return self.last_name
        return "N/A"

    def get_phone(self):
        if self.phone and self.phone != "":
            return self.phone
        return "N/A"

    def get_adddress1(self):
        if self.address1 and self.address1 != "":
            return self.address1
        return "N/A"

    def get_city(self):
        if self.city and self.city != "":
            return self.city
        return "N/A"

    def get_state(self):
        if self.state and self.state != "":
            return self.state
        return "N/A"

    def get_zipcode(self):
        if self.zipcode and self.zipcode != "":
            return self.zipcode
        return "N/A"

    def __init__(self, email=None, alias=None, first_name=None, last_name=None, phone=None, address1=None,
                 address2=None, city=None, state=None, zipcode=None, department=None, contact_for=None, backup_for=None,
                 password=None, is_staff=False):
=======
        if self.alias and self.alias != '':
            return self.alias
        return 'N/A'

    def get_first_name(self):
        if self.first_name and self.first_name != '':
            return self.first_name
        return 'N/A'

    def get_last_name(self):
        if self.last_name and self.last_name != '':
            return self.last_name
        return 'N/A'

    def get_phone(self):
        if self.phone and self.phone != '':
            return self.phone
        return 'N/A'

    def get_adddress1(self):
        if self.address1 and self.address1 != '':
            return self.address1
        return 'N/A'

    def get_city(self):
        if self.city and self.city != '':
            return self.city
        return 'N/A'

    def get_state(self):
        if self.state and self.state != '':
            return self.state
        return 'N/A'

    def get_zipcode(self):
        if self.zipcode and self.zipcode != '':
            return self.zipcode
        return 'N/A'

    def __init__(
            self,
            email=None,
            alias=None,
            first_name=None,
            last_name=None,
            phone=None,
            address1=None,
            address2=None,
            city=None,
            state=None,
            zipcode=None,
            department=None,
            contact_for=None,
            backup_for=None,
            password=None,
            is_staff=False,
            staff_signature=False
    ):
>>>>>>> c906b429
        if email and validate_email(email):
            self.email = email
        self.alias = alias
        self.first_name = first_name
        self.last_name = last_name
<<<<<<< HEAD
        if phone and phone != "":
            self.phone = phone
        if address1 and address1 != "":
            self.address1 = address1
        if address2 and address2 != "":
            self.address2 = address2
        if city and city != "":
            self.city = city
        if state and state != "":
            self.state = state
        if zipcode and zipcode != "":
            self.zipcode = zipcode
        self.date_created = datetime.now().isoformat()
        if department and department != "":
            self.department_id = department
        if contact_for and contact_for != "":
            self.contact_for = contact_for
        if backup_for and backup_for != "":
            self.backup_for = backup_for
        if is_staff:
            self.is_staff = is_staff
=======
        if phone and phone != '':
            self.phone = phone
        if address1 and address1 != '':
            self.address1 = address1
        if address2 and address2 != '':
            self.address2 = address2
        if city and city != '':
            self.city = city
        if state and state != '':
            self.state = state
        if zipcode and zipcode != '':
            self.zipcode = zipcode
        self.date_created = datetime.now().isoformat()
        if department and department != '':
            self.department_id = department
        if contact_for and contact_for != '':
            self.contact_for = contact_for
        if backup_for and backup_for != '':
            self.backup_for = backup_for
        if is_staff:
            self.is_staff = is_staff
        if staff_signature:
            self.staff_signature = staff_signature
>>>>>>> c906b429
        if password:
            self.set_password(password)

    def check_password(self, password):
        return check_password_hash(self.password, password)

    def set_password(self, password):
        self.password = generate_password_hash(password)

    def is_admin(self):
        if 'LIST_OF_ADMINS' in app.config:
<<<<<<< HEAD
            admins = app.config['LIST_OF_ADMINS'].split(",")
=======
            admins = app.config['LIST_OF_ADMINS'].split(',')
>>>>>>> c906b429
            return self.email.lower() in admins

    def __repr__(self):
        return '<User %r>' % self.email

    def __str__(self):
        return self.email

    def department_name(self):
        if self.current_department and self.current_department.name:
            return self.current_department.name
        else:
<<<<<<< HEAD
            app.logger.error(
                "\n\nUser %s is not associated with a department." % self.email)
            return "N/A"

=======
            app.logger.error('''

User %s is not associated with a department.'''
                             % self.email)
            return 'N/A'


### @export "Department"
>>>>>>> c906b429

class Department(db.Model):
    __tablename__ = 'department'
    id = db.Column(db.Integer, primary_key=True)
    date_created = db.Column(db.DateTime)
    date_updated = db.Column(db.DateTime)
    name = db.Column(db.String(), unique=True)
<<<<<<< HEAD
    users = relationship("User", foreign_keys=[User.department_id],
                         post_update=True)  # The list of users in this department
    requests = relationship("Request",
                            order_by="Request.date_created.asc()")  # The list of requests currently associated with this department
=======
    users = relationship('User', foreign_keys=[User.department_id],
                         post_update=True)  # The list of users in this department
    requests = relationship('Request',
                            order_by='Request.date_created.asc()')  # The list of requests currently associated with this department
>>>>>>> c906b429

    def __init__(self, name):
        self.name = name
        self.date_created = datetime.now().isoformat()

    def __repr__(self):
        return '<Department %r>' % self.name

    def __str__(self):
        return self.name

    def get_name(self):
<<<<<<< HEAD
        return self.name or "N/A"

    primary_contact_id = db.Column(Integer, ForeignKey("user.id"))
    backup_contact_id = db.Column(Integer, ForeignKey("user.id"))
    primary_contact = relationship(User,
                                   foreign_keys=[primary_contact_id],
                                   primaryjoin=(primary_contact_id == User.id),
                                   uselist=False, post_update=True)
    backup_contact = relationship(User,
                                  foreign_keys=[backup_contact_id],
                                  primaryjoin=(backup_contact_id == User.id),
                                  uselist=False, post_update=True)
=======
        return self.name or 'N/A'

    primary_contact_id = db.Column(Integer, ForeignKey('user.id'))
    backup_contact_id = db.Column(Integer, ForeignKey('user.id'))
    primary_contact = relationship(User,
                                   foreign_keys=[primary_contact_id],
                                   primaryjoin=primary_contact_id
                                               == User.id, uselist=False,
                                   post_update=True)
    backup_contact = relationship(User,
                                  foreign_keys=[backup_contact_id],
                                  primaryjoin=backup_contact_id
                                              == User.id, uselist=False,
                                  post_update=True)
>>>>>>> c906b429

    def __init__(self, name=''):
        self.name = name
        self.date_created = datetime.now().isoformat()

    def __repr__(self):
        return '<Department %r>' % self.name

    def __str__(self):
        return self.name

    def get_name(self):
<<<<<<< HEAD
        return self.name or "N/A"


class Request(db.Model):
    # The public records request
    __tablename__ = 'request'
    tracking_number = 1
    # id = db.Column(db.Integer, primary_key =True)
    id = db.Column(db.String(100), primary_key=True)
    date_created = db.Column(db.DateTime)
    due_date = db.Column(db.DateTime)
    extended = db.Column(db.Boolean, default=False)  # Has the due date been extended?
    qas = relationship("QA", cascade="all,delete",
                       order_by="QA.date_created.desc()")  # The list of QA units for this request
    status_updated = db.Column(db.DateTime)
    text = db.Column(db.String(500), unique=True, nullable=False)  # The actual request text.
    owners = relationship("Owner", cascade="all, delete", order_by="Owner.date_created.asc()")
    subscribers = relationship("Subscriber", cascade="all, delete")  # The list of subscribers following this request.
    records = relationship("Record", cascade="all,delete",
                           order_by="Record.date_created.desc()")  # The list of records that have been uploaded for this request.
    notes = relationship("Note", cascade="all,delete",
                         order_by="Note.date_created.desc()")  # The list of notes appended to this request.
    status = db.Column(db.String(400))  # The status of the request (open, closed, etc.)
    creator_id = db.Column(db.Integer, db.ForeignKey(
        'user.id'))  # If city staff created it on behalf of the public, otherwise the creator is the subscriber with creator = true
    department_id = db.Column(db.Integer, db.ForeignKey("department.id"))
    department = relationship("Department", uselist=False)
    date_received = db.Column(db.DateTime)
    offline_submission_type = db.Column(db.String())
    privacy = db.Column(db.Integer, default=0x01)

    def __init__(self, id, text, creator_id=None, offline_submission_type=None, date_received=None, privacy=1):
        self.id = id
=======
        return self.name or 'N/A'

### @export "Request"

class Request(db.Model):
    # The public records request

    __tablename__ = 'request'
    tracking_number = 0x01
    id = db.Column(db.String(100), primary_key=True)
    date_created = db.Column(db.DateTime)
    due_date = db.Column(db.DateTime)
    extended = db.Column(db.Boolean,
                         default=False)  # Has the due date been extended?
    qas = relationship('QA', cascade='all,delete',
                       order_by='QA.date_created.desc()')  # The list of QA units for this request
    status_updated = db.Column(db.DateTime)
    summary = db.Column(db.String(500), nullable=False)
    text = db.Column(db.String(5000), unique=True,
                     nullable=False)  # The actual request text.
    owners = relationship('Owner', cascade='all, delete',
                          order_by='Owner.date_created.asc()')
    subscribers = relationship('Subscriber',
                               cascade='all, delete')  # The list of subscribers following this request.
    records = relationship('Record', cascade='all,delete',
                           order_by='Record.date_created.desc()')  # The list of records that have been uploaded for this request.
    notes = relationship('Note', cascade='all,delete',
                         order_by='Note.date_created.desc()')  # The list of notes appended to this request.
    status = db.Column(
        db.String(400))  # The status of the request (open, closed, etc.)
    creator_id = db.Column(db.Integer, db.ForeignKey(
        'user.id'))  # If city staff created it on behalf of the public, otherwise the creator is the subscriber with creator = true
    department_id = db.Column(db.Integer, db.ForeignKey('department.id'
                                                        ))
    department = relationship('Department', uselist=False)
    date_received = db.Column(db.DateTime)
    offline_submission_type = db.Column(db.String())
    category = db.Column(db.String, nullable=False)

    def __init__(
            self,
            id,
            summary,
            text,
            creator_id=None,
            offline_submission_type=None,
            date_received=None,
            category=None
    ):
        self.id = id
        self.summary = summary
>>>>>>> c906b429
        self.text = text
        self.date_created = datetime.now().isoformat()
        self.creator_id = creator_id
        self.offline_submission_type = offline_submission_type
        if date_received and type(date_received) is datetime:
            self.date_received = date_received
<<<<<<< HEAD
        self.privacy = privacy
        self.__class__.tracking_number += 1
=======
        self.__class__.tracking_number += 0x01
        self.category = category
>>>>>>> c906b429

    def __repr__(self):
        return '<Request %r>' % self.text

    def set_due_date(self):
        if not self.date_received:
            self.date_received = self.date_created
        if self.extended == True:
<<<<<<< HEAD
            self.due_date = self.date_received + timedelta(days=int(app.config['DAYS_AFTER_EXTENSION']))
        else:
            self.due_date = self.date_received + timedelta(days=int(app.config['DAYS_TO_FULFILL']))

    def extension(self):
        self.extended = True
        self.due_date = self.due_date + timedelta(days=int(app.config['DAYS_AFTER_EXTENSION']))
=======
            self.due_date = self.date_received \
                            + timedelta(
                days=int(app.config['DAYS_AFTER_EXTENSION']))
        else:
            self.due_date = self.date_received \
                            + timedelta(days=int(app.config['DAYS_TO_FULFILL']))

    def extension(self, days_after=int(app.config['DAYS_AFTER_EXTENSION']),
                  custom_due_date=None):
        self.extended = True
        if days_after != None and days_after != '':
            self.due_date = self.due_date + timedelta(days=days_after)
        elif custom_due_date != None and custom_due_date != '':
            self.due_date = custom_due_date

    def point_person(self):
        for o in self.owners:
            if o.is_point_person:
                return o
        return None

    def all_owners(self):
        all_owners = []
        for o in self.owners:
            all_owners.append(o.user.get_alias())
        return all_owners
>>>>>>> c906b429

    def point_person(self):
        for o in self.owners:
            if o.is_point_person:
                return o
        return None

    def all_owners(self):
        all_owners = []
        for o in self.owners:
            all_owners.append(o.user.get_alias())
        return all_owners

    def requester(self):
        if self.subscribers:
<<<<<<< HEAD
            return self.subscribers[0] or None  # The first subscriber is always the requester
=======
            return self.subscribers[
                       0] or None  # The first subscriber is always the requester
>>>>>>> c906b429
        return None

    def requester_name(self):
        requester = self.requester()
        if requester and requester.user:
            return requester.user.get_alias()
<<<<<<< HEAD
        return "N/A"
=======
        return 'N/A'
>>>>>>> c906b429

    def requester_first_name(self):
        requester = self.requester()
        if requester and requester.user:
            return requester.user.get_first_name()
<<<<<<< HEAD
        return "N/A"

    def requester_last_name(self):
        requester = self.requester()
        if requester and requester.user:
            return requester.user.get_last_name()
        return "N/A"
=======
        return 'N/A'
>>>>>>> c906b429

    def requester_phone(self):
        requester = self.requester()
        if requester and requester.user:
            return requester.user.get_phone()
<<<<<<< HEAD
        return "N/A"
=======
        return 'N/A'
>>>>>>> c906b429

    def requester_address1(self):
        requester = self.requester()
        if requester and requester.user:
            return requester.user.get_address1()
<<<<<<< HEAD
        return "N/A"
=======
        return 'N/A'
>>>>>>> c906b429

    def requester_address2(self):
        requester = self.requester()
        if requester and requester.user:
            return requester.user.get_address2()
<<<<<<< HEAD
        return "N/A"
=======
        return 'N/A'
>>>>>>> c906b429

    def requester_city(self):
        requester = self.requester()
        if requester and requester.user:
            return requester.user.get_city()
<<<<<<< HEAD
        return "N/A"
=======
        return 'N/A'
>>>>>>> c906b429

    def requester_state(self):
        requester = self.requester()
        if requester and requester.user:
            return requester.user.get_state()
<<<<<<< HEAD
        return "N/A"

    def requester_zipcode(self):
        requester = self.requester()
        if requester and requester.user:
            return requester.user.get_zipcode()
        return "N/A"
=======
        return 'N/A'

    def requester_last_name(self):
        requester = self.requester()
        if requester and requester.user:
            return requester.user.get_zipcode()
        return 'N/A'
>>>>>>> c906b429

    def point_person_name(self):
        point_person = self.point_person()
        if point_person and point_person.user:
            return point_person.user.get_alias()
<<<<<<< HEAD
        return "N/A"
=======
        return 'N/A'

    def department_name(self):
        if self.department:
            return requester.user.get_last_name()
        return 'N/A'

    def is_closed(self):
        if self.status:
            return re.match('.*(closed).*', self.status, re.IGNORECASE) \
                   is not None
        else:
            app.logger.info('''

	 Request with this ID has no status: %s'''
                            % self.id)
            return False

    def solid_status(self, cron_job=False):
        if self.is_closed():
            return 'closed'
        else:
            if cron_job or not current_user.is_anonymous():
                if self.due_date:
                    if datetime.now() >= self.due_date:
                        return 'overdue'
                    elif datetime.now() \
                            + timedelta(days=int(app.config['DAYS_UNTIL_OVERDUE'
                                                 ])) >= self.due_date:
                        return 'due soon'
        return 'open'

    def requester_phone(self):
        requester = self.requester()
        if requester and requester.user:
            return requester.user.get_phone()
        return 'N/A'

        def requester_address1(self):
            requester = self.requester()
            if requester and requester.user:
                return requester.user.get_address1()
            return 'N/A'

        def requester_address2(self):
            requester = self.requester()
            if requester and requester.user:
                return requester.user.get_address2()
            return 'N/A'

        def requester_city(self):
            requester = self.requester()
            if requester and requester.user:
                return requester.user.get_city()
            return 'N/A'

        def requester_state(self):
            requester = self.requester()
            if requester and requester.user:
                return requester.user.get_state()
            return 'N/A'

        def requester_zipcode(self):
            requester = self.requester()
            if requester and requester.user:
                return requester.user.get_zipcode()
            return 'N/A'

    def point_person_name(self):
        point_person = self.point_person()
        if point_person and point_person.user:
            return point_person.user.get_alias()
        return 'N/A'
>>>>>>> c906b429

    def department_name(self):
        if self.department:
            return self.department.get_name()
<<<<<<< HEAD
        return "N/A"

    def is_closed(self):
        if self.status:
            return re.match('.*(closed).*', self.status, re.IGNORECASE) is not None
        else:
            app.logger.info("\n\n Request with this ID has no status: %s" % self.id)
=======
        return 'N/A'

    def is_closed(self):
        if self.status:
            return re.match('.*(closed).*', self.status, re.IGNORECASE) \
                   is not None
        else:
            app.logger.info('''

 Request with this ID has no status: %s'''
                            % self.id)
>>>>>>> c906b429
            return False

    def is_in_progress(self):
        if self.status:
<<<<<<< HEAD
            return re.match('.*(progress).*', self.status, re.IGNORECASE) is not None
        else:
            app.logger.info("\n\n Request with this ID has no status: %s" % self.id)
=======
            return re.match('.*(progress).*', self.status,
                            re.IGNORECASE) is not None
        else:
            app.logger.info('''

 Request with this ID has no status: %s'''
                            % self.id)
>>>>>>> c906b429
            return False

    def solid_status(self, cron_job=False):
        if self.is_closed():
<<<<<<< HEAD
            return "closed"
        if self.is_in_progress():
            return "in progress"
        else:
            if cron_job or (not current_user.is_anonymous()):
                if self.due_date:
                    if datetime.now() >= self.due_date:
                        return "overdue"
                    elif (datetime.now() + timedelta(days=int(app.config['DAYS_UNTIL_OVERDUE']))) >= self.due_date:
                        return "due soon"
                    elif (datetime.now() + timedelta(days=int(2))) >= self.due_date:
                        return "in progress (due in 2 days)"
                    elif (datetime.now() + timedelta(days=int(5))) >= self.due_date:
                        return "in progress (due in 5 days)"
                    elif (datetime.now() + timedelta(days=int(10))) >= self.due_date:
                        return "in progress (due in 10 days)"
                    else:
                        return "acknowledged"
        return "open"

    @hybrid_property
    def open(self):
        two_days = datetime.now() + timedelta(days=2)
=======
            return 'closed'
        if self.is_in_progress():
            return 'in progress'
        else:
            if cron_job or not current_user.is_anonymous():
                if self.due_date and self.status != 'Open':
                    if datetime.now() >= self.due_date:
                        return 'overdue'
                    elif datetime.now() \
                            + timedelta(days=int(app.config['DAYS_UNTIL_OVERDUE'
                                                 ])) >= self.due_date:
                        return 'due soon'
                    elif datetime.now() + timedelta(days=int(15)) \
                            >= self.due_date:
                        return 'in progress (due in 15 days)'
                    elif datetime.now() + timedelta(days=int(30)) \
                            >= self.due_date:
                        return 'in progress (due in 30 days)'
                    elif datetime.now() + timedelta(days=int(60)) \
                            >= self.due_date:
                        return 'in progress (due in 60 days)'
                    elif datetime.now() + timedelta(days=int(90)) \
                            >= self.due_date:
                        return 'in progress (due in 90 days)'
                    elif datetime.now() + timedelta(days=int(120)) \
                            >= self.due_date:
                        return 'in progress (due in 120 days)'
                    else:
                        return 'acknowledged'
        return 'open'

    @hybrid_property
    def open(self):
        two_days = datetime.now() + timedelta(days=0x02)
>>>>>>> c906b429
        return and_(~self.closed, self.due_date > two_days)

    @hybrid_property
    def due_soon(self):
<<<<<<< HEAD
        two_days = datetime.now() + timedelta(days=2)
        return and_(self.due_date < two_days, self.due_date > datetime.now(), ~self.closed)
=======
        two_days = datetime.now() + timedelta(days=0x02)
        return and_(self.due_date < two_days, self.due_date
                    > datetime.now(), ~self.closed)
>>>>>>> c906b429

    @hybrid_property
    def overdue(self):
        return and_(self.due_date < datetime.now(), ~self.closed)

    @hybrid_property
    def closed(self):
<<<<<<< HEAD
        return Request.status.ilike("%closed%")


class QA(db.Model):
    # A Q & A block for a request
=======
        return Request.status.ilike('%closed%')

### @export "QA"

class QA(db.Model):
    # A Q & A block for a request

>>>>>>> c906b429
    __tablename__ = 'qa'
    id = db.Column(db.Integer, primary_key=True)
    question = db.Column(db.String())
    answer = db.Column(db.String())
    request_id = db.Column(db.String(100), db.ForeignKey('request.id'))
<<<<<<< HEAD
    owner_id = db.Column(db.Integer, db.ForeignKey('user.id'))  # Actually just a user ID
    subscriber_id = db.Column(db.Integer, db.ForeignKey('user.id'))  # Actually just a user ID
    date_created = db.Column(db.DateTime)

    def __init__(self, request_id, question, user_id=None):
=======
    owner_id = db.Column(db.Integer,
                         db.ForeignKey('user.id'))  # Actually just a user ID
    subscriber_id = db.Column(db.Integer, db.ForeignKey(
        'user.id'))  # Actually just a user ID
    date_created = db.Column(db.DateTime)

    def __init__(
            self,
            request_id,
            question,
            user_id=None,
    ):
>>>>>>> c906b429
        self.question = question
        self.request_id = request_id
        self.date_created = datetime.now().isoformat()
        self.owner_id = user_id

    def __repr__(self):
<<<<<<< HEAD
        return "<QA Q: %r A: %r>" % (self.question, self.answer)


class Owner(db.Model):
    # A member of city staff assigned to a particular request, that may or may not upload records towards that request.
    __tablename__ = 'owner'
    id = db.Column(db.Integer, primary_key=True)
    user_id = Column(Integer, ForeignKey('user.id'))
    user = relationship("User", uselist=False)
    request_id = db.Column(db.String(100), db.ForeignKey('request.id'))
    request = relationship("Request", foreign_keys=[request_id])
    active = db.Column(db.Boolean, default=True)  # Indicate whether they're still involved in the request or not.
=======
        return '<QA Q: %r A: %r>' % (self.question, self.answer)


### @export "Owner"

class Owner(db.Model):
    # A member of city staff assigned to a particular request, that may or may not upload records towards that request.

    __tablename__ = 'owner'
    id = db.Column(db.Integer, primary_key=True)
    user_id = Column(Integer, ForeignKey('user.id'))
    user = relationship('User', uselist=False)
    request_id = db.Column(db.String(100), db.ForeignKey('request.id'))
    request = relationship('Request', foreign_keys=[request_id])
    active = db.Column(db.Boolean,
                       default=True)  # Indicate whether they're still involved in the request or not.
>>>>>>> c906b429
    reason = db.Column(db.String())  # Reason they were assigned
    reason_unassigned = db.Column(db.String())  # Reason they were unassigned
    date_created = db.Column(db.DateTime)
    date_updated = db.Column(db.DateTime)
    is_point_person = db.Column(db.Boolean)

<<<<<<< HEAD
    def __init__(self, request_id, user_id, reason=None, is_point_person=False):
=======
    def __init__(
            self,
            request_id,
            user_id,
            reason=None,
            is_point_person=False,
    ):
>>>>>>> c906b429
        self.reason = reason
        self.user_id = user_id
        self.request_id = request_id
        self.date_created = datetime.now().isoformat()
        self.date_updated = self.date_created
        self.is_point_person = is_point_person

    def __repr__(self):
        return '<Owner %r>' % self.id

<<<<<<< HEAD

class Subscriber(db.Model):
    # A person subscribed to a request, who may or may not have created the request, and may or may not own a part of the request.
    __tablename__ = 'subscriber'
    id = db.Column(db.Integer, primary_key=True)
    should_notify = db.Column(db.Boolean, default=True)  # Allows a subscriber to unsubscribe
    user_id = db.Column(db.Integer, db.ForeignKey('user.id'))
    user = relationship("User", uselist=False)
=======
### @export "Subscriber"

class Subscriber(db.Model):
    # A person subscribed to a request, who may or may not have created the request, and may or may not own a part of the request.

    __tablename__ = 'subscriber'
    id = db.Column(db.Integer, primary_key=True)
    should_notify = db.Column(db.Boolean,
                              default=True)  # Allows a subscriber to unsubscribe
    user_id = db.Column(db.Integer, db.ForeignKey('user.id'))
    user = relationship('User', uselist=False)
>>>>>>> c906b429
    request_id = db.Column(db.String(100), db.ForeignKey('request.id'))
    date_created = db.Column(db.DateTime)
    owner_id = db.Column(db.Integer, db.ForeignKey(
        'owner.id'))  # Not null if responsible for fulfilling a part of the request. UPDATE 6-11-2014: This isn't used. we should get rid of it.

<<<<<<< HEAD
    def __init__(self, request_id, user_id, creator=False):
=======
    def __init__(
            self,
            request_id,
            user_id,
            creator=False,
    ):
>>>>>>> c906b429
        self.user_id = user_id
        self.request_id = request_id
        self.date_created = datetime.now().isoformat()

    def __repr__(self):
        return '<Subscriber %r>' % self.user_id


<<<<<<< HEAD
class Record(db.Model):
    # A record that is attached to a particular request. A record can be online (uploaded document, link) or offline.
    __tablename__ = 'record'
    id = db.Column(db.Integer, primary_key=True)
    date_created = db.Column(db.DateTime)
    user_id = db.Column(db.Integer,
                        db.ForeignKey('user.id'))  # The user who uploaded the record, right now only city staff can
    doc_id = db.Column(db.Integer)  # The document ID.
    request_id = db.Column(db.String(100), db.ForeignKey('request.id'))  # The request this record was uploaded for
    description = db.Column(db.String(400))  # A short description of what the record is.
    filename = db.Column(db.String(400))  # The original name of the file being uploaded.
    url = db.Column(db.String())  # Where it exists on the internet.
    download_url = db.Column(db.String())  # Where it can be downloaded on the internet.
    access = db.Column(db.String())  # How to access it. Probably only defined on offline docs for now.

    def __init__(self, request_id, user_id, url=None, filename=None, doc_id=None, description=None, access=None):
=======
### @export "Record"

class Record(db.Model):
    # A record that is attached to a particular request. A record can be online (uploaded document, link) or offline.

    __tablename__ = 'record'
    id = db.Column(db.Integer, primary_key=True)
    date_created = db.Column(db.DateTime)
    user_id = db.Column(db.Integer, db.ForeignKey(
        'user.id'))  # The user who uploaded the record, right now only city staff can
    doc_id = db.Column(db.Integer)  # The document ID.
    request_id = db.Column(db.String(100), db.ForeignKey(
        'request.id'))  # The request this record was uploaded for
    description = db.Column(
        db.String(400))  # A short description of what the record is.
    filename = db.Column(
        db.String(400))  # The original name of the file being uploaded.
    url = db.Column(db.String())  # Where it exists on the internet.
    download_url = db.Column(
        db.String())  # Where it can be downloaded on the internet.
    access = db.Column(
        db.String())  # How to access it. Probably only defined on offline docs for now.

    def __init__(
            self,
            request_id,
            user_id,
            url=None,
            filename=None,
            doc_id=None,
            description=None,
            access=None,
    ):
>>>>>>> c906b429
        self.doc_id = doc_id
        self.request_id = request_id
        self.user_id = user_id
        self.date_created = datetime.now().isoformat()
        self.description = description
        self.url = url
        self.filename = filename
        self.access = access

    def __repr__(self):
        return '<Record %r>' % self.description


<<<<<<< HEAD
class Note(db.Model):
    # A note on a request.
=======
### @export "Note"

class Note(db.Model):
    # A note on a request.

>>>>>>> c906b429
    __tablename__ = 'note'
    id = db.Column(db.Integer, primary_key=True)
    date_created = db.Column(db.DateTime)
    text = db.Column(db.String())
<<<<<<< HEAD
    request_id = db.Column(db.String(100), db.ForeignKey('request.id'))  # The request it belongs to.
    user_id = db.Column(db.Integer, db.ForeignKey(
        'user.id'))  # The user who wrote the note. Right now only stored for city staff - otherwise it's an anonymous/ 'requester' note.
    privacy = db.Column(db.Integer, default=1)

    def __init__(self, request_id, text, user_id, privacy=1):
=======
    request_id = db.Column(db.String(100), db.ForeignKey(
        'request.id'))  # The request it belongs to.
    user_id = db.Column(db.Integer, db.ForeignKey(
        'user.id'))  # The user who wrote the note. Right now only stored for city staff - otherwise it's an anonymous/ 'requester' note.
    privacy = db.Column(db.Integer, default=0x01)

    def __init__(
            self,
            request_id,
            text,
            user_id,
            privacy=0x01,
    ):
>>>>>>> c906b429
        self.text = text
        self.request_id = request_id
        self.user_id = user_id
        self.date_created = datetime.now().isoformat()
        self.privacy = privacy

    def __repr__(self):
        return '<Note %r>' % self.text


<<<<<<< HEAD
=======
### @export "Visualization"

>>>>>>> c906b429
class Visualization(db.Model):
    __tablename__ = 'visualization'
    id = db.Column(db.Integer, primary_key=True)
    content = db.Column(db.String())
    date_created = db.Column(db.DateTime)
    date_updated = db.Column(db.DateTime)
    type_viz = db.Column(db.String())

    def __init__(self, type_viz, content):
        self.type_viz = type_viz
        self.content = content
        self.date_created = datetime.now().isoformat()

    def __repr__(self):
        return '<Visualization %r>' % self.type_viz<|MERGE_RESOLUTION|>--- conflicted
+++ resolved
@@ -5,13 +5,10 @@
 ....public_records_portal.models
 ....~~~~~~~~~~~~~~~~
 
-<<<<<<< HEAD
-=======
 ....Defines RecordTrac's database schema, and implements helper functions.
 
 """
 
->>>>>>> c906b429
 from datetime import datetime, timedelta
 import re
 
@@ -20,14 +17,6 @@
 from sqlalchemy.orm import relationship
 from sqlalchemy.ext.hybrid import hybrid_property
 from sqlalchemy import and_
-<<<<<<< HEAD
-from werkzeug.security import generate_password_hash, check_password_hash
-from validate_email import validate_email
-
-from public_records_portal import db, app
-
-
-=======
 from werkzeug.security import generate_password_hash, \
     check_password_hash
 from validate_email import validate_email
@@ -49,7 +38,6 @@
 
 # @export "User"
 
->>>>>>> c906b429
 class User(db.Model):
     __tablename__ = 'user'
     id = db.Column(db.Integer, primary_key=True)
@@ -65,20 +53,6 @@
     zipcode = db.Column(db.String())
     date_created = db.Column(db.DateTime)
     password = db.Column(db.String(255))
-<<<<<<< HEAD
-    department_id = db.Column(Integer, ForeignKey("department.id", use_alter=True, name="fk_department"))
-    contact_for = db.Column(db.String())  # comma separated list
-    backup_for = db.Column(db.String())  # comma separated list
-    owners = relationship("Owner")
-    subscribers = relationship("Subscriber")
-    is_staff = db.Column(db.Boolean, default=False)  # Is this user an active agency member?
-    current_department = relationship("Department",
-                                      foreign_keys=[department_id],
-                                      primaryjoin=("User.department_id == Department.id"),
-                                      uselist=False)
-    title = db.Column(db.String())
-    role = db.Column(db.String())
-=======
     department_id = db.Column(Integer, ForeignKey('department.id',
                                                   use_alter=True,
                                                   name='fk_department'))
@@ -95,7 +69,6 @@
     is_staff = db.Column(db.Boolean, default=False)
     staff_signature = db.Column(db.String(100),
                                 default='public_records_portal/static/images/staff_signature.png')
->>>>>>> c906b429
 
     def is_authenticated(self):
         return True
@@ -110,50 +83,6 @@
         return unicode(self.id)
 
     def get_alias(self):
-<<<<<<< HEAD
-        if self.alias and self.alias != "":
-            return self.alias
-        return "N/A"
-
-    def get_first_name(self):
-        if self.first_name and self.first_name != "":
-            return self.first_name
-        return "N/A"
-
-    def get_last_name(self):
-        if self.last_name and self.last_name != "":
-            return self.last_name
-        return "N/A"
-
-    def get_phone(self):
-        if self.phone and self.phone != "":
-            return self.phone
-        return "N/A"
-
-    def get_adddress1(self):
-        if self.address1 and self.address1 != "":
-            return self.address1
-        return "N/A"
-
-    def get_city(self):
-        if self.city and self.city != "":
-            return self.city
-        return "N/A"
-
-    def get_state(self):
-        if self.state and self.state != "":
-            return self.state
-        return "N/A"
-
-    def get_zipcode(self):
-        if self.zipcode and self.zipcode != "":
-            return self.zipcode
-        return "N/A"
-
-    def __init__(self, email=None, alias=None, first_name=None, last_name=None, phone=None, address1=None,
-                 address2=None, city=None, state=None, zipcode=None, department=None, contact_for=None, backup_for=None,
-                 password=None, is_staff=False):
-=======
         if self.alias and self.alias != '':
             return self.alias
         return 'N/A'
@@ -212,35 +141,11 @@
             is_staff=False,
             staff_signature=False
     ):
->>>>>>> c906b429
         if email and validate_email(email):
             self.email = email
         self.alias = alias
         self.first_name = first_name
         self.last_name = last_name
-<<<<<<< HEAD
-        if phone and phone != "":
-            self.phone = phone
-        if address1 and address1 != "":
-            self.address1 = address1
-        if address2 and address2 != "":
-            self.address2 = address2
-        if city and city != "":
-            self.city = city
-        if state and state != "":
-            self.state = state
-        if zipcode and zipcode != "":
-            self.zipcode = zipcode
-        self.date_created = datetime.now().isoformat()
-        if department and department != "":
-            self.department_id = department
-        if contact_for and contact_for != "":
-            self.contact_for = contact_for
-        if backup_for and backup_for != "":
-            self.backup_for = backup_for
-        if is_staff:
-            self.is_staff = is_staff
-=======
         if phone and phone != '':
             self.phone = phone
         if address1 and address1 != '':
@@ -264,7 +169,6 @@
             self.is_staff = is_staff
         if staff_signature:
             self.staff_signature = staff_signature
->>>>>>> c906b429
         if password:
             self.set_password(password)
 
@@ -276,11 +180,7 @@
 
     def is_admin(self):
         if 'LIST_OF_ADMINS' in app.config:
-<<<<<<< HEAD
-            admins = app.config['LIST_OF_ADMINS'].split(",")
-=======
             admins = app.config['LIST_OF_ADMINS'].split(',')
->>>>>>> c906b429
             return self.email.lower() in admins
 
     def __repr__(self):
@@ -293,12 +193,6 @@
         if self.current_department and self.current_department.name:
             return self.current_department.name
         else:
-<<<<<<< HEAD
-            app.logger.error(
-                "\n\nUser %s is not associated with a department." % self.email)
-            return "N/A"
-
-=======
             app.logger.error('''
 
 User %s is not associated with a department.'''
@@ -307,7 +201,6 @@
 
 
 ### @export "Department"
->>>>>>> c906b429
 
 class Department(db.Model):
     __tablename__ = 'department'
@@ -315,17 +208,10 @@
     date_created = db.Column(db.DateTime)
     date_updated = db.Column(db.DateTime)
     name = db.Column(db.String(), unique=True)
-<<<<<<< HEAD
-    users = relationship("User", foreign_keys=[User.department_id],
-                         post_update=True)  # The list of users in this department
-    requests = relationship("Request",
-                            order_by="Request.date_created.asc()")  # The list of requests currently associated with this department
-=======
     users = relationship('User', foreign_keys=[User.department_id],
                          post_update=True)  # The list of users in this department
     requests = relationship('Request',
                             order_by='Request.date_created.asc()')  # The list of requests currently associated with this department
->>>>>>> c906b429
 
     def __init__(self, name):
         self.name = name
@@ -338,20 +224,6 @@
         return self.name
 
     def get_name(self):
-<<<<<<< HEAD
-        return self.name or "N/A"
-
-    primary_contact_id = db.Column(Integer, ForeignKey("user.id"))
-    backup_contact_id = db.Column(Integer, ForeignKey("user.id"))
-    primary_contact = relationship(User,
-                                   foreign_keys=[primary_contact_id],
-                                   primaryjoin=(primary_contact_id == User.id),
-                                   uselist=False, post_update=True)
-    backup_contact = relationship(User,
-                                  foreign_keys=[backup_contact_id],
-                                  primaryjoin=(backup_contact_id == User.id),
-                                  uselist=False, post_update=True)
-=======
         return self.name or 'N/A'
 
     primary_contact_id = db.Column(Integer, ForeignKey('user.id'))
@@ -366,7 +238,6 @@
                                   primaryjoin=backup_contact_id
                                               == User.id, uselist=False,
                                   post_update=True)
->>>>>>> c906b429
 
     def __init__(self, name=''):
         self.name = name
@@ -379,41 +250,6 @@
         return self.name
 
     def get_name(self):
-<<<<<<< HEAD
-        return self.name or "N/A"
-
-
-class Request(db.Model):
-    # The public records request
-    __tablename__ = 'request'
-    tracking_number = 1
-    # id = db.Column(db.Integer, primary_key =True)
-    id = db.Column(db.String(100), primary_key=True)
-    date_created = db.Column(db.DateTime)
-    due_date = db.Column(db.DateTime)
-    extended = db.Column(db.Boolean, default=False)  # Has the due date been extended?
-    qas = relationship("QA", cascade="all,delete",
-                       order_by="QA.date_created.desc()")  # The list of QA units for this request
-    status_updated = db.Column(db.DateTime)
-    text = db.Column(db.String(500), unique=True, nullable=False)  # The actual request text.
-    owners = relationship("Owner", cascade="all, delete", order_by="Owner.date_created.asc()")
-    subscribers = relationship("Subscriber", cascade="all, delete")  # The list of subscribers following this request.
-    records = relationship("Record", cascade="all,delete",
-                           order_by="Record.date_created.desc()")  # The list of records that have been uploaded for this request.
-    notes = relationship("Note", cascade="all,delete",
-                         order_by="Note.date_created.desc()")  # The list of notes appended to this request.
-    status = db.Column(db.String(400))  # The status of the request (open, closed, etc.)
-    creator_id = db.Column(db.Integer, db.ForeignKey(
-        'user.id'))  # If city staff created it on behalf of the public, otherwise the creator is the subscriber with creator = true
-    department_id = db.Column(db.Integer, db.ForeignKey("department.id"))
-    department = relationship("Department", uselist=False)
-    date_received = db.Column(db.DateTime)
-    offline_submission_type = db.Column(db.String())
-    privacy = db.Column(db.Integer, default=0x01)
-
-    def __init__(self, id, text, creator_id=None, offline_submission_type=None, date_received=None, privacy=1):
-        self.id = id
-=======
         return self.name or 'N/A'
 
 ### @export "Request"
@@ -465,20 +301,14 @@
     ):
         self.id = id
         self.summary = summary
->>>>>>> c906b429
         self.text = text
         self.date_created = datetime.now().isoformat()
         self.creator_id = creator_id
         self.offline_submission_type = offline_submission_type
         if date_received and type(date_received) is datetime:
             self.date_received = date_received
-<<<<<<< HEAD
-        self.privacy = privacy
-        self.__class__.tracking_number += 1
-=======
         self.__class__.tracking_number += 0x01
         self.category = category
->>>>>>> c906b429
 
     def __repr__(self):
         return '<Request %r>' % self.text
@@ -487,15 +317,6 @@
         if not self.date_received:
             self.date_received = self.date_created
         if self.extended == True:
-<<<<<<< HEAD
-            self.due_date = self.date_received + timedelta(days=int(app.config['DAYS_AFTER_EXTENSION']))
-        else:
-            self.due_date = self.date_received + timedelta(days=int(app.config['DAYS_TO_FULFILL']))
-
-    def extension(self):
-        self.extended = True
-        self.due_date = self.due_date + timedelta(days=int(app.config['DAYS_AFTER_EXTENSION']))
-=======
             self.due_date = self.date_received \
                             + timedelta(
                 days=int(app.config['DAYS_AFTER_EXTENSION']))
@@ -522,7 +343,6 @@
         for o in self.owners:
             all_owners.append(o.user.get_alias())
         return all_owners
->>>>>>> c906b429
 
     def point_person(self):
         for o in self.owners:
@@ -538,109 +358,62 @@
 
     def requester(self):
         if self.subscribers:
-<<<<<<< HEAD
-            return self.subscribers[0] or None  # The first subscriber is always the requester
-=======
             return self.subscribers[
                        0] or None  # The first subscriber is always the requester
->>>>>>> c906b429
         return None
 
     def requester_name(self):
         requester = self.requester()
         if requester and requester.user:
             return requester.user.get_alias()
-<<<<<<< HEAD
-        return "N/A"
-=======
-        return 'N/A'
->>>>>>> c906b429
+        return 'N/A'
 
     def requester_first_name(self):
         requester = self.requester()
         if requester and requester.user:
             return requester.user.get_first_name()
-<<<<<<< HEAD
-        return "N/A"
+        return 'N/A'
+
+    def requester_phone(self):
+        requester = self.requester()
+        if requester and requester.user:
+            return requester.user.get_phone()
+        return 'N/A'
+
+    def requester_address1(self):
+        requester = self.requester()
+        if requester and requester.user:
+            return requester.user.get_address1()
+        return 'N/A'
+
+    def requester_address2(self):
+        requester = self.requester()
+        if requester and requester.user:
+            return requester.user.get_address2()
+        return 'N/A'
+
+    def requester_city(self):
+        requester = self.requester()
+        if requester and requester.user:
+            return requester.user.get_city()
+        return 'N/A'
+
+    def requester_state(self):
+        requester = self.requester()
+        if requester and requester.user:
+            return requester.user.get_state()
+        return 'N/A'
 
     def requester_last_name(self):
         requester = self.requester()
         if requester and requester.user:
-            return requester.user.get_last_name()
-        return "N/A"
-=======
-        return 'N/A'
->>>>>>> c906b429
-
-    def requester_phone(self):
-        requester = self.requester()
-        if requester and requester.user:
-            return requester.user.get_phone()
-<<<<<<< HEAD
-        return "N/A"
-=======
-        return 'N/A'
->>>>>>> c906b429
-
-    def requester_address1(self):
-        requester = self.requester()
-        if requester and requester.user:
-            return requester.user.get_address1()
-<<<<<<< HEAD
-        return "N/A"
-=======
-        return 'N/A'
->>>>>>> c906b429
-
-    def requester_address2(self):
-        requester = self.requester()
-        if requester and requester.user:
-            return requester.user.get_address2()
-<<<<<<< HEAD
-        return "N/A"
-=======
-        return 'N/A'
->>>>>>> c906b429
-
-    def requester_city(self):
-        requester = self.requester()
-        if requester and requester.user:
-            return requester.user.get_city()
-<<<<<<< HEAD
-        return "N/A"
-=======
-        return 'N/A'
->>>>>>> c906b429
-
-    def requester_state(self):
-        requester = self.requester()
-        if requester and requester.user:
-            return requester.user.get_state()
-<<<<<<< HEAD
-        return "N/A"
-
-    def requester_zipcode(self):
-        requester = self.requester()
-        if requester and requester.user:
             return requester.user.get_zipcode()
-        return "N/A"
-=======
-        return 'N/A'
-
-    def requester_last_name(self):
-        requester = self.requester()
-        if requester and requester.user:
-            return requester.user.get_zipcode()
-        return 'N/A'
->>>>>>> c906b429
+        return 'N/A'
 
     def point_person_name(self):
         point_person = self.point_person()
         if point_person and point_person.user:
             return point_person.user.get_alias()
-<<<<<<< HEAD
-        return "N/A"
-=======
         return 'N/A'
 
     def department_name(self):
@@ -714,20 +487,10 @@
         if point_person and point_person.user:
             return point_person.user.get_alias()
         return 'N/A'
->>>>>>> c906b429
 
     def department_name(self):
         if self.department:
             return self.department.get_name()
-<<<<<<< HEAD
-        return "N/A"
-
-    def is_closed(self):
-        if self.status:
-            return re.match('.*(closed).*', self.status, re.IGNORECASE) is not None
-        else:
-            app.logger.info("\n\n Request with this ID has no status: %s" % self.id)
-=======
         return 'N/A'
 
     def is_closed(self):
@@ -739,16 +502,10 @@
 
  Request with this ID has no status: %s'''
                             % self.id)
->>>>>>> c906b429
             return False
 
     def is_in_progress(self):
         if self.status:
-<<<<<<< HEAD
-            return re.match('.*(progress).*', self.status, re.IGNORECASE) is not None
-        else:
-            app.logger.info("\n\n Request with this ID has no status: %s" % self.id)
-=======
             return re.match('.*(progress).*', self.status,
                             re.IGNORECASE) is not None
         else:
@@ -756,36 +513,10 @@
 
  Request with this ID has no status: %s'''
                             % self.id)
->>>>>>> c906b429
             return False
 
     def solid_status(self, cron_job=False):
         if self.is_closed():
-<<<<<<< HEAD
-            return "closed"
-        if self.is_in_progress():
-            return "in progress"
-        else:
-            if cron_job or (not current_user.is_anonymous()):
-                if self.due_date:
-                    if datetime.now() >= self.due_date:
-                        return "overdue"
-                    elif (datetime.now() + timedelta(days=int(app.config['DAYS_UNTIL_OVERDUE']))) >= self.due_date:
-                        return "due soon"
-                    elif (datetime.now() + timedelta(days=int(2))) >= self.due_date:
-                        return "in progress (due in 2 days)"
-                    elif (datetime.now() + timedelta(days=int(5))) >= self.due_date:
-                        return "in progress (due in 5 days)"
-                    elif (datetime.now() + timedelta(days=int(10))) >= self.due_date:
-                        return "in progress (due in 10 days)"
-                    else:
-                        return "acknowledged"
-        return "open"
-
-    @hybrid_property
-    def open(self):
-        two_days = datetime.now() + timedelta(days=2)
-=======
             return 'closed'
         if self.is_in_progress():
             return 'in progress'
@@ -820,19 +551,13 @@
     @hybrid_property
     def open(self):
         two_days = datetime.now() + timedelta(days=0x02)
->>>>>>> c906b429
         return and_(~self.closed, self.due_date > two_days)
 
     @hybrid_property
     def due_soon(self):
-<<<<<<< HEAD
-        two_days = datetime.now() + timedelta(days=2)
-        return and_(self.due_date < two_days, self.due_date > datetime.now(), ~self.closed)
-=======
         two_days = datetime.now() + timedelta(days=0x02)
         return and_(self.due_date < two_days, self.due_date
                     > datetime.now(), ~self.closed)
->>>>>>> c906b429
 
     @hybrid_property
     def overdue(self):
@@ -840,33 +565,18 @@
 
     @hybrid_property
     def closed(self):
-<<<<<<< HEAD
-        return Request.status.ilike("%closed%")
-
+        return Request.status.ilike('%closed%')
+
+### @export "QA"
 
 class QA(db.Model):
     # A Q & A block for a request
-=======
-        return Request.status.ilike('%closed%')
-
-### @export "QA"
-
-class QA(db.Model):
-    # A Q & A block for a request
-
->>>>>>> c906b429
+
     __tablename__ = 'qa'
     id = db.Column(db.Integer, primary_key=True)
     question = db.Column(db.String())
     answer = db.Column(db.String())
     request_id = db.Column(db.String(100), db.ForeignKey('request.id'))
-<<<<<<< HEAD
-    owner_id = db.Column(db.Integer, db.ForeignKey('user.id'))  # Actually just a user ID
-    subscriber_id = db.Column(db.Integer, db.ForeignKey('user.id'))  # Actually just a user ID
-    date_created = db.Column(db.DateTime)
-
-    def __init__(self, request_id, question, user_id=None):
-=======
     owner_id = db.Column(db.Integer,
                          db.ForeignKey('user.id'))  # Actually just a user ID
     subscriber_id = db.Column(db.Integer, db.ForeignKey(
@@ -879,27 +589,12 @@
             question,
             user_id=None,
     ):
->>>>>>> c906b429
         self.question = question
         self.request_id = request_id
         self.date_created = datetime.now().isoformat()
         self.owner_id = user_id
 
     def __repr__(self):
-<<<<<<< HEAD
-        return "<QA Q: %r A: %r>" % (self.question, self.answer)
-
-
-class Owner(db.Model):
-    # A member of city staff assigned to a particular request, that may or may not upload records towards that request.
-    __tablename__ = 'owner'
-    id = db.Column(db.Integer, primary_key=True)
-    user_id = Column(Integer, ForeignKey('user.id'))
-    user = relationship("User", uselist=False)
-    request_id = db.Column(db.String(100), db.ForeignKey('request.id'))
-    request = relationship("Request", foreign_keys=[request_id])
-    active = db.Column(db.Boolean, default=True)  # Indicate whether they're still involved in the request or not.
-=======
         return '<QA Q: %r A: %r>' % (self.question, self.answer)
 
 
@@ -916,16 +611,12 @@
     request = relationship('Request', foreign_keys=[request_id])
     active = db.Column(db.Boolean,
                        default=True)  # Indicate whether they're still involved in the request or not.
->>>>>>> c906b429
     reason = db.Column(db.String())  # Reason they were assigned
     reason_unassigned = db.Column(db.String())  # Reason they were unassigned
     date_created = db.Column(db.DateTime)
     date_updated = db.Column(db.DateTime)
     is_point_person = db.Column(db.Boolean)
 
-<<<<<<< HEAD
-    def __init__(self, request_id, user_id, reason=None, is_point_person=False):
-=======
     def __init__(
             self,
             request_id,
@@ -933,7 +624,6 @@
             reason=None,
             is_point_person=False,
     ):
->>>>>>> c906b429
         self.reason = reason
         self.user_id = user_id
         self.request_id = request_id
@@ -944,16 +634,6 @@
     def __repr__(self):
         return '<Owner %r>' % self.id
 
-<<<<<<< HEAD
-
-class Subscriber(db.Model):
-    # A person subscribed to a request, who may or may not have created the request, and may or may not own a part of the request.
-    __tablename__ = 'subscriber'
-    id = db.Column(db.Integer, primary_key=True)
-    should_notify = db.Column(db.Boolean, default=True)  # Allows a subscriber to unsubscribe
-    user_id = db.Column(db.Integer, db.ForeignKey('user.id'))
-    user = relationship("User", uselist=False)
-=======
 ### @export "Subscriber"
 
 class Subscriber(db.Model):
@@ -965,22 +645,17 @@
                               default=True)  # Allows a subscriber to unsubscribe
     user_id = db.Column(db.Integer, db.ForeignKey('user.id'))
     user = relationship('User', uselist=False)
->>>>>>> c906b429
     request_id = db.Column(db.String(100), db.ForeignKey('request.id'))
     date_created = db.Column(db.DateTime)
     owner_id = db.Column(db.Integer, db.ForeignKey(
         'owner.id'))  # Not null if responsible for fulfilling a part of the request. UPDATE 6-11-2014: This isn't used. we should get rid of it.
 
-<<<<<<< HEAD
-    def __init__(self, request_id, user_id, creator=False):
-=======
     def __init__(
             self,
             request_id,
             user_id,
             creator=False,
     ):
->>>>>>> c906b429
         self.user_id = user_id
         self.request_id = request_id
         self.date_created = datetime.now().isoformat()
@@ -989,24 +664,6 @@
         return '<Subscriber %r>' % self.user_id
 
 
-<<<<<<< HEAD
-class Record(db.Model):
-    # A record that is attached to a particular request. A record can be online (uploaded document, link) or offline.
-    __tablename__ = 'record'
-    id = db.Column(db.Integer, primary_key=True)
-    date_created = db.Column(db.DateTime)
-    user_id = db.Column(db.Integer,
-                        db.ForeignKey('user.id'))  # The user who uploaded the record, right now only city staff can
-    doc_id = db.Column(db.Integer)  # The document ID.
-    request_id = db.Column(db.String(100), db.ForeignKey('request.id'))  # The request this record was uploaded for
-    description = db.Column(db.String(400))  # A short description of what the record is.
-    filename = db.Column(db.String(400))  # The original name of the file being uploaded.
-    url = db.Column(db.String())  # Where it exists on the internet.
-    download_url = db.Column(db.String())  # Where it can be downloaded on the internet.
-    access = db.Column(db.String())  # How to access it. Probably only defined on offline docs for now.
-
-    def __init__(self, request_id, user_id, url=None, filename=None, doc_id=None, description=None, access=None):
-=======
 ### @export "Record"
 
 class Record(db.Model):
@@ -1040,7 +697,6 @@
             description=None,
             access=None,
     ):
->>>>>>> c906b429
         self.doc_id = doc_id
         self.request_id = request_id
         self.user_id = user_id
@@ -1054,28 +710,15 @@
         return '<Record %r>' % self.description
 
 
-<<<<<<< HEAD
+### @export "Note"
+
 class Note(db.Model):
     # A note on a request.
-=======
-### @export "Note"
-
-class Note(db.Model):
-    # A note on a request.
-
->>>>>>> c906b429
+
     __tablename__ = 'note'
     id = db.Column(db.Integer, primary_key=True)
     date_created = db.Column(db.DateTime)
     text = db.Column(db.String())
-<<<<<<< HEAD
-    request_id = db.Column(db.String(100), db.ForeignKey('request.id'))  # The request it belongs to.
-    user_id = db.Column(db.Integer, db.ForeignKey(
-        'user.id'))  # The user who wrote the note. Right now only stored for city staff - otherwise it's an anonymous/ 'requester' note.
-    privacy = db.Column(db.Integer, default=1)
-
-    def __init__(self, request_id, text, user_id, privacy=1):
-=======
     request_id = db.Column(db.String(100), db.ForeignKey(
         'request.id'))  # The request it belongs to.
     user_id = db.Column(db.Integer, db.ForeignKey(
@@ -1089,7 +732,6 @@
             user_id,
             privacy=0x01,
     ):
->>>>>>> c906b429
         self.text = text
         self.request_id = request_id
         self.user_id = user_id
@@ -1100,11 +742,8 @@
         return '<Note %r>' % self.text
 
 
-<<<<<<< HEAD
-=======
 ### @export "Visualization"
 
->>>>>>> c906b429
 class Visualization(db.Model):
     __tablename__ = 'visualization'
     id = db.Column(db.Integer, primary_key=True)
