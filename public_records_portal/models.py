--- conflicted
+++ resolved
@@ -122,7 +122,6 @@
 	def get_zipcode(self):
 		if self.zipcode and self.zipcode != '':
 			return self.zipcode
-<<<<<<< HEAD
 		return 'N/A'
 
 	def __init__(
@@ -143,11 +142,6 @@
 		password=None,
 		is_staff=False,
 		):
-=======
-		return "N/A"
-
-	def __init__(self, email=None, alias=None, first_name = None, last_name = None, phone=None, address1=None, address2=None, city=None, state=None, zipcode=None, department=None, contact_for=None, backup_for=None, password=None, is_staff=False, staff_signature='public_records_portal/static/images/staff_signature.png'):
->>>>>>> 30329dd9
 		if email and validate_email(email):
 			self.email = email
 		self.alias = alias
@@ -259,7 +253,6 @@
 
 	def get_name(self):
 		return self.name or 'N/A'
-
 
 ### @export "Request"
 
@@ -329,7 +322,6 @@
 		else:
 			self.due_date = self.date_received \
 				+ timedelta(days=int(app.config['DAYS_TO_FULFILL']))
-
 
 	def extension(self, days_after=int(app.config['DAYS_AFTER_EXTENSION']),
 				  custom_due_date=None):
@@ -580,7 +572,6 @@
 	def closed(self):
 		return Request.status.ilike('%closed%')
 
-
 ### @export "QA"
 
 class QA(db.Model):
@@ -646,7 +637,6 @@
 
 	def __repr__(self):
 		return '<Owner %r>' % self.id
-
 
 ### @export "Subscriber"
 
