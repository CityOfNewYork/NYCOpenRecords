--- conflicted
+++ resolved
@@ -306,15 +306,8 @@
     date_received = db.Column(db.DateTime)
     offline_submission_type = db.Column(db.String())
     prev_status = db.Column(db.String(400))  # The previous status of the request (open, closed, etc.)
-<<<<<<< HEAD
-    # Adding new privacy option for description field
-    descriptionPrivate = db.Column(db.Boolean, default=True)
-    titlePrivate = db.Column(db.Boolean, default=False)
-
-=======
     #Adding new privacy option for description field
     titlePrivate=db.Column(db.Boolean, default=False)
->>>>>>> 7993a6ee
     def __init__(
             self,
             id,
@@ -335,13 +328,7 @@
         if date_received and str(type(date_received)) == "<type 'datetime.date'>":
             self.date_received = date_received
         self.department_id = agency
-<<<<<<< HEAD
-        self.descriptionPrivate = descriptionPrivate
-        self.titlePrivacy = titlePrivate
-=======
         self.titlePrivacy=titlePrivate
-
->>>>>>> 7993a6ee
 
     def __repr__(self):
         return '<Request %r>' % self.summary
