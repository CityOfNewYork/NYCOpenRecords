from flask.ext.sqlalchemy import SQLAlchemy, sqlalchemy

from sqlalchemy import Table, Column, Integer, String, ForeignKey
from sqlalchemy.orm import relationship, backref
from sqlalchemy.ext.declarative import declarative_base
from sqlalchemy.ext.hybrid import hybrid_property, hybrid_method

from datetime import datetime
from public_records_portal import db
from werkzeug.security import generate_password_hash, check_password_hash
import json
import re

Base = db.Model

### @export "User"
class User(Base):
        __tablename__ = 'user'

	id = db.Column(db.Integer, primary_key = True)

	alias = db.Column(db.String(100))
	email = db.Column(db.String(100), unique=True)
	phone = db.Column(db.String())
	date_created = db.Column(db.DateTime)
	password = db.Column(db.String(255))
	department = db.Column(db.String())
	contact_for = db.Column(db.String()) # comma separated list
	backup_for = db.Column(db.String()) # comma separated list
        owners = relationship("Owner")

	def is_authenticated(self):
		return True
	def is_active(self):
		return True
	def is_anonymous(self):
		return False
	def get_id(self):
		return unicode(self.id)
	def set_password(self, password):
		self.password = generate_password_hash(password)
	def check_password(self, password):
		return check_password_hash(self.password, password)
	def __init__(self, email=None, alias = None, phone=None, department = None, password=None):
		self.email = email
		self.alias = alias
		self.phone = phone
		self.date_created = datetime.now().isoformat()
		self.set_password(password)
		self.department = department
	def __repr__(self):
		return '<User %r>' % self.email

### @export "Request"
class Request(Base): 
# The public records request
	__tablename__ = 'request'
	id = db.Column(db.Integer, primary_key =True)
	date_created = db.Column(db.DateTime)
	extended = db.Column(db.Boolean, default = False) # Has the due date been extended?
	qas = relationship("QA", cascade="all,delete", order_by = "QA.date_created.desc()") # The list of QA units for this request
	status_updated = db.Column(db.DateTime)
	text = db.Column(db.String(), unique=True) # The actual request text.
	subscribers = relationship("Subscriber", cascade ="all, delete") # The list of subscribers following this request.
<<<<<<< HEAD
	current_owner = Column(Integer, ForeignKey("owner.id"))
        point_person = relationship("Owner", foreign_keys = [current_owner], uselist = False)

=======
	owners = relationship("Owner", cascade="all,delete", order_by = "Owner.date_created.asc()") # The list of city staff ever assigned to the request.
	current_owner = db.Column(db.Integer) # The Owner ID for the city staff that currently 'owns' the request.
>>>>>>> 845615f2
	records = relationship("Record", cascade="all,delete", order_by = "Record.date_created.desc()") # The list of records that have been uploaded for this request.
	notes = relationship("Note", cascade="all,delete", order_by = "Note.date_created.desc()") # The list of notes appended to this request.
	status = db.Column(db.String(400)) # The status of the request (open, closed, etc.)
	creator_id = db.Column(db.Integer, db.ForeignKey('user.id')) # If city staff created it on behalf of the public, otherwise the creator is the subscriber with creator = true
	department = db.Column(db.String())
	def __init__(self, text, creator_id = None, department = None):
		self.text = text
		self.date_created = datetime.now().isoformat()
		self.creator_id = creator_id
		self.department = department
	def __repr__(self):
		return '<Request %r>' % self.text
        def contact_name(self):
                return self.point_person.user.alias

        def is_closed(self):
                return re.match('.*(closed).*', self.status) is not None

        def solid_status(self):
                if self.is_closed:
                        return "closed"
                else:
                        return "open"

### @export "QA"
class QA(Base):
# A Q & A block for a request 
	__tablename__ = 'qa'
	id = db.Column(db.Integer, primary_key = True)
	question = db.Column(db.String())
	answer = db.Column(db.String())
	request_id = db.Column(db.Integer, db.ForeignKey('request.id'))
	owner_id = db.Column(db.Integer, db.ForeignKey('user.id')) # Actually just a user ID
	subscriber_id = db.Column(db.Integer, db.ForeignKey('user.id')) # Actually just a user ID
	date_created = db.Column(db.DateTime)
	def __init__(self, request_id, question, owner_id = None):
		self.question = question
		self.request_id = request_id
		self.date_created = datetime.now().isoformat()
		self.owner_id = owner_id
	def __repr__(self):
		return "<QA Q: %r A: %r>" %(self.question, self.answer)

### @export "Owner"
class Owner(Base): 
# A member of city staff assigned to a particular request, that may or may not upload records towards that request.
	__tablename__ = 'owner'
	id = db.Column(db.Integer, primary_key =True)

	user_id = Column(Integer, ForeignKey('user.id'))
        user = relationship("User", uselist = False)

	request_id = db.Column(db.Integer, db.ForeignKey('request.id'))
<<<<<<< HEAD
        request = relationship("Request", foreign_keys = [request_id], backref = "owners")

=======
	active = db.Column(db.Boolean, default = True) # Indicate whether they're still involved in the request or not.
>>>>>>> 845615f2
	reason = db.Column(db.String()) # Reason they were assigned
	date_created = db.Column(db.DateTime)
	date_updated = db.Column(db.DateTime)
	def __init__(self, request_id, user_id, reason= None):
		self.reason = reason
		self.user_id = user_id
		self.request_id = request_id
		self.date_created = datetime.now().isoformat()
		self.date_updated = self.date_created
	def __repr__(self):
		return '<Owner %r>' %self.user_id

### @export "Subscriber"
class Subscriber(Base): 
# A person subscribed to a request, who may or may not have created the request, and may or may not own a part of the request.
	__tablename__ = 'subscriber'
	id = db.Column(db.Integer, primary_key = True)
	should_notify = db.Column(db.Boolean, default = True) # Allows a subscriber to unsubscribe
	user_id = db.Column(db.Integer, db.ForeignKey('user.id'))
	request_id = db.Column(db.Integer, db.ForeignKey('request.id'))
	date_created = db.Column(db.DateTime)
	owner_id = db.Column(db.Integer, db.ForeignKey('owner.id')) # Not null if responsible for fulfilling a part of the request
 	def __init__(self, request_id, user_id, creator = False):
 		self.user_id = user_id
		self.request_id = request_id
		self.date_created = datetime.now().isoformat()
	def __repr__(self):
		return '<Subscriber %r>' %self.user_id

### @export "Record"
class Record(Base):
# A record that is attached to a particular request. A record can be online (uploaded document, link) or offline.
	__tablename__ = 'record'
	id = db.Column(db.Integer, primary_key = True)
	date_created = db.Column(db.DateTime)
	user_id = db.Column(db.Integer, db.ForeignKey('user.id')) # The user who uploaded the record, right now only city staff can
	doc_id = db.Column(db.Integer) # The document ID. Currently using Scribd API to upload documents.
	request_id = db.Column(db.Integer, db.ForeignKey('request.id')) # The request this record was uploaded for
	description = db.Column(db.String(400)) # A short description of what the record is. 
	filename = db.Column(db.String(400)) # The original name of the file being uploaded.
	url = db.Column(db.String()) # Where it exists on the internet.
	download_url = db.Column(db.String()) # Where it can be downloaded on the internet.
	access = db.Column(db.String()) # How to access it. Probably only defined on offline docs for now.
	def __init__(self, request_id, user_id, url = None, filename = None, doc_id = None, description = None, access = None):
		self.doc_id = doc_id
		self.request_id = request_id
		self.user_id = user_id
		self.date_created = datetime.now().isoformat()
		self.description = description
		self.url = url
		self.filename = filename
		self.access = access
	def __repr__(self):
		return '<Record %r>' % self.description

### @export "Note"
class Note(Base):
# A note on a request.
	__tablename__ = 'note'
	id = db.Column(db.Integer, primary_key = True)
	date_created = db.Column(db.DateTime)
	text = db.Column(db.String())
	request_id = db.Column(db.Integer, db.ForeignKey('request.id')) # The request it belongs to.
	user_id = db.Column(db.Integer, db.ForeignKey('user.id')) # The user who wrote the note. Right now only city staff can.
	def __init__(self, request_id, text, user_id):
		self.text = text
		self.request_id = request_id
		self.user_id = user_id
		self.date_created = datetime.now().isoformat()
	def __repr__(self):
		return '<Note %r>' % self.text

### @export "Visualization"
class Visualization(Base):
	__tablename__ = 'visualization'
	id = db.Column(db.Integer, primary_key = True)
	content = db.Column(db.String())
	date_created = db.Column(db.DateTime)
	date_updated = db.Column(db.DateTime)
	type_viz = db.Column(db.String())
	def __init__(self, type_viz, content):
		self.type_viz = type_viz
		self.content = content
		self.date_created = datetime.now().isoformat()
	def __repr__(self):
		return '<Visualization %r>' % self.type_viz<|MERGE_RESOLUTION|>--- conflicted
+++ resolved
@@ -62,14 +62,10 @@
 	status_updated = db.Column(db.DateTime)
 	text = db.Column(db.String(), unique=True) # The actual request text.
 	subscribers = relationship("Subscriber", cascade ="all, delete") # The list of subscribers following this request.
-<<<<<<< HEAD
 	current_owner = Column(Integer, ForeignKey("owner.id"))
-        point_person = relationship("Owner", foreign_keys = [current_owner], uselist = False)
-
-=======
+	point_person = relationship("Owner", foreign_keys = [current_owner], uselist = False)
 	owners = relationship("Owner", cascade="all,delete", order_by = "Owner.date_created.asc()") # The list of city staff ever assigned to the request.
 	current_owner = db.Column(db.Integer) # The Owner ID for the city staff that currently 'owns' the request.
->>>>>>> 845615f2
 	records = relationship("Record", cascade="all,delete", order_by = "Record.date_created.desc()") # The list of records that have been uploaded for this request.
 	notes = relationship("Note", cascade="all,delete", order_by = "Note.date_created.desc()") # The list of notes appended to this request.
 	status = db.Column(db.String(400)) # The status of the request (open, closed, etc.)
@@ -118,17 +114,11 @@
 # A member of city staff assigned to a particular request, that may or may not upload records towards that request.
 	__tablename__ = 'owner'
 	id = db.Column(db.Integer, primary_key =True)
-
 	user_id = Column(Integer, ForeignKey('user.id'))
-        user = relationship("User", uselist = False)
-
+	user = relationship("User", uselist = False)
 	request_id = db.Column(db.Integer, db.ForeignKey('request.id'))
-<<<<<<< HEAD
-        request = relationship("Request", foreign_keys = [request_id], backref = "owners")
-
-=======
+	request = relationship("Request", foreign_keys = [request_id], backref = "owners")
 	active = db.Column(db.Boolean, default = True) # Indicate whether they're still involved in the request or not.
->>>>>>> 845615f2
 	reason = db.Column(db.String()) # Reason they were assigned
 	date_created = db.Column(db.DateTime)
 	date_updated = db.Column(db.DateTime)
