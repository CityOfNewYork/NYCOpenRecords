"""
    public_records_portal.models
    ~~~~~~~~~~~~~~~~

    Defines RecordTrac's database schema, and implements helper functions.

"""

from flask.ext.sqlalchemy import SQLAlchemy, sqlalchemy
from flask.ext.login import current_user

from sqlalchemy import Table, Column, Integer, String, ForeignKey
from sqlalchemy.orm import relationship, backref
from sqlalchemy.ext.hybrid import hybrid_property, hybrid_method
from sqlalchemy import and_, or_

from datetime import datetime, timedelta
from public_records_portal import db, app
from werkzeug.security import generate_password_hash, check_password_hash
import json
import re
from validate_email import validate_email

class requestPrivacy:
    PUBLIC = 0x01
    NAME_PRIVATE = 0x02
    REQUEST_PRIVATE = 0x04
    PRIVATE = 0x08

<<<<<<< HEAD
=======
class notePrivacy:
    PUBLIC = 0x01
    AGENCY = 0x02

>>>>>>> 07669713
# @export "User"
class User(db.Model):
    __tablename__ = 'user'
    id = db.Column(db.Integer, primary_key=True)
    alias = db.Column(db.String(100))
    first_name = db.Column(db.String(100))
    last_name = db.Column(db.String(100))
    email = db.Column(db.String(100), unique=True)
    phone = db.Column(db.String())
    address1 = db.Column(db.String(500))
    address2 = db.Column(db.String(500))
    city = db.Column(db.String())
    state = db.Column(db.String())
    zipcode = db.Column(db.String())
    date_created = db.Column(db.DateTime)
    password = db.Column(db.String(255))
    department_id = db.Column(Integer, ForeignKey("department.id", use_alter=True, name="fk_department"))
    current_department = relationship("Department",
        foreign_keys=[department_id],
        lazy='joined', uselist=False)
    contact_for = db.Column(db.String())  # comma separated list
    backup_for = db.Column(db.String())  # comma separated list
    owners = relationship("Owner")
    subscribers = relationship("Subscriber")
    # Is this user an active agency member?
    is_staff = db.Column(db.Boolean, default=False)

    def is_authenticated(self):
        return True

    def is_active(self):
        return True

    def is_anonymous(self):
        return False

    def get_id(self):
        return unicode(self.id)

    def get_alias(self):
        if self.alias and self.alias != "":
            return self.alias
        return "N/A"

    def get_first_name(self):
        if self.first_name and self.first_name != "":
            return self.first_name
        return "N/A"

    def get_last_name(self):
        if self.last_name and self.last_name != "":
            return self.last_name
        return "N/A"

    def get_phone(self):
        if self.phone and self.phone != "":
            return self.phone
        return "N/A"

    def get_adddress1(self):
        if self.address1 and self.address1 != "":
            return self.address1
        return "N/A"

    def get_city(self):
        if self.city and self.city != "":
            return self.city
        return "N/A"

    def get_state(self):
        if self.state and self.state != "":
            return self.state
        return "N/A"

    def get_zipcode(self):
        if self.zipcode and self.zipcode != "":
            return self.zipcode
        return "N/A"

    def __init__(self, email=None, alias=None, first_name = None, last_name = None, phone=None, address1=None, address2=None, city=None, state=None, zipcode=None, department=None, contact_for=None, backup_for=None, password=None, is_staff=False):
        if email and validate_email(email):
            self.email = email
        self.alias = alias
        self.first_name = first_name
        self.last_name = last_name
        if phone and phone != "":
            self.phone = phone
        if address1 and address1 != "":
            self.address1 = address1
        if address2 and address2 != "":
            self.address2 = address2
        if city and city != "":
            self.city = city
        if state and state != "":
            self.state = state
        if zipcode and zipcode != "":
            self.zipcode = zipcode
        self.date_created = datetime.now().isoformat()
        if department and department != "":
            self.department_id = department
        if contact_for and contact_for != "":
            self.contact_for = contact_for
        if backup_for and backup_for != "":
            self.backup_for = backup_for
        if is_staff:
            self.is_staff = is_staff
        if password:
            self.set_password(password)

    def check_password(self, password):
        return check_password_hash(self.password, password)

    def set_password(self, password):
        self.password = generate_password_hash(password)

    def is_admin(self):
        if 'LIST_OF_ADMINS' in app.config:
            admins = app.config['LIST_OF_ADMINS'].split(",")
            return self.email.lower() in admins

    def __repr__(self):
        return '<User %r>' % self.email

    def __str__(self):
        return self.email

    def department_name(self):
        if self.current_department and self.current_department.name:
            return self.current_department.name
        else:
            app.logger.error(
                "\n\nUser %s is not associated with a department." % self.email)
            return "N/A"

### @export "Department"
class Department(db.Model):
	__tablename__ = 'department'
	id = db.Column(db.Integer, primary_key =True)
	date_created = db.Column(db.DateTime)
	date_updated = db.Column(db.DateTime)
	name = db.Column(db.String(), unique=True)
	users = relationship("User", foreign_keys=[User.department_id], post_update=True) # The list of users in this department
	requests = relationship("Request", order_by = "Request.date_created.asc()") # The list of requests currently associated with this department

	primary_contact_id = db.Column(Integer, ForeignKey("user.id"))
	backup_contact_id = db.Column(Integer, ForeignKey("user.id"))
	primary_contact = relationship(User,
		foreign_keys=[primary_contact_id],
		primaryjoin=(primary_contact_id == User.id),
		uselist=False, post_update=True)
	backup_contact = relationship(User,
		foreign_keys=[backup_contact_id],
		primaryjoin=(backup_contact_id == User.id),
		uselist=False, post_update=True)

	def __init__(self, name=''):
		self.name = name
		self.date_created = datetime.now().isoformat()
	def __repr__(self):
		return '<Department %r>' % self.name
	def __str__(self):
		return self.name
	def get_name(self):
		return self.name or "N/A"

### @export "Request"
class Request(db.Model):
# The public records request
    __tablename__ = 'request'
    tracking_number = 1
    #id = db.Column(db.Integer, primary_key =True)
    id = db.Column(db.String(100), primary_key =True)
    date_created = db.Column(db.DateTime)
    due_date = db.Column(db.DateTime)
    extended = db.Column(db.Boolean, default = False) # Has the due date been extended?
    qas = relationship("QA", cascade="all,delete", order_by = "QA.date_created.desc()") # The list of QA units for this request
    status_updated = db.Column(db.DateTime)
    text = db.Column(db.String(500), unique=True, nullable=False) # The actual request text.
    owners = relationship("Owner", cascade = "all, delete", order_by="Owner.date_created.asc()")
    subscribers = relationship("Subscriber", cascade ="all, delete") # The list of subscribers following this request.
    records = relationship("Record", cascade="all,delete", order_by = "Record.date_created.desc()") # The list of records that have been uploaded for this request.
    notes = relationship("Note", cascade="all,delete", order_by = "Note.date_created.desc()") # The list of notes appended to this request.
    status = db.Column(db.String(400)) # The status of the request (open, closed, etc.)
    creator_id = db.Column(db.Integer, db.ForeignKey('user.id')) # If city staff created it on behalf of the public, otherwise the creator is the subscriber with creator = true
    department_id = db.Column(db.Integer, db.ForeignKey("department.id"))
    department = relationship("Department", uselist = False)
    date_received = db.Column(db.DateTime)
    offline_submission_type = db.Column(db.String())
    privacy = db.Column(db.Integer, default=0x01)

    def __init__(self, id, text, creator_id = None, offline_submission_type = None, date_received = None, privacy = 1):
        self.id = id
        self.text = text
        self.date_created = datetime.now().isoformat()
        self.creator_id = creator_id
        self.offline_submission_type = offline_submission_type
        if date_received and type(date_received) is datetime:
                self.date_received = date_received
        self.privacy = privacy
        self.__class__.tracking_number += 1

    def __repr__(self):
        return '<Request %r>' % self.text

    def set_due_date(self):
        if not self.date_received:
            self.date_received = self.date_created
        if self.extended == True:
            self.due_date = self.date_received + timedelta(days = int(app.config['DAYS_AFTER_EXTENSION']))
        else:
            self.due_date = self.date_received + timedelta(days = int(app.config['DAYS_TO_FULFILL']))

    def extension(self):
        self.extended = True
        self.due_date = self.due_date + timedelta(days = int(app.config['DAYS_AFTER_EXTENSION']))
    def point_person(self):
        for o in self.owners:
            if o.is_point_person:
                return o
        return None
    def all_owners(self):
        all_owners = []
        for o in self.owners:
            all_owners.append(o.user.get_alias())
        return all_owners

    def requester(self):
        if self.subscribers:
            return self.subscribers[0] or None # The first subscriber is always the requester
        return None

    def requester_name(self):
        requester = self.requester()
        if requester and requester.user:
            return requester.user.get_alias()
        return "N/A"

    def requester_first_name(self):
        requester = self.requester()
        if requester and requester.user:
            return requester.user.get_first_name()
        return "N/A"

    def requester_last_name(self):
        requester = self.requester()
        if requester and requester.user:
            return requester.user.get_last_name()
        return "N/A"

    def requester_phone(self):
        requester = self.requester()
        if requester and requester.user:
            return requester.user.get_phone()
        return "N/A"
        def requester_address1(self):
                requester = self.requester()
                if requester and requester.user:
                        return requester.user.get_address1()
                return "N/A"
        def requester_address2(self):
                requester = self.requester()
                if requester and requester.user:
                        return requester.user.get_address2()
                return "N/A"
        def requester_city(self):
                requester = self.requester()
                if requester and requester.user:
                        return requester.user.get_city()
                return "N/A"
        def requester_state(self):
                requester = self.requester()
                if requester and requester.user:
                        return requester.user.get_state()
                return "N/A"
        def requester_zipcode(self):
                requester = self.requester()
                if requester and requester.user:
                        return requester.user.get_zipcode()
                return "N/A"
    def point_person_name(self):
        point_person = self.point_person()
        if point_person and point_person.user:
            return point_person.user.get_alias()
        return "N/A"
    def department_name(self):
        if self.department:
            return self.department.get_name()
        return "N/A"
    def is_closed(self):
        if self.status:
            return re.match('.*(closed).*', self.status, re.IGNORECASE) is not None
        else:
            app.logger.info("\n\n Request with this ID has no status: %s" % self.id)
            return False
    def is_in_progress(self):
        if self.status:
            return re.match('.*(progress).*', self.status, re.IGNORECASE) is not None
        else:
            app.logger.info("\n\n Request with this ID has no status: %s" % self.id)
            return False
    def solid_status(self, cron_job = False):
        if self.is_closed():
            return "closed"
        if self.is_in_progress():
            return "in progress"
        else:
            if cron_job or (not current_user.is_anonymous()):
                if self.due_date:
                    if datetime.now() >= self.due_date:
                        return "overdue"
                    elif (datetime.now() + timedelta(days = int(app.config['DAYS_UNTIL_OVERDUE']))) >= self.due_date:
                        return "due soon"
                    elif (datetime.now() + timedelta(days = int(2))) >= self.due_date:
                        return "in progress (due in 2 days)"
                    elif (datetime.now() + timedelta(days = int(5))) >= self.due_date:
                        return "in progress (due in 5 days)"
                    elif (datetime.now() + timedelta(days = int(10))) >= self.due_date:
                        return "in progress (due in 10 days)"
                    else:
                        return "acknowledged"
        return "open"

    @hybrid_property
    def open(self):
            two_days = datetime.now() + timedelta(days = 2)
            return and_(~self.closed, self.due_date > two_days)

    @hybrid_property
    def due_soon(self):
            two_days = datetime.now() + timedelta(days = 2)
            return and_(self.due_date < two_days, self.due_date > datetime.now(), ~self.closed)

    @hybrid_property
    def overdue(self):
            return and_(self.due_date < datetime.now(), ~self.closed)

    @hybrid_property
    def closed(self):
            return Request.status.ilike("%closed%")

### @export "QA"
class QA(db.Model):
# A Q & A block for a request
    __tablename__ = 'qa'
    id = db.Column(db.Integer, primary_key = True)
    question = db.Column(db.String())
    answer = db.Column(db.String())
    request_id = db.Column(db.String(100), db.ForeignKey('request.id'))
    owner_id = db.Column(db.Integer, db.ForeignKey('user.id')) # Actually just a user ID
    subscriber_id = db.Column(db.Integer, db.ForeignKey('user.id')) # Actually just a user ID
    date_created = db.Column(db.DateTime)
    def __init__(self, request_id, question, user_id = None):
        self.question = question
        self.request_id = request_id
        self.date_created = datetime.now().isoformat()
        self.owner_id = user_id
    def __repr__(self):
        return "<QA Q: %r A: %r>" %(self.question, self.answer)


### @export "Owner"
class Owner(db.Model):
# A member of city staff assigned to a particular request, that may or may not upload records towards that request.
    __tablename__ = 'owner'
    id = db.Column(db.Integer, primary_key =True)
    user_id = Column(Integer, ForeignKey('user.id'))
    user = relationship("User", uselist = False)
    request_id = db.Column(db.String(100), db.ForeignKey('request.id'))
    request = relationship("Request", foreign_keys = [request_id])
    active = db.Column(db.Boolean, default = True) # Indicate whether they're still involved in the request or not.
    reason = db.Column(db.String()) # Reason they were assigned
    reason_unassigned = db.Column(db.String()) # Reason they were unassigned
    date_created = db.Column(db.DateTime)
    date_updated = db.Column(db.DateTime)
    is_point_person = db.Column(db.Boolean)
    def __init__(self, request_id, user_id, reason= None, is_point_person = False):
        self.reason = reason
        self.user_id = user_id
        self.request_id = request_id
        self.date_created = datetime.now().isoformat()
        self.date_updated = self.date_created
        self.is_point_person = is_point_person
    def __repr__(self):
        return '<Owner %r>' %self.id

### @export "Subscriber"
class Subscriber(db.Model):
# A person subscribed to a request, who may or may not have created the request, and may or may not own a part of the request.
    __tablename__ = 'subscriber'
    id = db.Column(db.Integer, primary_key = True)
    should_notify = db.Column(db.Boolean, default = True) # Allows a subscriber to unsubscribe
    user_id = db.Column(db.Integer, db.ForeignKey('user.id'))
    user = relationship("User", uselist = False)
    request_id = db.Column(db.String(100), db.ForeignKey('request.id'))
    date_created = db.Column(db.DateTime)
    owner_id = db.Column(db.Integer, db.ForeignKey('owner.id')) # Not null if responsible for fulfilling a part of the request. UPDATE 6-11-2014: This isn't used. we should get rid of it.
    def __init__(self, request_id, user_id, creator = False):
        self.user_id = user_id
        self.request_id = request_id
        self.date_created = datetime.now().isoformat()
    def __repr__(self):
        return '<Subscriber %r>' %self.user_id


### @export "Record"
class Record(db.Model):
# A record that is attached to a particular request. A record can be online (uploaded document, link) or offline.
    __tablename__ = 'record'
    id = db.Column(db.Integer, primary_key = True)
    date_created = db.Column(db.DateTime)
    user_id = db.Column(db.Integer, db.ForeignKey('user.id')) # The user who uploaded the record, right now only city staff can
    doc_id = db.Column(db.Integer) # The document ID.
    request_id = db.Column(db.String(100), db.ForeignKey('request.id')) # The request this record was uploaded for
    description = db.Column(db.String(400)) # A short description of what the record is.
    filename = db.Column(db.String(400)) # The original name of the file being uploaded.
    url = db.Column(db.String()) # Where it exists on the internet.
    download_url = db.Column(db.String()) # Where it can be downloaded on the internet.
    access = db.Column(db.String()) # How to access it. Probably only defined on offline docs for now.
    def __init__(self, request_id, user_id, url = None, filename = None, doc_id = None, description = None, access = None):
        self.doc_id = doc_id
        self.request_id = request_id
        self.user_id = user_id
        self.date_created = datetime.now().isoformat()
        self.description = description
        self.url = url
        self.filename = filename
        self.access = access
    def __repr__(self):
        return '<Record %r>' % self.description

### @export "Note"
class Note(db.Model):
# A note on a request.
    __tablename__ = 'note'
    id = db.Column(db.Integer, primary_key = True)
    date_created = db.Column(db.DateTime)
    text = db.Column(db.String())
    request_id = db.Column(db.String(100), db.ForeignKey('request.id')) # The request it belongs to.
    user_id = db.Column(db.Integer, db.ForeignKey('user.id')) # The user who wrote the note. Right now only stored for city staff - otherwise it's an anonymous/ 'requester' note.
    privacy = db.Column(db.Integer, default=1)

    def __init__(self, request_id, text, user_id, privacy = 1):
        self.text = text
        self.request_id = request_id
        self.user_id = user_id
        self.date_created = datetime.now().isoformat()
        self.privacy  = privacy
    def __repr__(self):
        return '<Note %r>' % self.text

### @export "Visualization"
class Visualization(db.Model):
    __tablename__ = 'visualization'
    id = db.Column(db.Integer, primary_key = True)
    content = db.Column(db.String())
    date_created = db.Column(db.DateTime)
    date_updated = db.Column(db.DateTime)
    type_viz = db.Column(db.String())
    def __init__(self, type_viz, content):
        self.type_viz = type_viz
        self.content = content
        self.date_created = datetime.now().isoformat()
    def __repr__(self):
        return '<Visualization %r>' % self.type_viz
<|MERGE_RESOLUTION|>--- conflicted
+++ resolved
@@ -27,13 +27,10 @@
     REQUEST_PRIVATE = 0x04
     PRIVATE = 0x08
 
-<<<<<<< HEAD
-=======
 class notePrivacy:
     PUBLIC = 0x01
     AGENCY = 0x02
 
->>>>>>> 07669713
 # @export "User"
 class User(db.Model):
     __tablename__ = 'user'
@@ -177,6 +174,15 @@
 	name = db.Column(db.String(), unique=True)
 	users = relationship("User", foreign_keys=[User.department_id], post_update=True) # The list of users in this department
 	requests = relationship("Request", order_by = "Request.date_created.asc()") # The list of requests currently associated with this department
+    def __init__(self, name):
+        self.name = name
+        self.date_created = datetime.now().isoformat()
+    def __repr__(self):
+        return '<Department %r>' % self.name
+    def __str__(self):
+        return self.name
+    def get_name(self):
+        return self.name or "N/A"
 
 	primary_contact_id = db.Column(Integer, ForeignKey("user.id"))
 	backup_contact_id = db.Column(Integer, ForeignKey("user.id"))
