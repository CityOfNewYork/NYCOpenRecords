#!/usr/bin/python
# -*- coding: utf-8 -*-

"""
....public_records_portal.models
....~~~~~~~~~~~~~~~~

....Defines RecordTrac's database schema, and implements helper functions.

"""

from datetime import datetime, timedelta
import re

from business_calendar import Calendar
from flask.ext.login import current_user
from sqlalchemy import Column, Integer, ForeignKey
from sqlalchemy.orm import relationship
from sqlalchemy.ext.hybrid import hybrid_property
from werkzeug.security import generate_password_hash, \
    check_password_hash
from validate_email import validate_email
from sqlalchemy import and_, or_

from public_records_portal import db, app

cal = Calendar()


class notePrivacy:
    PUBLIC = 0x01
    AGENCY = 0x02


# @export "User"
class AnonUser:
    @property
    def is_authenticated(self):
        return False
    @property
    def is_active(self):
        return False
    @property
    def is_anonymous(self):
        return True
    @property
    def get_id(self):
        return None
    @property
    def role(self):
        return None
class User(db.Model):
    __tablename__ = 'user'
    id = db.Column(db.Integer, primary_key=True)
    alias = db.Column(db.String(100))
    first_name = db.Column(db.String(100))
    last_name = db.Column(db.String(100))
    email = db.Column(db.String(100), unique=True)
    phone = db.Column(db.String())
    address1 = db.Column(db.String(500))
    address2 = db.Column(db.String(500))
    city = db.Column(db.String())
    state = db.Column(db.String())
    zipcode = db.Column(db.String())
    date_created = db.Column(db.DateTime)
    password = db.Column(db.String(255))
    department_id = db.Column(Integer, ForeignKey('department.id',
                                                  use_alter=True,
                                                  name='fk_department'))
    current_department = relationship('Department',
                                      foreign_keys=[department_id],
                                      lazy='joined', uselist=False)
    contact_for = db.Column(db.String())  # comma separated list
    backup_for = db.Column(db.String())  # comma separated list
    owners = relationship('Owner')
    subscribers = relationship('Subscriber')

    # Is this user an active agency member?

    is_staff = db.Column(db.Boolean, default=False)
    staff_signature = db.Column(db.String(100),
                                default='public_records_portal/static/images/staff_signature.png')

    role = db.Column(db.String())

    @property
    def is_authenticated(self):
        return True

    @property
    def is_active(self):
        return True

    @property
    def is_anonymous(self):
        return False

    def get_id(self):
        return unicode(self.id)

    def get_alias(self):
        if self.alias and self.alias != '':
            return self.alias
        return 'N/A'

    def get_first_name(self):
        if self.first_name and self.first_name != '':
            return self.first_name
        return 'N/A'

    def get_last_name(self):
        if self.last_name and self.last_name != '':
            return self.last_name
        return 'N/A'

    def get_phone(self):
        if self.phone and self.phone != '':
            return self.phone
        return 'N/A'

    def get_adddress1(self):
        if self.address1 and self.address1 != '':
            return self.address1
        return 'N/A'

    def get_city(self):
        if self.city and self.city != '':
            return self.city
        return 'N/A'

    def get_state(self):
        if self.state and self.state != '':
            return self.state
        return 'N/A'

    def get_zipcode(self):
        if self.zipcode and self.zipcode != '':
            return self.zipcode
        return 'N/A'

    def show_department_filters(self):
        return self.current_department.name == "DORIS" or self.current_department.name == "Department of Records and Information Services" or self.current_department.name == "Mayor's Office"

    def __init__(
            self,
            email=None,
            alias=None,
            first_name=None,
            last_name=None,
            phone=None,
            address1=None,
            address2=None,
            city=None,
            state=None,
            zipcode=None,
            department=None,
            contact_for=None,
            backup_for=None,
            password=None,
            is_staff=False,
            staff_signature=False,
            role=None
    ):
        if email and validate_email(email):
            self.email = email
        self.alias = alias
        self.first_name = first_name
        self.last_name = last_name
        if phone and phone != '':
            self.phone = phone
        if address1 and address1 != '':
            self.address1 = address1
        if address2 and address2 != '':
            self.address2 = address2
        if city and city != '':
            self.city = city
        if state and state != '':
            self.state = state
        if zipcode and zipcode != '':
            self.zipcode = zipcode
        self.date_created = datetime.now().isoformat()
        if department and department != '':
            self.department_id = department
        if contact_for and contact_for != '':
            self.contact_for = contact_for
        if backup_for and backup_for != '':
            self.backup_for = backup_for
        if is_staff:
            self.is_staff = is_staff
        if staff_signature:
            self.staff_signature = staff_signature
        if password:
            self.set_password(password)
        if role:
            self.set_role(role)

    def check_password(self, password):
        return check_password_hash(self.password, password)

    def set_password(self, password):
        self.password = generate_password_hash(password)

    def set_role(self, role):
        self.role = role

    def is_admin(self):
        if 'LIST_OF_ADMINS' in app.config:
            admins = app.config['LIST_OF_ADMINS'].split(',')
            return self.email.lower() in admins

    def __repr__(self):
        return '<User %r>' % self.email

    def __str__(self):
        return self.email

    def department_name(self):
        if self.current_department and self.current_department.name:
            return self.current_department.name
        else:
            app.logger.error('''
                "\n\nUser %s is not associated with a department." % self.email)
            return "N/A"

User %s is not associated with a department.'''
                             % self.email)
            return 'N/A'


class Department(db.Model):
    __tablename__ = 'department'
    id = db.Column(db.Integer, primary_key=True)
    date_created = db.Column(db.DateTime)
    date_updated = db.Column(db.DateTime)
    name = db.Column(db.String(), unique=True)
    users = relationship('User', foreign_keys=[User.department_id],
                         post_update=True)  # The list of users in this department
    requests = relationship('Request',
                            order_by='Request.date_created.asc()')  # The list of requests currently associated with this department

    def __init__(self, name):
        self.name = name
        self.date_created = datetime.now().isoformat()

    def __repr__(self):
        return '<Department %r>' % self.name

    def __str__(self):
        return self.name

    def get_name(self):
        return self.name or 'N/A'

    primary_contact_id = db.Column(Integer, ForeignKey('user.id'))
    backup_contact_id = db.Column(Integer, ForeignKey('user.id'))
    primary_contact = relationship(User,
                                   foreign_keys=[primary_contact_id],
                                   primaryjoin=(primary_contact_id == User.id),
                                   uselist=False,
                                   post_update=True)
    backup_contact = relationship(User,
                                  foreign_keys=[backup_contact_id],
                                  primaryjoin=(backup_contact_id == User.id),
                                  uselist=False,
                                  post_update=True)


class Request(db.Model):
    # The public records request

    __tablename__ = 'request'
    id = db.Column(db.String(100), primary_key=True)
    date_created = db.Column(db.DateTime)
    due_date = db.Column(db.DateTime)
    extended = db.Column(db.Boolean,
                         default=False)  # Has the due date been extended?
    qas = relationship('QA', cascade='all,delete',
                       order_by='QA.date_created.desc()')  # The list of QA units for this request
    status_updated = db.Column(db.DateTime)
    summary = db.Column(db.String(5000), nullable=False)
    text = db.Column(db.String(5000), unique=True,
                     nullable=False)  # The actual request text.
    owners = relationship('Owner', cascade='all, delete',
                          order_by='Owner.date_created.asc()')
    subscribers = relationship('Subscriber',
                               cascade='all, delete')  # The list of subscribers following this request.
    records = relationship('Record', cascade='all,delete',
                           order_by='Record.date_created.desc()')  # The list of records that have been uploaded for this request.
    notes = relationship('Note', cascade='all,delete',
                         order_by='Note.date_created.desc()')  # The list of notes appended to this request.
    status = db.Column(
        db.String(400))  # The status of the request (open, closed, etc.)
    creator_id = db.Column(db.Integer, db.ForeignKey(
        'user.id'))  # If city staff created it on behalf of the public, otherwise the creator is the subscriber with creator = true
    department_id = db.Column(db.Integer, ForeignKey('department.id',
                                                        name='fk_department'))
    department = relationship('Department', uselist=False)
    date_received = db.Column(db.DateTime)
    offline_submission_type = db.Column(db.String())
    prev_status = db.Column(db.String(400))  # The previous status of the request (open, closed, etc.)

    def __init__(
            self,
            id,
            summary,
            text,
            creator_id=None,
            offline_submission_type=None,
            date_received=None,
<<<<<<< HEAD
            agency=None,

=======
            agency=None
>>>>>>> 708baa2b
    ):
        self.id = id
        self.summary = summary
        self.text = text
        self.date_created = datetime.now().isoformat()
        self.creator_id = creator_id
        self.offline_submission_type = offline_submission_type
        if date_received and type(date_received) is datetime:
            self.date_received = date_received
        self.department_id = agency

    def __repr__(self):
        return '<Request %r>' % self.text

    def set_due_date(self):
        if not self.date_received:
            self.date_received = self.date_created
        if self.extended == True:
            self.due_date = self.date_received \
                            + timedelta(
                days=int(app.config['DAYS_AFTER_EXTENSION']))
        else:
            self.due_date = self.date_received \
                            + timedelta(days=int(app.config['DAYS_TO_FULFILL']))

    def extension(self, days_after=int(app.config['DAYS_AFTER_EXTENSION']),
                  custom_due_date=None):
        self.extended = True
        if days_after != None and days_after != '':
            self.due_date = self.due_date + timedelta(days=days_after)
        elif custom_due_date != None and custom_due_date != '':
            self.due_date = custom_due_date

    def point_person(self):
        for o in self.owners:
            if o.is_point_person:
                return o
        return None

    def all_owners(self):
        all_owners = []
        for o in self.owners:
            all_owners.append(o.user.get_alias())
        return all_owners

    def point_person(self):
        for o in self.owners:
            if o.is_point_person:
                return o
        return None

    def all_owners(self):
        all_owners = []
        for o in self.owners:
            all_owners.append(o.user.get_alias())
        return all_owners

    def requester(self):
        if self.subscribers:
            return self.subscribers[
                       0] or None  # The first subscriber is always the requester
        return None

    def requester_name(self):
        requester = self.requester()
        if requester and requester.user:
            return requester.user.get_alias()
        return 'N/A'

    def requester_first_name(self):
        requester = self.requester()
        if requester and requester.user:
            return requester.user.get_first_name()
        return 'N/A'

    def requester_last_name(self):
        requester = self.requester()
        if requester and requester.user:
            return requester.user.get_last_name()
        return "N/A"

    def requester_phone(self):
        requester = self.requester()
        if requester and requester.user:
            return requester.user.get_phone()
        return 'N/A'

    def requester_address1(self):
        requester = self.requester()
        if requester and requester.user:
            return requester.user.get_address1()
        return 'N/A'

    def requester_address2(self):
        requester = self.requester()
        if requester and requester.user:
            return requester.user.get_address2()
        return 'N/A'

    def requester_city(self):
        requester = self.requester()
        if requester and requester.user:
            return requester.user.get_city()
        return 'N/A'

    def requester_state(self):
        requester = self.requester()
        if requester and requester.user:
            return requester.user.get_state()
        return 'N/A'

    def requester_zipcode(self):
        requester = self.requester()
        if requester and requester.user:
            return requester.user.get_zipcode()
        return 'N/A'

    def point_person_name(self):
        point_person = self.point_person()
        if point_person and point_person.user:
            return point_person.user.get_alias()
        return 'N/A'

    def department_name(self):
        if self.department:
            return self.department.name
        return 'N/A'

    def is_closed(self):
        if self.status:
            return re.match('.*(closed).*', self.status, re.IGNORECASE) \
                   is not None
        else:
            app.logger.info('''\nRequest with this ID has no status: %s'''
                            % self.id)
            return False

    def solid_status(self, cron_job=False):
        if self.is_closed():
            return 'closed'
        else:
            if cron_job or not current_user.is_anonymous:
                if self.due_date:
                    if datetime.now() >= self.due_date:
                        return 'overdue'
                    elif datetime.now() \
                            + timedelta(days=int(app.config['DAYS_UNTIL_OVERDUE'
                                                 ])) >= self.due_date:
                        return 'due soon'

        if 'Granted' not in self.status:
            return 'open'
        else:
            return self.status

    @hybrid_property
    def open(self):
        two_days = datetime.now() + timedelta(days=2)
        return and_(~self.closed, self.due_date > two_days)

    @hybrid_property
    def due_soon(self):
        two_days = datetime.now() + timedelta(days=2)
        return and_(self.due_date < two_days, self.due_date > datetime.now(), ~self.closed)

    @hybrid_property
    def overdue(self):
        return and_(self.due_date < datetime.now(), ~self.closed)

    @hybrid_property
    def closed(self):
        return Request.status.ilike("%closed%")

    @hybrid_property
    def published(self):
        return Request.status.ilike("%closed%")

    @hybrid_property
    def granted_and_closed(self):
        return Request.status.ilike("%grantedandclosed%")

    @hybrid_property
    def granted_in_part(self):
        return and_(Request.status.ilike("%fulfilled%"), Request.status.ilike("%in part%"),
                    Request.status.ilike("%closed%"))

    @hybrid_property
    def no_customer_response(self):
        return and_(Request.prev_status.ilike("%asked a question%"), Request.prev_status.ilike("%closed%"))

    @hybrid_property
    def out_of_jurisdiction(self):
        return and_(Request.status.ilike("%out of jurisdiction%"), Request.status.ilike("%closed%"))

    @hybrid_property
    def denied(self):
        return Request.status.ilike("%denied%")

    @hybrid_property
    def notoverdue(self):
        return ~self.overdue

    @hybrid_property
    def referred_to_nycgov(self):
        return or_(Request.status.ilike("%nyc.gov%"), Request.status.ilike("%311%"))

    @hybrid_property
    def referred_to_opendata(self):
        return and_(Request.status.ilike("%nycopendata%"), Request.status.ilike("%closed%"))

    @hybrid_property
    def referred_to_other_agency(self):
        return and_(Request.status.ilike("%redirected%"), Request.status.ilike("%closed%"))

    @hybrid_property
    def referred_to_publications_portal(self):
        return and_(Request.status.ilike("%publications portal%"), Request.status.ilike("%closed%"))


class QA(db.Model):
    # A Q & A block for a request

    __tablename__ = 'qa'
    id = db.Column(db.Integer, primary_key=True)
    question = db.Column(db.String())
    answer = db.Column(db.String())
    request_id = db.Column(db.String(100), db.ForeignKey('request.id'))
    owner_id = db.Column(db.Integer,
                         db.ForeignKey('user.id'))  # Actually just a user ID
    subscriber_id = db.Column(db.Integer, db.ForeignKey(
        'user.id'))  # Actually just a user ID
    date_created = db.Column(db.DateTime)

    def __init__(
            self,
            request_id,
            question,
            user_id=None,
    ):
        self.question = question
        self.request_id = request_id
        self.date_created = datetime.now().isoformat()
        self.owner_id = user_id

    def __repr__(self):
        return '<QA Q: %r A: %r>' % (self.question, self.answer)


class Owner(db.Model):
    # A member of city staff assigned to a particular request, that may or may not upload records towards that request.

    __tablename__ = 'owner'
    id = db.Column(db.Integer, primary_key=True)
    user_id = Column(Integer, ForeignKey('user.id'))
    user = relationship('User', uselist=False)
    request_id = db.Column(db.String(100), db.ForeignKey('request.id'))
    request = relationship('Request', foreign_keys=[request_id])
    active = db.Column(db.Boolean,
                       default=True)  # Indicate whether they're still involved in the request or not.
    reason = db.Column(db.String())  # Reason they were assigned
    reason_unassigned = db.Column(db.String())  # Reason they were unassigned
    date_created = db.Column(db.DateTime)
    date_updated = db.Column(db.DateTime)
    is_point_person = db.Column(db.Boolean)

    def __init__(
            self,
            request_id,
            user_id,
            reason=None,
            is_point_person=False,
    ):
        self.reason = reason
        self.user_id = user_id
        self.request_id = request_id
        self.date_created = datetime.now().isoformat()
        self.date_updated = self.date_created
        self.is_point_person = is_point_person

    def __repr__(self):
        return '<Owner %r>' % self.id


class Subscriber(db.Model):
    # A person subscribed to a request, who may or may not have created the request, and may or may not own a part of the request.

    __tablename__ = 'subscriber'
    id = db.Column(db.Integer, primary_key=True)
    should_notify = db.Column(db.Boolean,
                              default=True)  # Allows a subscriber to unsubscribe
    user_id = db.Column(db.Integer, db.ForeignKey('user.id'))
    user = relationship('User', uselist=False)
    request_id = db.Column(db.String(100), db.ForeignKey('request.id'))
    date_created = db.Column(db.DateTime)
    owner_id = db.Column(db.Integer, db.ForeignKey(
        'owner.id'))  # Not null if responsible for fulfilling a part of the request. UPDATE 6-11-2014: This isn't used. we should get rid of it.

    def __init__(
            self,
            request_id,
            user_id,
            creator=False,
    ):
        self.user_id = user_id
        self.request_id = request_id
        self.date_created = datetime.now().isoformat()

    def __repr__(self):
        return '<Subscriber %r>' % self.user_id


class Record(db.Model):
    # A record that is attached to a particular request. A record can be online (uploaded document, link) or offline.

    __tablename__ = 'record'
    id = db.Column(db.Integer, primary_key=True)
    date_created = db.Column(db.DateTime)
    user_id = db.Column(db.Integer, db.ForeignKey(
        'user.id'))  # The user who uploaded the record, right now only city staff can
    doc_id = db.Column(db.Integer)  # The document ID.
    request_id = db.Column(db.String(100), db.ForeignKey(
        'request.id'))  # The request this record was uploaded for
    description = db.Column(
        db.String(400))  # A short description of what the record is.
    filename = db.Column(
        db.String(400))  # The original name of the file being uploaded.
    url = db.Column(db.String())  # Where it exists on the internet.
    download_url = db.Column(
        db.String())  # Where it can be downloaded on the internet.
    access = db.Column(
        db.String())  # How to access it. Probably only defined on offline docs for now.

    def __init__(
            self,
            request_id,
            user_id,
            url=None,
            filename=None,
            doc_id=None,
            description=None,
            access=None,
    ):
        self.doc_id = doc_id
        self.request_id = request_id
        self.user_id = user_id
        self.date_created = datetime.now().isoformat()
        self.description = description
        self.url = url
        self.filename = filename
        self.access = access

    def __repr__(self):
        return '<Record %r>' % self.description


class Note(db.Model):
    # A note on a request.

    __tablename__ = 'note'
    id = db.Column(db.Integer, primary_key=True)
    date_created = db.Column(db.DateTime)
    text = db.Column(db.String())
    request_id = db.Column(db.String(100), db.ForeignKey(
        'request.id'))  # The request it belongs to.
    user_id = db.Column(db.Integer, db.ForeignKey(
        'user.id'))  # The user who wrote the note. Right now only stored for city staff - otherwise it's an anonymous/ 'requester' note.
    privacy = db.Column(db.Integer, default=0x01)

    def __init__(
            self,
            request_id,
            text,
            user_id,
            privacy=0x01,
    ):
        self.text = text
        self.request_id = request_id
        self.user_id = user_id
        self.date_created = datetime.now().isoformat()
        self.privacy = privacy

    def __repr__(self):
        return '<Note %r>' % self.text


class Visualization(db.Model):
    __tablename__ = 'visualization'
    id = db.Column(db.Integer, primary_key=True)
    content = db.Column(db.String())
    date_created = db.Column(db.DateTime)
    date_updated = db.Column(db.DateTime)
    type_viz = db.Column(db.String())

    def __init__(self, type_viz, content):
        self.type_viz = type_viz
        self.content = content
        self.date_created = datetime.now().isoformat()

    def __repr__(self):
        return '<Visualization %r>' % self.type_viz<|MERGE_RESOLUTION|>--- conflicted
+++ resolved
@@ -307,12 +307,7 @@
             creator_id=None,
             offline_submission_type=None,
             date_received=None,
-<<<<<<< HEAD
-            agency=None,
-
-=======
             agency=None
->>>>>>> 708baa2b
     ):
         self.id = id
         self.summary = summary
