"""
    public_records_portal.prflask
    ~~~~~~~~~~~~~~~~

    Sets up API and admin endpoints for the RecordTrac flask application.

"""

from datetime import date

from flask.ext.restless import APIManager
from flask.ext.admin import Admin, expose, AdminIndexView
from flask.ext.admin.contrib.sqla import ModelView
from jinja2.filters import do_mark_safe
from wtforms.validators import ValidationError

from views import *  # Import all the functions that render templates



# Create API
manager = APIManager(app, flask_sqlalchemy_db=db)


# The endpoints created are /api/object, e.g. publicrecordsareawesome.com/api/request/
manager.create_api(models.Request, methods=['GET'], results_per_page=10, allow_functions=True,
                   include_columns=['date_created', 'date_received', 'department', 'id', 'notes',
                                    'offline_submission_type', 'owners', 'qas', 'records', 'status', 'status_updated',
                                    'text'])
# manager.create_api(models.Owner, methods=['GET'], results_per_page = 10, allow_functions = True)
manager.create_api(models.Note, methods=['GET'], results_per_page=10, allow_functions=True)
manager.create_api(models.Record, methods=['GET'], results_per_page=10, allow_functions=True)
manager.create_api(models.QA, methods=['GET'], results_per_page=10, allow_functions=True)
# manager.create_api(models.Subscriber, methods=['GET'], results_per_page = 10, allow_functions = True)
manager.create_api(models.Visualization, methods=['GET'], results_per_page=10, allow_functions=True)


def postdate_check(form, field):
    if field.data.date() > date.today():
        raise ValidationError('This field cannot be post-dated')

class HomeView(AdminIndexView):
    @expose('/')
    def home(self):
        return self.render('admin.html')

    def is_accessible(self):
        return current_user.role in ['Portal Administrator', 'Agency Administrator']

# Create Admin
admin = Admin(app, name='RecordTrac Admin', url='/admin', index_view=HomeView(name='Home'))


class AdminView(ModelView):
    def is_accessible(self):
<<<<<<< HEAD
        return current_user.role in ['Portal Administrator', 'Agency Administrator']
=======
        if current_user.is_authenticated():
            if 'LIST_OF_ADMINS' in app.config:
                admins = app.config['LIST_OF_ADMINS'].split(",")
                if current_user.email.lower() in admins:
                    return True
        return False


def postdate_check(form, field):
    if field.data.date() > date.today():
        raise ValidationError('This field cannot be post-dated')
>>>>>>> c906b429


class RequestView(AdminView):
    can_create = False
    can_edit = True
    column_list = ('id', 'text', 'date_created', 'status')  # The fields the admin can view
    column_labels = dict(date_created='Date Created (UTC)')
    column_searchable_list = ('status', 'text')  # The fields the admin can search a request by
    form_excluded_columns = (
    'date_created', 'extended', 'status', 'status_updated', 'current_owner')  # The fields the admin cannot edit.
    form_args = dict(date_received={
        'validators': [postdate_check]
    })


class RecordView(AdminView):
    can_create = False
    column_searchable_list = ('description', 'filename', 'url', 'download_url', 'access')
    column_list = ('request_id', 'description', 'filename', 'url', 'download_url', 'access')
    can_edit = False


class QAView(AdminView):
    can_create = False
    can_edit = True
    column_list = ('request_id', 'question', 'answer', 'date_created')
    form_excluded_columns = ('date_created')
    column_searchable_list = ('question', 'answer')


class NoteView(AdminView):
    can_create = False
    can_edit = True
    column_list = ('request_id', 'text', 'date_created')
    form_excluded_columns = ('date_created')
    column_searchable_list = ('text',)


class UserView(AdminView):
    can_create = True
    can_edit = True
<<<<<<< HEAD
    can_delete = True
    column_list = ('alias', 'email', 'current_department', 'phone', 'is_staff', 'role')
    column_labels = dict(alias='Name', current_department='Department', phone='Phone #')
=======
    column_list = ('alias', 'email', 'current_department', 'phone', 'is_staff')
    column_labels = dict(alias='Name', current_department='Agency', phone='Phone #')
>>>>>>> c906b429
    column_descriptions = dict(is_staff='Determines whether the user can log in and edit data through this interface.')
    form_excluded_columns = ('date_created', 'password', 'contact_for', 'backup_for')
    column_searchable_list = ('alias', 'email', 'phone')


class DepartmentView(AdminView):
    def is_accessible(self):
        return current_user.role in ['Portal Administrator']
    can_create = True
    can_edit = True
    can_delete = True
    column_list = ('name', 'primary_contact', 'backup_contact')
    column_descriptions = dict(
        backup_contact='Note that if you want to assign a user that does not yet exist as the primary or backup contact for this department, you must <a href="/admin/userview/new/?url=%2Fadmin%2Fdepartmentview%2Fnew%2F">create the user</a> first.')

    form_columns = column_list
    form_excluded_columns = ('date_created', 'date_updated')
    form_args = dict(backup_contact={
        'description': do_mark_safe(column_descriptions['backup_contact'])
    })
    column_searchable_list = ('name',)




admin.add_view(RequestView(models.Request, db.session))
admin.add_view(RecordView(models.Record, db.session))
admin.add_view(NoteView(models.Note, db.session))
admin.add_view(QAView(models.QA, db.session))
admin.add_view(UserView(models.User, db.session))
admin.add_view(DepartmentView(models.Department, db.session))<|MERGE_RESOLUTION|>--- conflicted
+++ resolved
@@ -34,7 +34,6 @@
 # manager.create_api(models.Subscriber, methods=['GET'], results_per_page = 10, allow_functions = True)
 manager.create_api(models.Visualization, methods=['GET'], results_per_page=10, allow_functions=True)
 
-
 def postdate_check(form, field):
     if field.data.date() > date.today():
         raise ValidationError('This field cannot be post-dated')
@@ -53,22 +52,7 @@
 
 class AdminView(ModelView):
     def is_accessible(self):
-<<<<<<< HEAD
         return current_user.role in ['Portal Administrator', 'Agency Administrator']
-=======
-        if current_user.is_authenticated():
-            if 'LIST_OF_ADMINS' in app.config:
-                admins = app.config['LIST_OF_ADMINS'].split(",")
-                if current_user.email.lower() in admins:
-                    return True
-        return False
-
-
-def postdate_check(form, field):
-    if field.data.date() > date.today():
-        raise ValidationError('This field cannot be post-dated')
->>>>>>> c906b429
-
 
 class RequestView(AdminView):
     can_create = False
@@ -81,7 +65,6 @@
     form_args = dict(date_received={
         'validators': [postdate_check]
     })
-
 
 class RecordView(AdminView):
     can_create = False
@@ -97,7 +80,6 @@
     form_excluded_columns = ('date_created')
     column_searchable_list = ('question', 'answer')
 
-
 class NoteView(AdminView):
     can_create = False
     can_edit = True
@@ -105,22 +87,15 @@
     form_excluded_columns = ('date_created')
     column_searchable_list = ('text',)
 
-
 class UserView(AdminView):
     can_create = True
     can_edit = True
-<<<<<<< HEAD
     can_delete = True
     column_list = ('alias', 'email', 'current_department', 'phone', 'is_staff', 'role')
     column_labels = dict(alias='Name', current_department='Department', phone='Phone #')
-=======
-    column_list = ('alias', 'email', 'current_department', 'phone', 'is_staff')
-    column_labels = dict(alias='Name', current_department='Agency', phone='Phone #')
->>>>>>> c906b429
     column_descriptions = dict(is_staff='Determines whether the user can log in and edit data through this interface.')
     form_excluded_columns = ('date_created', 'password', 'contact_for', 'backup_for')
     column_searchable_list = ('alias', 'email', 'phone')
-
 
 class DepartmentView(AdminView):
     def is_accessible(self):
@@ -141,7 +116,6 @@
 
 
 
-
 admin.add_view(RequestView(models.Request, db.session))
 admin.add_view(RecordView(models.Record, db.session))
 admin.add_view(NoteView(models.Note, db.session))
