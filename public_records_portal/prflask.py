from public_records_portal import app, models, db, template_renderers
from template_renderers import * # Import all the functions that render templates
import json
import os
<<<<<<< HEAD

# Initialize login
login_manager = LoginManager()
login_manager.init_app(app)


# Routing

# Let's start with the index page! For now we'll let the users submit a new request.
@app.route('/', methods = ['GET', 'POST'])
def index():
	if current_user.is_anonymous() == False:
		return your_requests()
	else:
		return new_request()

@app.errorhandler(404)
def page_not_found(e):
    return render_template('404.html'), 404

@app.route('/actions')
def explain_all_actions():
	action_json = open(os.path.join(app.root_path, 'actions.json'))
	json_data = json.load(action_json)
	actions = []
	for data in json_data:
		actions.append("%s: %s" %(data, json_data[data]))
	return render_template('actions.html', actions = actions)

# They can always submit a new request by navigating here, but the index might change.
@app.route('/new', methods=['GET','POST'])
def new_request():
	current_user_id = None
	if current_user.is_anonymous() == False:
		current_user_id = current_user.id
	if request.method == 'POST':
		request_text = request.form['request_text']
		if request_text == "":
			return render_template('error.html', message = "You cannot submit an empty request.")
		email = request.form['request_email']
		alias = None
		phone = None
		if 'request_alias' in request.form:
			alias = request.form['request_alias']
		if 'request_phone' in request.form:
			phone = request.form['request_phone']
		request_id, is_new = make_request(text = request_text, email = email, assigned_to_email = app.config['DEFAULT_OWNER_EMAIL'], assigned_to_reason = app.config['DEFAULT_OWNER_REASON'], user_id = current_user_id, alias = alias, phone = phone)
		if is_new:
			# return redirect(url_for('show_request', request_id = request_id, banner_msg = "Thanks! Your request has been uploaded.", template = "requested.html"))
			return show_request(request_id, banner_msg = "Thanks! Your request has been uploaded.", template = "requested.html")
		return render_template('error.html', message = "Your request is the same as /request/%s" % request_id)
	else:
		return render_template('new_request.html', user_id = current_user_id)

# Returns a view of the case based on the audience. Currently views exist for city staff or general public.
@app.route('/<string:audience>/request/<int:request_id>', methods=['GET', 'POST'])
def show_request_for_x(audience, request_id):
	if "city" in audience and current_user.is_anonymous():
		return render_template('alpha.html')
	return show_request(request_id = request_id, template = "manage_request_%s.html" %(audience))

@app.route('/request/<int:request_id>')
def show_request(request_id, template = None, record_uploaded = None, for_email_notification = False, banner_msg = None):
	req = get_resource("request", request_id)
	if not req:
		return render_template('error.html', message = "A request with ID %s does not exist." % request_id)
	current_user_id = None
	if current_user.is_anonymous() == False:
		current_user_id = current_user.id
	if template:
		if "city" in template and not current_user_id:
			return render_template('alpha.html')
	else:
		template = "manage_request_public.html"
	if req['status'] and "Closed" in req['status']:
		template = "closed.html"
	return render_template(template, req = req, for_email_notification = for_email_notification, record_uploaded = record_uploaded, banner_msg = banner_msg, user_id = current_user_id)

@app.route('/add_a_<string:resource>', methods=['GET', 'POST'])
@login_required
def add_a_resource(resource):
	if request.method == 'POST':
		resource_id = add_resource(resource = resource, request_body = request, current_user_id = current_user.id)
		if float(resource_id):
			return redirect(url_for('show_request_for_x', audience='city', request_id = request.form['request_id']))
		elif resource_id == False:
			return render_template('error.html')
		else:
			return render_template('help_with_uploads.html', message = resource_id)
	return render_template('error.html', message = "You can only update requests from a request page!")

@app.route('/public_add_a_<string:resource>', methods = ['GET', 'POST'])
def public_add_a_resource(resource):
	if request.method == 'POST' and "note" in resource:
		resource_id = add_resource(resource = resource, request_body = request, current_user_id = None)
		if float(resource_id):
			return redirect(url_for('show_request_for_x', audience='public', request_id = request.form['request_id']))
	return render_template('error.html')


@app.route('/update_a_<string:resource>', methods=['GET', 'POST'])
def update_a_resource(resource):
	if request.method == 'POST':
		update_resource(resource, request)
		if current_user.is_anonymous() == False:
			return redirect(url_for('show_request_for_x', audience='city', request_id = request.form['request_id']))
		else:
			return redirect(url_for('show_request', request_id = request.form['request_id']))
	return render_template('error.html', message = "You can only update requests from a request page!")

# Closing is specific to a case, so this only gets called from a case (that only city staff have a view of)
@app.route('/close', methods=['POST'])
@login_required
def close(request_id = None):
	if request.method == 'POST':
		template = 'closed.html'
		request_id = request.form['request_id']
		close_request(request_id = request_id, reason = request.form['close_reason'], current_user_id = current_user.id)
		return show_request(request_id, template= template)
	return render_template('error.html', message = "You can only close from a requests page!")


# Shows all public records requests that have been made.
@app.route('/requests')
def requests():
	current_user_id = None
	if current_user.is_anonymous() == False:
		current_user_id = current_user.id
	all_record_requests = get_resources(resource = "request")
	if all_record_requests:
		return render_template('all_requests.html', all_record_requests = all_record_requests['objects'], user_id = current_user_id, title = "All Requests")
	else:
		return index()

# Shows all public records requests that have been made by current owner. This doesn't work currently.
@app.route('/your_requests')
@login_required
def your_requests():
	all_record_requests = []
	owner_resource = get_resource_filter("owner", [dict(name='user_id', op='eq', val=current_user.id)])
	if owner_resource:
		for owner in owner_resource['objects']:
			req_resource = get_resource_filter("request", [dict(name='current_owner', op='eq', val=owner['id'])])
			if req_resource['objects']:
				req = req_resource['objects'][0]
				all_record_requests.append(req)
	return render_template('all_requests.html', all_record_requests = all_record_requests, user_id = current_user.id, title = "Requests assigned to you")

@login_manager.unauthorized_handler
def unauthorized():
    return render_template('alpha.html')

# test template:  I clearly don't know what should go here, but need to keep a testbed here.
@app.route('/test')
def show_test():
	return render_template('test.html')

# tutorial template:  I clearly don't know what should go here, but need to keep a testbed here.
@app.route('/tutorial')
def show_tutorial():
	return render_template('manage_request_tutorial.html')

@app.route('/<page>')
def any_page(page):
	current_user_id = None
	if current_user.is_anonymous() == False:
		current_user_id = current_user.id
	try:
		return render_template('%s.html' %(page), user_id = current_user_id)
	except:
		return render_template('error.html', message = "%s totally doesn't exist." %(page), user_id = current_user_id)

@login_manager.user_loader
def load_user(userid):
	user = models.User.query.get(userid)
	return user

@app.route("/login", methods=["GET", "POST"])
def login(email=None, password=None):
	if request.method == 'POST':
		email = request.form['email']
		password = request.form['password']
		if email_validation(email):
			user = create_or_return_user(email=email)
			if user.password == password:
				user_for_login = models.User.query.get(user.id)
				login_user(user_for_login)
				return index()
	return render_template('error.html', message = "Oops, your e-mail/ password combo didn't work.") 

@app.route("/update_password", methods=["GET", "POST"])
@login_required
def update_password(password=None):
	current_user_id = current_user.id
	if request.method == 'POST':
		try:
			password = request.form['password']
			user = models.User.query.get(current_user_id)
			user.password = password
			db.session.add(user)
			db.session.commit()
			return index()
		except:
			return render_template('error.html', message = "Something went wrong updating your password.")
	else:
		return render_template('update_password.html', user_id = current_user_id)

@app.route("/logout")
def logout():
	logout_user()
	return index()
=======
from flask.ext.restless import APIManager

# Create API
manager = APIManager(app, flask_sqlalchemy_db=db)
# The endpoints created are /api/object, e.g. publicrecordsareawesome.com/api/request/
manager.create_api(models.Request, methods=['GET', 'POST', 'PUT', 'DELETE'], results_per_page=None)
manager.create_api(models.Owner, methods=['GET', 'POST', 'PUT', 'DELETE'], results_per_page = None)
manager.create_api(models.Note, methods=['GET', 'POST', 'PUT', 'DELETE'], results_per_page = None)
manager.create_api(models.Record, methods=['GET', 'POST', 'PUT', 'DELETE'], results_per_page = None)
manager.create_api(models.QA, methods=['GET', 'POST', 'PUT', 'DELETE'], results_per_page =None)
manager.create_api(models.Subscriber, methods=['GET', 'POST', 'PUT', 'DELETE'], results_per_page = None)

# Routing dictionary. 
routing = {
#   function_name: url
	'your_requests':{
		'url': '/your_requests'
	},
	'index':{
		'url':'/', 
		'methods':['GET', 'POST']
	},
	'explain_all_actions':{
		'url': '/actions'
	},
	'new_request': {
		'url': '/new', 
		'methods': ['GET', 'POST']
	},
	'show_response':{
		'url': '/response/<int:request_id>'
	},
	'show_request_for_x':{
		'url': '/<string:audience>/request/<int:request_id>'
	},
	'show_request':{
		'url': '/request/<int:request_id>'
	},
	'any_page':{
		'url': '/<page>'
	},
	'requests':{
		'url': '/requests'
	},
	'update_password':{
		'url': '/update_password', 
		'methods': ['GET', 'POST']
	},
	'logout':{
		'url': '/logout'
	},
	'login':{
		'url': '/login', 'methods': ['GET', 'POST']
	},
	'add_a_resource':{
		'url': '/add_a_<string:resource>', 
		'methods': ['GET', 'POST']
	},
	'public_add_a_resource':{
		'url': '/public_add_a_<string:resource>', 
		'methods': ['GET', 'POST']
	},
	'update_a_resource':{
		'url': '/update_a_<string:resource>', 
		'methods': ['GET', 'POST']
	},
	'close':{
		'url': '/close', 
		'methods': ['GET', 'POST']
	}
}


def route_url(function_name):
	methods = None
	if 'methods' in routing[function_name]:
		methods = routing[function_name]['methods']
	app.add_url_rule(routing[function_name]['url'], function_name, eval(function_name), methods = methods)

for function_name in routing:
	route_url(function_name)
>>>>>>> d44fd5fb
<|MERGE_RESOLUTION|>--- conflicted
+++ resolved
@@ -2,219 +2,6 @@
 from template_renderers import * # Import all the functions that render templates
 import json
 import os
-<<<<<<< HEAD
-
-# Initialize login
-login_manager = LoginManager()
-login_manager.init_app(app)
-
-
-# Routing
-
-# Let's start with the index page! For now we'll let the users submit a new request.
-@app.route('/', methods = ['GET', 'POST'])
-def index():
-	if current_user.is_anonymous() == False:
-		return your_requests()
-	else:
-		return new_request()
-
-@app.errorhandler(404)
-def page_not_found(e):
-    return render_template('404.html'), 404
-
-@app.route('/actions')
-def explain_all_actions():
-	action_json = open(os.path.join(app.root_path, 'actions.json'))
-	json_data = json.load(action_json)
-	actions = []
-	for data in json_data:
-		actions.append("%s: %s" %(data, json_data[data]))
-	return render_template('actions.html', actions = actions)
-
-# They can always submit a new request by navigating here, but the index might change.
-@app.route('/new', methods=['GET','POST'])
-def new_request():
-	current_user_id = None
-	if current_user.is_anonymous() == False:
-		current_user_id = current_user.id
-	if request.method == 'POST':
-		request_text = request.form['request_text']
-		if request_text == "":
-			return render_template('error.html', message = "You cannot submit an empty request.")
-		email = request.form['request_email']
-		alias = None
-		phone = None
-		if 'request_alias' in request.form:
-			alias = request.form['request_alias']
-		if 'request_phone' in request.form:
-			phone = request.form['request_phone']
-		request_id, is_new = make_request(text = request_text, email = email, assigned_to_email = app.config['DEFAULT_OWNER_EMAIL'], assigned_to_reason = app.config['DEFAULT_OWNER_REASON'], user_id = current_user_id, alias = alias, phone = phone)
-		if is_new:
-			# return redirect(url_for('show_request', request_id = request_id, banner_msg = "Thanks! Your request has been uploaded.", template = "requested.html"))
-			return show_request(request_id, banner_msg = "Thanks! Your request has been uploaded.", template = "requested.html")
-		return render_template('error.html', message = "Your request is the same as /request/%s" % request_id)
-	else:
-		return render_template('new_request.html', user_id = current_user_id)
-
-# Returns a view of the case based on the audience. Currently views exist for city staff or general public.
-@app.route('/<string:audience>/request/<int:request_id>', methods=['GET', 'POST'])
-def show_request_for_x(audience, request_id):
-	if "city" in audience and current_user.is_anonymous():
-		return render_template('alpha.html')
-	return show_request(request_id = request_id, template = "manage_request_%s.html" %(audience))
-
-@app.route('/request/<int:request_id>')
-def show_request(request_id, template = None, record_uploaded = None, for_email_notification = False, banner_msg = None):
-	req = get_resource("request", request_id)
-	if not req:
-		return render_template('error.html', message = "A request with ID %s does not exist." % request_id)
-	current_user_id = None
-	if current_user.is_anonymous() == False:
-		current_user_id = current_user.id
-	if template:
-		if "city" in template and not current_user_id:
-			return render_template('alpha.html')
-	else:
-		template = "manage_request_public.html"
-	if req['status'] and "Closed" in req['status']:
-		template = "closed.html"
-	return render_template(template, req = req, for_email_notification = for_email_notification, record_uploaded = record_uploaded, banner_msg = banner_msg, user_id = current_user_id)
-
-@app.route('/add_a_<string:resource>', methods=['GET', 'POST'])
-@login_required
-def add_a_resource(resource):
-	if request.method == 'POST':
-		resource_id = add_resource(resource = resource, request_body = request, current_user_id = current_user.id)
-		if float(resource_id):
-			return redirect(url_for('show_request_for_x', audience='city', request_id = request.form['request_id']))
-		elif resource_id == False:
-			return render_template('error.html')
-		else:
-			return render_template('help_with_uploads.html', message = resource_id)
-	return render_template('error.html', message = "You can only update requests from a request page!")
-
-@app.route('/public_add_a_<string:resource>', methods = ['GET', 'POST'])
-def public_add_a_resource(resource):
-	if request.method == 'POST' and "note" in resource:
-		resource_id = add_resource(resource = resource, request_body = request, current_user_id = None)
-		if float(resource_id):
-			return redirect(url_for('show_request_for_x', audience='public', request_id = request.form['request_id']))
-	return render_template('error.html')
-
-
-@app.route('/update_a_<string:resource>', methods=['GET', 'POST'])
-def update_a_resource(resource):
-	if request.method == 'POST':
-		update_resource(resource, request)
-		if current_user.is_anonymous() == False:
-			return redirect(url_for('show_request_for_x', audience='city', request_id = request.form['request_id']))
-		else:
-			return redirect(url_for('show_request', request_id = request.form['request_id']))
-	return render_template('error.html', message = "You can only update requests from a request page!")
-
-# Closing is specific to a case, so this only gets called from a case (that only city staff have a view of)
-@app.route('/close', methods=['POST'])
-@login_required
-def close(request_id = None):
-	if request.method == 'POST':
-		template = 'closed.html'
-		request_id = request.form['request_id']
-		close_request(request_id = request_id, reason = request.form['close_reason'], current_user_id = current_user.id)
-		return show_request(request_id, template= template)
-	return render_template('error.html', message = "You can only close from a requests page!")
-
-
-# Shows all public records requests that have been made.
-@app.route('/requests')
-def requests():
-	current_user_id = None
-	if current_user.is_anonymous() == False:
-		current_user_id = current_user.id
-	all_record_requests = get_resources(resource = "request")
-	if all_record_requests:
-		return render_template('all_requests.html', all_record_requests = all_record_requests['objects'], user_id = current_user_id, title = "All Requests")
-	else:
-		return index()
-
-# Shows all public records requests that have been made by current owner. This doesn't work currently.
-@app.route('/your_requests')
-@login_required
-def your_requests():
-	all_record_requests = []
-	owner_resource = get_resource_filter("owner", [dict(name='user_id', op='eq', val=current_user.id)])
-	if owner_resource:
-		for owner in owner_resource['objects']:
-			req_resource = get_resource_filter("request", [dict(name='current_owner', op='eq', val=owner['id'])])
-			if req_resource['objects']:
-				req = req_resource['objects'][0]
-				all_record_requests.append(req)
-	return render_template('all_requests.html', all_record_requests = all_record_requests, user_id = current_user.id, title = "Requests assigned to you")
-
-@login_manager.unauthorized_handler
-def unauthorized():
-    return render_template('alpha.html')
-
-# test template:  I clearly don't know what should go here, but need to keep a testbed here.
-@app.route('/test')
-def show_test():
-	return render_template('test.html')
-
-# tutorial template:  I clearly don't know what should go here, but need to keep a testbed here.
-@app.route('/tutorial')
-def show_tutorial():
-	return render_template('manage_request_tutorial.html')
-
-@app.route('/<page>')
-def any_page(page):
-	current_user_id = None
-	if current_user.is_anonymous() == False:
-		current_user_id = current_user.id
-	try:
-		return render_template('%s.html' %(page), user_id = current_user_id)
-	except:
-		return render_template('error.html', message = "%s totally doesn't exist." %(page), user_id = current_user_id)
-
-@login_manager.user_loader
-def load_user(userid):
-	user = models.User.query.get(userid)
-	return user
-
-@app.route("/login", methods=["GET", "POST"])
-def login(email=None, password=None):
-	if request.method == 'POST':
-		email = request.form['email']
-		password = request.form['password']
-		if email_validation(email):
-			user = create_or_return_user(email=email)
-			if user.password == password:
-				user_for_login = models.User.query.get(user.id)
-				login_user(user_for_login)
-				return index()
-	return render_template('error.html', message = "Oops, your e-mail/ password combo didn't work.") 
-
-@app.route("/update_password", methods=["GET", "POST"])
-@login_required
-def update_password(password=None):
-	current_user_id = current_user.id
-	if request.method == 'POST':
-		try:
-			password = request.form['password']
-			user = models.User.query.get(current_user_id)
-			user.password = password
-			db.session.add(user)
-			db.session.commit()
-			return index()
-		except:
-			return render_template('error.html', message = "Something went wrong updating your password.")
-	else:
-		return render_template('update_password.html', user_id = current_user_id)
-
-@app.route("/logout")
-def logout():
-	logout_user()
-	return index()
-=======
 from flask.ext.restless import APIManager
 
 # Create API
@@ -295,5 +82,4 @@
 	app.add_url_rule(routing[function_name]['url'], function_name, eval(function_name), methods = methods)
 
 for function_name in routing:
-	route_url(function_name)
->>>>>>> d44fd5fb
+	route_url(function_name)