"""
    public_records_portal.notifications
    ~~~~~~~~~~~~~~~~

    Implements e-mail notifications for RecordTrac. Flask-mail is a dependency, and the following environment variables need to be set in order for this to work: MAIL_SERVER, MAIL_PORT, MAIL_USE_TLS, MAIL_USERNAME, MAIL_PASSWORD, and DEFAULT_MAIL_SENDER.

"""

from datetime import datetime, timedelta
import os
import json
import logging

from flask import render_template
from flask_mail import Mail, Message

from public_records_portal import app
from db_helpers import *
import helpers

import urllib, mimetypes

# Set flags:

send_emails = False
test = "[TEST] "

if app.config['ENVIRONMENT'] == 'PRODUCTION':
    send_emails = True
    test = ""

<<<<<<< HEAD

def generate_prr_emails(request_id, notification_type, text=None, text2=None,user_id=None, department_name=None, user_name=None, days_after=None):
    # 'text=None' is used additional information. 'text2=None' is used if there are more variable text passed into email such as with 'close this request'
    # and being offered multiple reasons
    # Retrieves the name of the department/agency within the email using the request_id
    # req = Request.query.get(request_id)
    # if req.department_id is not None:
    #     department_name=Department.query.get(req.department_id)

    app.logger.info("\n\n Generating e-mails for request with ID: %s, notification type: %s, and user ID: %s" % (
    request_id, notification_type, user_id))
=======
def generate_prr_emails(request_id, notification_type, user_id=None, attached_file=None):
    app.logger.info("\n\n Generating e-mails for request with ID: %s, notification type: %s, attachment: %s, and user ID: %s" % (
    request_id, notification_type, attached_file, user_id))
>>>>>>> b8e4058c
    app_url = app.config['APPLICATION_URL']
    # Define the e-mail template:
    # print request_id
    # print notification_type
    # print text
    # print user_id
    template = "generic_email.html"

    #making a new request
    if notification_type == "Request made":
        template = "emtemplate_new_request.html"
    #asking a question
    elif notification_type=="Question asked":
        template = "emtemplate_question_asked.html"
    #respond to question
    elif notification_type=="Question answered":
        template = "emtemplate_question_answered.html"
    elif notification_type=="City response added":
        template="emtemplate_city_response_added.html"
    #adding a note
    elif notification_type=="Public note added":
        template="emtemplate_public_note_added.html"
    #Changing Assignee
    elif notification_type=="Request assigned":
        template="emtemplate_request_assigned.html"
    #Closing a request
    elif notification_type=="Request closed":
        template="emtemplate_request_closed.html"
    #Adding a helper
    elif notification_type=="Staff participant added":
        # user = User.query.get(user_id)
        # user_name = user.alias
        text=text['owner_reason']
        template="emtemplate_helper_added.html"
    #Removing a helper
    elif notification_type=="Helper removed":
        template="emtemplate_helper_removed.html"
    #Acknowledging a Request
    elif notification_type=="Acknowledge request":
        template="emtemplate_acknowledge_request.html"
    elif notification_type=="Reopen request":
        template="emtemplate_reopen_request.html"
    elif notification_type=="Extend request":
        if 'days_after' in text:
            if text['days_after'] is not None:
                days_after=text['days_after']
                text = text['additional_information']
        template="emtemplate_extend_request.html"
    elif "Public Notification Template" in notification_type:

            template = "system_email_" + notification_type[-2:] + ".html"
    elif "Agency Notification Template" in notification_type:
        template = "agency_email_" + notification_type[-2:] + ".html"

    # Get information on who to send the e-mail to and with what subject line based on the notification type:
    email_info = get_email_info(notification_type=notification_type)
    email_subject = "Public Records Request %s: %s" % (request_id, email_info["Subject"])
    recipient_types = email_info["Recipients"]
    include_unsubscribe_link = True
    unfollow_link = None
    for recipient_type in recipient_types:
        # Skip anyone that has unsubscribed
        if user_id and (recipient_type == "Requester" or recipient_type == "Subscriber"):
            subscriber = get_subscriber(request_id=request_id, user_id=user_id)
            should_notify = get_attribute(attribute="should_notify", obj=subscriber)
            if not should_notify:
                if not subscriber:
                    continue
                else:
                    app.logger.info("\n\nSubscriber %s unsubscribed, no notification sent." % subscriber.id)
                    continue
        # Set up the e-mail
        page = "%srequest/%s" % (app_url, request_id)  # The request URL
        if "Staff" in recipient_type:
            page = "%scity/request/%s" % (app_url, request_id)
            include_unsubscribe_link = False  # Gets excluded for city staff
        else:
            unfollow_link = "%sunfollow/%s/" % (app_url, request_id)
            if notification_type == "Request closed":
                page = "%sfeedback/request/%s" % (app_url, request_id)
        if recipient_type in ["Staff owner", "Requester", "Subscriber", "Staff participant"]:
            user_id = "1"
            if user_id:
                recipient = get_attribute(attribute="email", obj_id=user_id, obj_type="User")
                # if recipient_type != "Subscriber" or get_attribute(attribute="")
                if recipient:
                    if unfollow_link:
                        unfollow_link = unfollow_link + recipient
                    send_prr_email(page=page, recipients=[recipient], subject=email_subject, template=template,
<<<<<<< HEAD
                                   include_unsubscribe_link=include_unsubscribe_link, unfollow_link=unfollow_link, additional_information=text, request_id=request_id, department_name=department_name, user_name=user_name, days_after=days_after,text2=text2)
=======
                                   include_unsubscribe_link=include_unsubscribe_link, unfollow_link=unfollow_link, attached_file=attached_file)
>>>>>>> b8e4058c
            else:
                app.logger.debug("\n\n No user ID provided")
        elif recipient_type == "Subscribers":
            subscribers = get_attribute(attribute="subscribers", obj_id=request_id, obj_type="Request")
            for subscriber in subscribers:
                if subscriber.should_notify == False:
                    app.logger.info("\n\n Subscriber %s unsubscribed" % subscriber.id)
                    continue
                recipient = get_attribute(attribute="email", obj_id=subscriber.user_id, obj_type="User")
                if recipient:
                    if unfollow_link:
                        unfollow_link = unfollow_link + recipient
                    send_prr_email(page=page, recipients=[recipient], subject=email_subject, template=template,
                                   include_unsubscribe_link=include_unsubscribe_link,
<<<<<<< HEAD
                                   unfollow_link=unfollow_link, additional_information=text, request_id=request_id, department_name=department_name, user_name=user_name,days_after=days_after,text2=text2)  # Each subscriber needs to get a separate e-mail.
=======
                                   unfollow_link=unfollow_link, attached_file=attached_file)  # Each subscriber needs to get a separate e-mail.
>>>>>>> b8e4058c
        elif recipient_type == "Staff participants":
            recipients = []
            participants = get_attribute(attribute="owners", obj_id=request_id, obj_type="Request")
            for participant in participants:
                if participant.active:  # Only send an e-mail if they are active in the request
                    recipient = get_attribute(attribute="email", obj_id=participant.user_id, obj_type="User")
                    if recipient:
                        recipients.append(recipient)
            send_prr_email(page=page, recipients=recipients, subject=email_subject, template=template,
                           include_unsubscribe_link=include_unsubscribe_link, cc_everyone=False,
<<<<<<< HEAD
                           unfollow_link=unfollow_link, additional_information=text, request_id=request_id, department_name=department_name, user_name=user_name,text2=text2)
=======
                           unfollow_link=unfollow_link, attached_file=attached_file)
>>>>>>> b8e4058c
            app.logger.info("\n\nRecipients: %s" % recipients)
        else:
            app.logger.info("Not a valid recipient type: %s" % recipient_type)


def send_prr_email(page, recipients, subject, template, include_unsubscribe_link=True, cc_everyone=False, password=None,
<<<<<<< HEAD
                   unfollow_link=None, additional_information=None, request_id=None, department_name=None, user_name=None, days_after=None,
                   text2=None):
=======
                   unfollow_link=None, attached_file=None):
>>>>>>> b8e4058c
    app.logger.info("\n\nAttempting to send an e-mail to %s with subject %s, referencing page %s and template %s" % (
    recipients, subject, page, template))
    if recipients:
        if send_emails:
            try:
                send_email(body=render_template(template, unfollow_link=unfollow_link, page=page, additional_information=additional_information, text2=text2, request_id=request_id,department_name=department_name, user_name=user_name, days=days_after),
                           recipients=recipients, subject=subject, include_unsubscribe_link=include_unsubscribe_link,
                           cc_everyone=cc_everyone, attached_file=attached_file)
                app.logger.info("\n\n E-mail sent successfully!")
            except Exception, e:
                app.logger.info("\n\nThere was an error sending the e-mail: %s" % e)
        else:
            app.logger.info("\n\n E-mail flag turned off, no e-mails sent.")


def send_email(body, recipients, subject, include_unsubscribe_link=True, cc_everyone=False, attached_file=None):
    mail = Mail(app)

    plaintext = ""
    html = body

    sender = app.config['DEFAULT_MAIL_SENDER']
    message = Message(sender=sender, subject=subject, html=html, body=plaintext, bcc=sender)

    if attached_file is not None:
      with app.open_resource(attached_file) as fp:
        url = urllib.pathname2url(attached_file)
        content_type = mimetypes.guess_type(url)[0]
        filename = attached_file.split("/")[-1]
        message.attach(filename=filename, content_type=content_type, data=fp.read())

    # if not include_unscubscribe_link:
    # message.add_filter('subscriptiontrack', 'enable', 0)
    if 'DEV_EMAIL' in app.config:
        recipients = [app.config['DEV_EMAIL']]
    if cc_everyone:
        pass
    # message.add_to(recipients[0])
    # for recipient in recipients:
    # 	if should_notify(recipeient):
    # 		message.add_cc(recipient)
    else:
        for recipient in recipients:
            # if should_notify(recipient):
            recipient = recipient.replace('\\','').replace("'",'')
            message.add_recipient(recipient)

    if send_emails:
        app.logger.info(
            "\n\n Attempting to send e-mail with body: %s, subject: %s, to %s" % (body, subject, recipients))
        try:
            mail.send(message)
            return True
        except Exception, e:
            app.logger.error("\n\nNo e-mail was sent, error: %s" % e)
            return False
    app.logger.info("\n\nNo e-mail was sent, probably because you're in a non-production environment.")
    return False


def due_date(date_obj, extended=None, format=True):
    days_to_fulfill = 10
    if extended == True:
        days_to_fulfill = days_to_fulfill + 14
    if not date_obj:
        return None
    if type(date_obj) is not datetime:
        date_obj = datetime.strptime(date_obj, "%Y-%m-%dT%H:%M:%S.%f")
    due_date = date_obj + timedelta(days=days_to_fulfill)
    if format:
        return format_date(due_date)
    return due_date


def is_overdue(date_obj, extended=None):
    current_date = datetime.now()
    due = due_date(date_obj=date_obj, extended=extended, format=False)
    if (current_date >= due):
        return True, due
    return False, due


def get_email_info(notification_type):
    email_json = open(os.path.join(app.root_path, 'static/json/emails.json'))
    json_data = json.load(email_json)
    return json_data["Notification types"][notification_type]


def notify_due():
    requests = get_objs("Request")
    email_json = open(os.path.join(app.root_path, 'static/json/emails.json'))
    json_data = json.load(email_json)
    for req in requests:
        status = req.solid_status
        if status != "closed":
            # Check if it is due in 2 days
            if status == "due soon":
                change_request_status(req.id, "Due soon")
                email_subject = "%sPublic Records Request %s: %s" % (
                test, req.id, json_data["Notification types"]["Request due"])
            elif status == "overdue":
                change_request_status(req.id, "Overdue")
                email_subject = "%sPublic Records Request %s: %s" % (
                test, req.id, json_data["Notification types"]["Request overdue"]["Subject"])
            else:
                continue
            recipients = get_staff_recipients(req)
            app_url = app.config['APPLICATION_URL']
            page = "%scity/request/%s" % (app_url, req.id)
            body = "You can view the request and take any necessary action at the following webpage: <a href='%s'>%s</a>.</br></br> This is an automated message. You are receiving it because you are listed as the Public Records Request Liaison, Backup or Supervisor for your department." % (
            page, page)
            # Need to figure out a way to pass in generic email template outside application context. For now, hardcoding the body.
            send_email(body=body, recipients=recipients, subject=email_subject, include_unsubscribe_link=False)


def get_staff_recipients(request):
    recipients = []
    owner_email = request.point_person().user.email
    if owner_email:
        recipients.append(owner_email)
    # Look up the department for the request, and get the contacts and backup:
    dept = request.department_name()
    if dept != "N/A":
        contact_email = get_contact_by_dept(dept)
        if contact_email and contact_email not in recipients:
            recipients.append(contact_email)
        backup_email = get_backup_by_dept(dept)
        if backup_email and backup_email not in recipients:
            recipients.append(backup_email)
    if recipients:
        return recipients
    else:
        raise ValueError('No staff recipients for request %s' % (request.id))


def should_notify(user_email):
    """ Looks up the user in do_not_email.json and returns False if found. """
    do_not_email = open(os.path.join(app.root_path, 'static/json/do_not_email.json'))
    json_data = json.load(do_not_email)
    for department in json_data:
        emails = json_data[department]['Emails']
        for email in emails:
            if email.lower() == user_email.lower():
                return False
    return True


def format_date(obj):
    """ Take a datetime object and return it in format Jun 12, 2013 """
    if not obj:
        return None
    return helpers.localize(obj).strftime('%b %d, %Y')<|MERGE_RESOLUTION|>--- conflicted
+++ resolved
@@ -29,9 +29,8 @@
     send_emails = True
     test = ""
 
-<<<<<<< HEAD
-
-def generate_prr_emails(request_id, notification_type, text=None, text2=None,user_id=None, department_name=None, user_name=None, days_after=None):
+
+def generate_prr_emails(request_id, notification_type, text=None, text2=None,user_id=None, department_name=None, user_name=None, days_after=None,attached_file=None):
     # 'text=None' is used additional information. 'text2=None' is used if there are more variable text passed into email such as with 'close this request'
     # and being offered multiple reasons
     # Retrieves the name of the department/agency within the email using the request_id
@@ -41,11 +40,7 @@
 
     app.logger.info("\n\n Generating e-mails for request with ID: %s, notification type: %s, and user ID: %s" % (
     request_id, notification_type, user_id))
-=======
-def generate_prr_emails(request_id, notification_type, user_id=None, attached_file=None):
-    app.logger.info("\n\n Generating e-mails for request with ID: %s, notification type: %s, attachment: %s, and user ID: %s" % (
-    request_id, notification_type, attached_file, user_id))
->>>>>>> b8e4058c
+
     app_url = app.config['APPLICATION_URL']
     # Define the e-mail template:
     # print request_id
@@ -135,11 +130,7 @@
                     if unfollow_link:
                         unfollow_link = unfollow_link + recipient
                     send_prr_email(page=page, recipients=[recipient], subject=email_subject, template=template,
-<<<<<<< HEAD
-                                   include_unsubscribe_link=include_unsubscribe_link, unfollow_link=unfollow_link, additional_information=text, request_id=request_id, department_name=department_name, user_name=user_name, days_after=days_after,text2=text2)
-=======
-                                   include_unsubscribe_link=include_unsubscribe_link, unfollow_link=unfollow_link, attached_file=attached_file)
->>>>>>> b8e4058c
+                                   include_unsubscribe_link=include_unsubscribe_link, unfollow_link=unfollow_link, additional_information=text, request_id=request_id, department_name=department_name, user_name=user_name, days_after=days_after,text2=text2,attached_file=attached_file)
             else:
                 app.logger.debug("\n\n No user ID provided")
         elif recipient_type == "Subscribers":
@@ -154,11 +145,7 @@
                         unfollow_link = unfollow_link + recipient
                     send_prr_email(page=page, recipients=[recipient], subject=email_subject, template=template,
                                    include_unsubscribe_link=include_unsubscribe_link,
-<<<<<<< HEAD
-                                   unfollow_link=unfollow_link, additional_information=text, request_id=request_id, department_name=department_name, user_name=user_name,days_after=days_after,text2=text2)  # Each subscriber needs to get a separate e-mail.
-=======
-                                   unfollow_link=unfollow_link, attached_file=attached_file)  # Each subscriber needs to get a separate e-mail.
->>>>>>> b8e4058c
+                                   unfollow_link=unfollow_link, attached_file=attached_file,additional_information=text, request_id=request_id, department_name=department_name, user_name=user_name,days_after=days_after,text2=text2)  # Each subscriber needs to get a separate e-mail.
         elif recipient_type == "Staff participants":
             recipients = []
             participants = get_attribute(attribute="owners", obj_id=request_id, obj_type="Request")
@@ -169,23 +156,15 @@
                         recipients.append(recipient)
             send_prr_email(page=page, recipients=recipients, subject=email_subject, template=template,
                            include_unsubscribe_link=include_unsubscribe_link, cc_everyone=False,
-<<<<<<< HEAD
-                           unfollow_link=unfollow_link, additional_information=text, request_id=request_id, department_name=department_name, user_name=user_name,text2=text2)
-=======
-                           unfollow_link=unfollow_link, attached_file=attached_file)
->>>>>>> b8e4058c
+                           unfollow_link=unfollow_link,attached_file=attached_file, additional_information=text, request_id=request_id, department_name=department_name, user_name=user_name,text2=text2)
             app.logger.info("\n\nRecipients: %s" % recipients)
         else:
             app.logger.info("Not a valid recipient type: %s" % recipient_type)
 
 
 def send_prr_email(page, recipients, subject, template, include_unsubscribe_link=True, cc_everyone=False, password=None,
-<<<<<<< HEAD
-                   unfollow_link=None, additional_information=None, request_id=None, department_name=None, user_name=None, days_after=None,
+                   unfollow_link=None, attached_file=None, additional_information=None, request_id=None, department_name=None, user_name=None, days_after=None,
                    text2=None):
-=======
-                   unfollow_link=None, attached_file=None):
->>>>>>> b8e4058c
     app.logger.info("\n\nAttempting to send an e-mail to %s with subject %s, referencing page %s and template %s" % (
     recipients, subject, page, template))
     if recipients:
