"""
    public_records_portal.notifications
    ~~~~~~~~~~~~~~~~

    Implements e-mail notifications for RecordTrac. SendGrid (https://sendgrid.com/) is a dependency, and the following environment variables need to be set in order for this to work: MAIL_USERNAME, MAIL_PASSWORD, and DEFAULT_MAIL_SENDER.

"""




from datetime import datetime, timedelta
from public_records_portal import app
import os
import json
from db_helpers import *
import sendgrid
from flask import render_template
import helpers
import logging

# Set flags:

send_emails = False
test = "[TEST] "

if app.config['ENVIRONMENT'] == 'PRODUCTION':
	send_emails = True
	test = ""
elif 'DEV_EMAIL' in app.config:
	send_emails = True

### @export "generate_prr_emails"
def generate_prr_emails(request_id, notification_type, user_id = None):
	app.logger.info("\n\n Generating e-mails for request with ID: %s, notification type: %s, and user ID: %s" %(request_id, notification_type, user_id))
	app_url = app.config['APPLICATION_URL']
	# Define the e-mail template:
	template = "generic_email.html"
	if notification_type == "Request made":
		template = "new_request_email.html"
	# Get information on who to send the e-mail to and with what subject line based on the notification type:
	email_info = get_email_info(notification_type=notification_type)
	app.logger.info(email_info)
	email_subject = "Public Records Request %s: %s" %(request_id, email_info["Subject"])
	recipient_types = email_info["Recipients"]
	include_unsubscribe_link = True
	unfollow_link = None
	for recipient_type in recipient_types:
		# Skip anyone that has unsubscribed
		if user_id and (recipient_type == "Requester" or recipient_type == "Subscriber"):
			subscriber = get_subscriber(request_id = request_id, user_id = user_id)
			should_notify = get_attribute(attribute = "should_notify", obj = subscriber)
			if should_notify == False:
				app.logger.info("\n\nSubscriber %s unsubscribed, no notification sent." % subscriber.id)
				continue
		# Set up the e-mail
		page = "%srequest/%s" %(app_url,request_id) # The request URL
		if "Staff" in recipient_type:
			page = "%scity/request/%s" %(app_url,request_id)
			include_unsubscribe_link = False # Gets excluded for city staff
		else:
			unfollow_link = "%sunfollow/%s/" %(app_url, request_id)
			if notification_type == "Request closed":
				page = "%sfeedback/request/%s" %(app_url,request_id)
		if recipient_type in ["Staff owner","Requester","Subscriber","Staff participant"]:
			if user_id:
				recipient = get_attribute(attribute = "email", obj_id = user_id, obj_type = "User")
				# if recipient_type != "Subscriber" or get_attribute(attribute="")
				if recipient:
					if unfollow_link:
						unfollow_link = unfollow_link + recipient
					send_prr_email(page = page, recipients = [recipient], subject = email_subject, template = template, include_unsubscribe_link = include_unsubscribe_link, unfollow_link = unfollow_link)
			else:
				app.logger.debug("\n\n No user ID provided")
		elif recipient_type == "Subscribers":
			subscribers = get_attribute(attribute = "subscribers", obj_id = request_id, obj_type = "Request")
			for subscriber in subscribers:
				if subscriber.should_notify == False:
					app.logger.info("\n\n Subscriber %s unsubscribed" % subscriber.id)
					continue
				recipient = get_attribute(attribute = "email", obj_id = subscriber.user_id, obj_type = "User")
				if recipient:
					if unfollow_link:
						unfollow_link = unfollow_link + recipient
					send_prr_email(page = page, recipients = [recipient], subject = email_subject, template = template, include_unsubscribe_link = include_unsubscribe_link, unfollow_link = unfollow_link) # Each subscriber needs to get a separate e-mail.
		elif recipient_type == "Staff participants":
			recipients = []
			participants = get_attribute(attribute = "owners", obj_id = request_id, obj_type = "Request")
			for participant in participants:
				if participant.active: # Only send an e-mail if they are active in the request
					recipient = get_attribute(attribute = "email", obj_id = participant.user_id, obj_type = "User")
					if recipient:
						recipients.append(recipient)
			send_prr_email(page = page, recipients = recipients, subject = email_subject, template = template, include_unsubscribe_link = include_unsubscribe_link, cc_everyone = False, unfollow_link = unfollow_link)
			app.logger.info("\n\nRecipients: %s" % recipients)
		else:
			app.logger.info("Not a valid recipient type: %s" % recipient_type)

### @export "send_prr_email"
def send_prr_email(page, recipients, subject, template, include_unsubscribe_link = True, cc_everyone = False, password = None, unfollow_link = None):
	app.logger.info("\n\nAttempting to send an e-mail to %s with subject %s, referencing page %s and template %s" % (recipients, subject, page, template))
	if recipients:
		if send_emails:
			try:
				send_email(body = render_template(template, unfollow_link = unfollow_link, page = page, password = password), recipients = recipients, subject = subject, include_unsubscribe_link = include_unsubscribe_link, cc_everyone = cc_everyone)
				app.logger.info("\n\n E-mail sent successfully!")
			except Exception, e:
				app.logger.info("\n\nThere was an error sending the e-mail: %s" % e)
		else:
			app.logger.info("\n\n E-mail flag turned off, no e-mails sent.")

### @export "send_email"
def send_email(body, recipients, subject, include_unsubscribe_link = True, cc_everyone = False):
<<<<<<< HEAD
	mail = sendgrid.SendGridClient(app.config['MAIL_USERNAME'], app.config['MAIL_PASSWORD'], secure = True, **{
	                         'proxies': {
	                         	'https': app.config['HTTPS_PROXY'],
	                         	'http': app.config['HTTP_PROXY']
	                         }
	                         })
	sender = app.config['DEFAULT_MAIL_SENDER']
	plaintext = ""
	html = body
	message = sendgrid.Mail(ƒsender, subject, plaintext, html)
	if not include_unsubscribe_link:
		message.add_filter_setting("subscriptiontrack", "enable", 0)
=======
	sg = sendgrid.SendGridClient(app.config['MAIL_USERNAME'],
	                             app.config['MAIL_PASSWORD'],
	                             **{
	                             	'proxies': {
	                             		'https': 'https://10.152.34.66:8080/',
	                             		'http': 'http://10.152.34.66:8080/',
	                             	}
	                             })

	sender = app.config['DEFAULT_MAIL_SENDER']
	plaintext = ""
	html = body


	message = sendgrid.Mail(sender, subject, html, plaintext)

	if not include_unscubscribe_link:
		message.add_filter('subscriptiontrack', 'enable', 0)
>>>>>>> 97d719fa
	if 'DEV_EMAIL' in app.config:
		recepients = [app.config['DEV_EMAIL']]
	if cc_everyone:
		pass
		# message.add_to(recipients[0])
		# for recipient in recipients:
		# 	if should_notify(recipeient):
		# 		message.add_cc(recipient)
	else:
		for recipient in recipients:
			# if should_notify(recipient):
			message.add_to(recipient)

	message.add_bcc(sender)

	if send_emails:
		app.logger.info("\n\n Attempting to send e-mail with body: %s, subject: %s, to %s" %(body, subject, recipients))
		try:
			status, msg = sg.send(message)
			if status == False:
				app.logger.info("\n\nSendgrid did not deliver e-mail.")
				app.logger.info("\n\n%s." % msg)
			return status
		except Exception, e:
			app.logger.error("\n\nNo e-mail was sent, error: %s" % e)
			return False
	app.logger.info("\n\nNo e-mail was sent, probably because you're in a non-production environment.")
	return False

### @export "due_date"
def due_date(date_obj, extended = None, format = True):
	days_to_fulfill = 10
	if extended == True:
		days_to_fulfill = days_to_fulfill + 14
	if not date_obj:
		return None
	if type(date_obj) is not datetime:
		date_obj = datetime.strptime(date_obj, "%Y-%m-%dT%H:%M:%S.%f")
	due_date = date_obj + timedelta(days = days_to_fulfill)
	if format:
		return format_date(due_date)
	return due_date

### @export "is_overdue"
def is_overdue(date_obj, extended = None):
	current_date = datetime.now()
	due = due_date(date_obj = date_obj, extended = extended, format = False)
	if (current_date >= due):
		return True, due
	return False, due

### @export "get_email_info"
def get_email_info(notification_type):
	email_json = open(os.path.join(app.root_path, 'static/json/emails.json'))
	json_data = json.load(email_json)
	return json_data["Notification types"][notification_type]

### @export "notify_due"
def notify_due():
	requests = get_objs("Request")
	email_json = open(os.path.join(app.root_path, 'static/json/emails.json'))
	json_data = json.load(email_json)
	for req in requests:
		status = req.solid_status
		if status != "closed":
			# Check if it is due in 2 days
			if status == "due soon":
				change_request_status(req.id, "Due soon")
				email_subject = "%sPublic Records Request %s: %s" %(test, req.id, json_data["Notification types"]["Request due"])
			elif status == "overdue":
				change_request_status(req.id, "Overdue")
				email_subject = "%sPublic Records Request %s: %s" %(test, req.id, json_data["Notification types"]["Request overdue"]["Subject"])
			else:
				continue
			recipients = get_staff_recipients(req)
			app_url = app.config['APPLICATION_URL']
			page = "%scity/request/%s" %(app_url,req.id)
			body = "You can view the request and take any necessary action at the following webpage: <a href='%s'>%s</a>.</br></br> This is an automated message. You are receiving it because you are listed as the Public Records Request Liaison, Backup or Supervisor for your department." %(page, page)
				# Need to figure out a way to pass in generic email template outside application context. For now, hardcoding the body.
			send_email(body = body, recipients = recipients, subject = email_subject, include_unsubscribe_link = False)

### @export "get_staff_recipients"
def get_staff_recipients(request):
	recipients = []
	owner_email = request.point_person().user.email
	if owner_email:
		recipients.append(owner_email)
	# Look up the department for the request, and get the contacts and backup:
	dept = request.department_name()
	if dept != "N/A":
		contact_email = get_contact_by_dept(dept)
		if contact_email and contact_email not in recipients:
			recipients.append(contact_email)
		backup_email = get_backup_by_dept(dept)
		if backup_email and backup_email not in recipients:
			recipients.append(backup_email)
	if recipients:
		return recipients
	else:
		raise ValueError('No staff recipients for request %s' %(request.id))

### @export "should_notify"
def should_notify(user_email):
	""" Looks up the user in do_not_email.json and returns False if found. """
	do_not_email = open(os.path.join(app.root_path, 'static/json/do_not_email.json'))
	json_data = json.load(do_not_email)
	for department in json_data:
		emails = json_data[department]['Emails']
		for email in emails:
			if email.lower() == user_email.lower():
				return False
	return True

### @export "format_date"
def format_date(obj):
	""" Take a datetime object and return it in format Jun 12, 2013 """
	if not obj:
		return None
	return helpers.localize(obj).strftime('%b %d, %Y')

<|MERGE_RESOLUTION|>--- conflicted
+++ resolved
@@ -40,7 +40,6 @@
 		template = "new_request_email.html"
 	# Get information on who to send the e-mail to and with what subject line based on the notification type:
 	email_info = get_email_info(notification_type=notification_type)
-	app.logger.info(email_info)
 	email_subject = "Public Records Request %s: %s" %(request_id, email_info["Subject"])
 	recipient_types = email_info["Recipients"]
 	include_unsubscribe_link = True
@@ -111,20 +110,6 @@
 
 ### @export "send_email"
 def send_email(body, recipients, subject, include_unsubscribe_link = True, cc_everyone = False):
-<<<<<<< HEAD
-	mail = sendgrid.SendGridClient(app.config['MAIL_USERNAME'], app.config['MAIL_PASSWORD'], secure = True, **{
-	                         'proxies': {
-	                         	'https': app.config['HTTPS_PROXY'],
-	                         	'http': app.config['HTTP_PROXY']
-	                         }
-	                         })
-	sender = app.config['DEFAULT_MAIL_SENDER']
-	plaintext = ""
-	html = body
-	message = sendgrid.Mail(ƒsender, subject, plaintext, html)
-	if not include_unsubscribe_link:
-		message.add_filter_setting("subscriptiontrack", "enable", 0)
-=======
 	sg = sendgrid.SendGridClient(app.config['MAIL_USERNAME'],
 	                             app.config['MAIL_PASSWORD'],
 	                             **{
@@ -143,7 +128,6 @@
 
 	if not include_unscubscribe_link:
 		message.add_filter('subscriptiontrack', 'enable', 0)
->>>>>>> 97d719fa
 	if 'DEV_EMAIL' in app.config:
 		recepients = [app.config['DEV_EMAIL']]
 	if cc_everyone:
