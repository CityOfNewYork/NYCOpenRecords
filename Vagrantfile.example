# -*- mode: ruby -*-
# vi: set ft=ruby :

$default_system_name = "OpenRecords_" + Time.now.strftime("%m-%d-%Y_%H-%M")

$redhat_username = ENV['RH_USER'] || "<INSERT_USERNAME_HERE>"
$redhat_password = ENV['RH_PASSWORD'].to_s.empty? ? "<INSERT_PASSWORD_HERE>" : ENV['RH_PASSWORD']
$rhsn_system_name = ENV['RHSN_SYSTEM_NAME'].to_s.empty? ? $default_system_name : ENV['RHSN_SYSTEM_NAME']

Vagrant.configure("2") do |config|
  config.vm.box = "rhel-6.8_vb-5.1.30"

  config.vm.provider "virtualbox" do |vb|
    # Customize the amount of memory on the VM:
    vb.memory = "4096"
  end

  if ENV['http_proxy']
    # Proxy Configuration
    config.vm.provision "shell" do |s|
      s.inline = 'sudo cp /vagrant/build_scripts/proxy.sh /etc/profile.d/'
    end

    config.vm.provision :reload
  end

  # RedHat Subscription Management
  config.vm.provision "shell" do |s|
    s.path = "build_scripts/subscription_manager.sh"
    s.args = [$redhat_username, $redhat_password, $rhsn_system_name]
  end

  config.vm.provision :reload

  config.vm.provision "shell" do |s|
    s.inline = 'sudo yum -y groupinstall "Development Tools" && sudo /etc/init.d/vboxadd setup && echo "cd /vagrant" >> /home/vagrant/.bash_profile'
  end

  # Single server VM
  config.vm.define "default", primary: true do |default|
    default.vm.network "forwarded_port", guest: 80,   host: 8080
    default.vm.network "forwarded_port", guest: 443,  host: 8443
    default.vm.network "forwarded_port", guest: 5000, host: 8000
    default.vm.network "forwarded_port", guest: 5432, host: 8432
    default.vm.network "forwarded_port", guest: 8200, host: 8200
    default.vm.network "private_network", ip: "10.0.0.2"
    default.vm.provision "shell", path: "build_scripts/web_setup/web_setup.sh", args: 'single_server'
    default.vm.provision "shell", path: "build_scripts/app_setup/app_setup.sh"
    default.vm.provision "shell", path: "build_scripts/es_setup/es_setup.sh", args: 'single_server'
    default.vm.provision "shell", path: "build_scripts/db_setup/db_setup.sh", args: 'single_server'
  end

  # VM for Sentry
  config.vm.define "sentry" do |sentry|
    sentry.vm.provider "virtualbox" do |vb|
      vb.memory = "2048"
    end

    sentry.vm.network "forwarded_port", guest: 9000,  host: 9090
    sentry.vm.network "private_network", ip: "10.0.0.3"
    sentry.vm.provision "shell", path: "build_scripts/sentry_setup/nginx_setup.sh"
    sentry.vm.provision "shell", path: "build_scripts/sentry_setup/db_setup_install.sh"
    sentry.vm.provision "shell", path: "build_scripts/sentry_setup/db_setup_config.sh"
    sentry.vm.provision "shell", path: "build_scripts/sentry_setup/setup.sh"
  end

  # VM for ELK
  config.vm.define "elk" do |elk|
    elk.vm.provider "virtualbox" do |vb|
      vb.memory = "4096"
    end

    elk.vm.network "forwarded_port", guest: 9200, host: 9201
    elk.vm.network "forwarded_port", guest: 5601, host: 5602
    elk.vm.network "private_network", ip: "10.0.0.4"
    elk.vm.provision "shell", path: "build_scripts/elk_setup/elasticsearch/setup.sh"
    elk.vm.provision "shell", path: "build_scripts/elk_setup/kibana/setup.sh"
    elk.vm.provision "shell", path: "build_scripts/elk_setup/nginx/setup.sh"
    elk.vm.provision "shell", path: "build_scripts/elk_setup/logstash/setup.sh"
  end

<<<<<<< HEAD
  # VM for Consul
  config.vm.define "consul" do |consul|
    consul.vm.provider "virtualbox" do |vb|
      vb.memory = "2048"
    end

    consul.vm.network "forwarded_port", guest: 443, host: 8443
    consul.vm.network "forwarded_port", guest: 8500, host: 8501
    consul.vm.network "private_network", ip: "10.0.0.5"
    consul.vm.provision "shell", path: "build_scripts/consul_setup/consul_setup.sh"
    consul.vm.provision "shell", path: "build_scripts/consul_setup/nginx/nginx_setup.sh"
  end

  config.vm.define "web_1", autostart: false do |web|
    # Web Server 1 Configuration
  end

  config.vm.define "web_2", autostart: false do |web|
    # Web Server 1 Configuration
  end

  config.vm.define "app_1", autostart: false do |app|
    # App Server 1 Configuration
  end

  config.vm.define "app_2", autostart: false do |app|
    # App Server 2 Configuration
  end

  config.vm.define "db_1", autostart: false do |db|
    # Database Server 1 Configuration
  end

  config.vm.define "db_2", autostart: false do |db|
    # Database Server 2 Configuration
  end

  config.vm.define "es_1", autostart: false do |es|
    # Elasticsearch Server 1 Configuration
  end

  config.vm.define "es_2", autostart: false do |es|
    # Elasticsearch Server 1 Configuration
  end

  config.vm.define "es_3", autostart: false do |es|
    # Elasticsearch Server 1 Configuration
  end
=======
>>>>>>> 67724185
end<|MERGE_RESOLUTION|>--- conflicted
+++ resolved
@@ -79,7 +79,6 @@
     elk.vm.provision "shell", path: "build_scripts/elk_setup/logstash/setup.sh"
   end
 
-<<<<<<< HEAD
   # VM for Consul
   config.vm.define "consul" do |consul|
     consul.vm.provider "virtualbox" do |vb|
@@ -93,41 +92,4 @@
     consul.vm.provision "shell", path: "build_scripts/consul_setup/nginx/nginx_setup.sh"
   end
 
-  config.vm.define "web_1", autostart: false do |web|
-    # Web Server 1 Configuration
-  end
-
-  config.vm.define "web_2", autostart: false do |web|
-    # Web Server 1 Configuration
-  end
-
-  config.vm.define "app_1", autostart: false do |app|
-    # App Server 1 Configuration
-  end
-
-  config.vm.define "app_2", autostart: false do |app|
-    # App Server 2 Configuration
-  end
-
-  config.vm.define "db_1", autostart: false do |db|
-    # Database Server 1 Configuration
-  end
-
-  config.vm.define "db_2", autostart: false do |db|
-    # Database Server 2 Configuration
-  end
-
-  config.vm.define "es_1", autostart: false do |es|
-    # Elasticsearch Server 1 Configuration
-  end
-
-  config.vm.define "es_2", autostart: false do |es|
-    # Elasticsearch Server 1 Configuration
-  end
-
-  config.vm.define "es_3", autostart: false do |es|
-    # Elasticsearch Server 1 Configuration
-  end
-=======
->>>>>>> 67724185
 end