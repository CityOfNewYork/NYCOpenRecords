import os
import uuid

from datetime import datetime

from flask import current_app
from app.constants import (
    ACKNOWLEDGEMENT_DAYS_DUE,
    response_type,
)
from app.models import (
    Requests,
    Responses,
    Files,
)
from app.request.utils import (
    generate_request_id,
    get_date_submitted,
    get_due_date
)
from app.lib.db_utils import create_object


class RequestsFactory(object):
    """
    A very crude first step in making testing easier.
    """

    filepaths = []

    def __init__(self, request_id):
        date_created = datetime.utcnow()
        date_submitted = get_date_submitted(date_created)
        agency_ein = 2
        self.request = Requests(
            request_id or generate_request_id(agency_ein),
            title="I would like my vital essence.",
            description="Someone has taken my vital essence "
            "and I would like it back.",
            agency_ein=agency_ein,
            date_created=date_created,
            date_submitted=date_submitted,
            due_date=get_due_date(date_submitted,
                                  ACKNOWLEDGEMENT_DAYS_DUE),
            submission='Direct Input',
            current_status='Open')
        create_object(self.request)

    def add_file(self,
                 filepath=None,
                 mime_type='text/plain',
                 title=None):
        if filepath is None:
            filename = str(uuid.uuid4())
            filepath = os.path.join(current_app.config['UPLOAD_DIRECTORY'],
                                    self.request.id,
                                    filename)
        else:
            filename = os.path.basename(filepath)

        self.filepaths.append(filepath)

        # create an empty file if the specified path does not exist
        if not os.path.exists(filepath):
            os.makedirs(os.path.dirname(filepath), exist_ok=True)
            open(filepath, 'w').close()

        file_ = Files(
            name=filename,
            mime_type=mime_type,
            title=title or filename,
            size=os.path.getsize(filepath)
        )
        create_object(file_)
        response = Responses(
            request_id=self.request.id,
            type=response_type.FILE,
            date_modified=datetime.utcnow(),
<<<<<<< HEAD
            metadata_id=file_.id,
=======
            metadata_id=file_.metadata_id,
>>>>>>> 4e21c463
            privacy="private",
        )
        create_object(response)
        return response, file_

    def add_note(self):
        pass

    def __del__(self):
        """
        Clean up time!
        - remove any files created by this factory
        - ...
        """
        for path in self.filepaths:
            if os.path.exists(path):
                os.remove(path)<|MERGE_RESOLUTION|>--- conflicted
+++ resolved
@@ -76,11 +76,7 @@
             request_id=self.request.id,
             type=response_type.FILE,
             date_modified=datetime.utcnow(),
-<<<<<<< HEAD
             metadata_id=file_.id,
-=======
-            metadata_id=file_.metadata_id,
->>>>>>> 4e21c463
             privacy="private",
         )
         create_object(response)
