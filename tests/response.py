--- conflicted
+++ resolved
@@ -47,10 +47,6 @@
             shutil.rmtree(self.upload_path)
         super(ResponseViewsTests, self).tearDown()
 
-<<<<<<< HEAD
-=======
-
->>>>>>> d9ea4a6b
     def test_edit_file(self):
         rf = RequestsFactory(self.request_id)
         response = rf.add_file()
@@ -94,12 +90,8 @@
         # https://github.com/mattupstate/flask-security/issues/259
         # http://stackoverflow.com/questions/16238462/flask-unit-test-how-to-test-request-from-logged-in-user/16238537#16238537
         with self.client as client, patch(
-<<<<<<< HEAD
-                'app.response.utils._send_edit_response_email'
+            'app.response.utils._send_edit_response_email'
         ) as send_email_patch:
-=======
-                'app.response.utils.ResponseEditor.send_email'):
->>>>>>> d9ea4a6b
             with client.session_transaction() as session:
                 session['user_id'] = rf.requester.get_id()
                 session['_fresh'] = True
@@ -188,8 +180,7 @@
                response.metadatas.mime_type,
                response.metadatas.size]
         new_filename = 'bovine.txt'
-        with self.client as client, patch(
-                'app.response.utils.ResponseEditor.send_email'):
+        with self.client as client:
             with client.session_transaction() as session:
                 session['user_id'] = rf.requester.get_id()
                 session['_fresh'] = True
