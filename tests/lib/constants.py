--- conflicted
+++ resolved
@@ -1,5 +1,4 @@
 import os
-
 
 NON_ANON_USER_GUID_LEN = 6
 
@@ -7,7 +6,6 @@
 
 
 class _Fixture(object):
-
     def __init__(self, name, size, hash, mime_type):
         self.__name = name
         self.__size = size
@@ -51,7 +49,6 @@
     'image/png'
 )
 
-<<<<<<< HEAD
 USERS_CSV_FILE_NAME = "test_users.csv"
 USERS_CSV_FILE_PATH = os.path.join(
     os.path.abspath(
@@ -71,6 +68,4 @@
     DATA_FIXTURES_DIR,
     AGENCIES_CSV_FILE_NAME)
 
-NON_ANON_USER_GUID_LEN = 6
-=======
->>>>>>> b8c2f529
+NON_ANON_USER_GUID_LEN = 6