import os
import uuid
import random

import app.lib.file_utils as fu

from itertools import product
from string import (
    ascii_lowercase,
    ascii_letters,
    digits,
)
from datetime import datetime, timedelta
from flask import current_app
from tests.lib.constants import NON_ANON_USER_GUID_LEN
from app.constants import (
    ACKNOWLEDGMENT_DAYS_DUE,
    user_type_auth,
    user_type_request,
    submission_methods,
    request_status,
)
from app.constants.response_privacy import PRIVATE
from app.constants.role_name import PUBLIC_REQUESTER
from app.models import (
    Requests,
    Files,
    Notes,
    Users,
    Agencies,
    UserRequests,
    Roles,
)
from app.request.utils import (
    generate_request_id,
    generate_guid as generate_guid_anon
)
from app.lib.date_utils import (
    get_following_date,
    get_due_date
)
from app.lib.db_utils import create_object


class RequestsFactory(object):
    """
    Helper for creating test Requests data.
    """

    filepaths = []

    def __init__(self, request_id=None, clean=True):
        """
        :param request_id: request FOIL id
        :param clean: reset data?
        """
        self.clean = clean
        date_created = datetime.utcnow()
        date_submitted = get_following_date(date_created)
        agency_ein = 2
        self.request = Requests(
            request_id or generate_request_id(agency_ein),
            title="I would like my vital essence.",
            description="Someone has taken my vital essence "
            "and I would like it back.",
            agency_ein=agency_ein,
            date_created=date_created,
            date_submitted=date_submitted,
            due_date=get_due_date(date_submitted,
                                  ACKNOWLEDGMENT_DAYS_DUE,
<<<<<<< HEAD
                                  'US/Eastern'),
=======
                                  "US/Eastern"),
>>>>>>> 83d64b4e
            submission=submission_methods.DIRECT_INPUT,
            status=request_status.OPEN)
        create_object(self.request)
        self.requester = Users(
            guid=generate_user_guid(user_type_auth.PUBLIC_USER_NYC_ID),
            auth_user_type=user_type_auth.PUBLIC_USER_NYC_ID,
            agency=agency_ein,
            first_name='Jane',
            last_name='Doe',
            email='jdizzle@email.com',
            email_validated=True,
            terms_of_use_accepted=True,
            title='The Janest')
        create_object(self.requester)
        self.user_request = UserRequests(
            user_guid=self.requester.guid,
            auth_user_type=self.requester.auth_user_type,
            request_id=self.request.id,
            request_user_type=user_type_request.REQUESTER,
            permissions=Roles.query.filter_by(
                name=PUBLIC_REQUESTER).first().permissions)
        create_object(self.user_request)

    def add_file(self,
                 filepath=None,
                 mime_type='text/plain',
                 contents=None,
                 title=None):
        if filepath is None:
            filename = str(uuid.uuid4())
            filepath = os.path.join(current_app.config['UPLOAD_DIRECTORY'],
                                    self.request.id,
                                    filename)
        else:
            filename = os.path.basename(filepath)

        self.filepaths.append(filepath)

        # create an empty file if the specified path does not exist
        if not fu.exists(filepath):
            fu.makedirs(os.path.dirname(filepath), exist_ok=True)
            with open(filepath, 'w') as fp:
                fp.write(contents or
                         ''.join(random.choice(ascii_letters)
                                 for _ in range(random.randrange(100, 500))))

        response = Files(
            self.request.id,
            PRIVATE,
            title or filename,
            filename,
            mime_type,
            fu.getsize(filepath),
            fu.get_hash(filepath)
        )
        # TODO: add Events FILE_ADDED
        create_object(response)
        return response

    def add_note(self, content=None):
        response = Notes(
            self.request.id,
            PRIVATE,
            content=content or ''.join(
                random.choice(ascii_letters)
                for _ in range(random.randrange(10, 50)))
        )
        # TODO: add Events NOTE_ADDED
        create_object(response)
        return response

    def __del__(self):
        """
        Clean up time!
        - remove any files created by this factory
        - ...
        """
        if self.clean:
            for path in self.filepaths:
                if fu.exists(path):
                    fu.remove(path)


def create_user(auth_type=user_type_auth.PUBLIC_USER_NYC_ID):
    """
    :param auth_type: one of app.constants.user_type_auth
    """
    len_firstname = random.randrange(3, 8)
    len_lastname = random.randrange(3, 15)
    firstname = ''.join(random.choice(ascii_lowercase)
                        for _ in range(len_firstname)).title()
    lastname = ''.join(random.choice(ascii_lowercase)
                       for _ in range(len_lastname)).title()
    user = Users(
        guid=generate_user_guid(auth_type),
        auth_user_type=auth_type,
        agency=(random.choice([ein[0] for ein in
                              Agencies.query.with_entities(Agencies.ein).all()])
                if auth_type == user_type_auth.AGENCY_USER
                else None),
        first_name=firstname,
        last_name=lastname,
        email='{}{}@email.com'.format(firstname[0].lower(), lastname.lower()),
        email_validated=True,
        terms_of_use_accepted=True)
    create_object(user)
    return user


def generate_user_guid(auth_type):
    if auth_type == user_type_auth.ANONYMOUS_USER:
        return generate_guid_anon()
    else:
        return ''.join(random.choice(ascii_lowercase + digits)
                       for _ in range(NON_ANON_USER_GUID_LEN))


def create_requests_search_set(requester, other_requester):
    """
    Generate 216 unique requests.
    Every combination of title content, description content, agency description content,
    title privacy, agency description privacy, and requester is guaranteed to be unique.
    """
    agency_eins = [ein[0] for ein in
                   Agencies.query.with_entities(Agencies.ein).all()]

    for title_private, agency_desc_private, is_requester in product(range(2), repeat=3):
        for title, description, agency_description in product(("foo", "bar", "qux"), repeat=3):
            agency_ein = random.choice(agency_eins)
            date_created = get_random_date(datetime(2015, 1, 1), datetime(2016, 1, 1))
            date_submitted = get_following_date(date_created)
            request = Requests(
                generate_request_id(agency_ein),
                title=title,
                description=description,
                agency_description=agency_description,
                agency_ein=agency_ein,
                date_created=date_created,
                date_submitted=date_submitted,
                due_date=get_due_date(date_submitted,
                                      ACKNOWLEDGMENT_DAYS_DUE,
<<<<<<< HEAD
                                      'US/Eastern'),
=======
                                      "US/Eastern"),
>>>>>>> 83d64b4e
                submission=submission_methods.DIRECT_INPUT,
                status=random.choice((request_status.OPEN,
                                      request_status.CLOSED,
                                      request_status.OVERDUE,
                                      request_status.IN_PROGRESS,
                                      request_status.DUE_SOON)),
                privacy={
                    'title': bool(title_private),
                    'agency_description': bool(agency_desc_private)
                }
            )
            create_object(request)
            user_request = UserRequests(
                user_guid=(requester.guid if is_requester
                           else other_requester.guid),
                auth_user_type=(requester.auth_user_type if is_requester
                                else other_requester.auth_user_type),
                request_id=request.id,
                request_user_type=user_type_request.REQUESTER,
                permissions=11
            )
            create_object(user_request)


def get_random_date(start, end):
    """
    :type start: datetime
    :type end: datetime
    """
    return start + timedelta(
        seconds=random.randint(
            0, int((end - start).total_seconds())
        ))<|MERGE_RESOLUTION|>--- conflicted
+++ resolved
@@ -68,11 +68,7 @@
             date_submitted=date_submitted,
             due_date=get_due_date(date_submitted,
                                   ACKNOWLEDGMENT_DAYS_DUE,
-<<<<<<< HEAD
-                                  'US/Eastern'),
-=======
                                   "US/Eastern"),
->>>>>>> 83d64b4e
             submission=submission_methods.DIRECT_INPUT,
             status=request_status.OPEN)
         create_object(self.request)
@@ -214,11 +210,7 @@
                 date_submitted=date_submitted,
                 due_date=get_due_date(date_submitted,
                                       ACKNOWLEDGMENT_DAYS_DUE,
-<<<<<<< HEAD
-                                      'US/Eastern'),
-=======
                                       "US/Eastern"),
->>>>>>> 83d64b4e
                 submission=submission_methods.DIRECT_INPUT,
                 status=random.choice((request_status.OPEN,
                                       request_status.CLOSED,
