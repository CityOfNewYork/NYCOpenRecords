--- conflicted
+++ resolved
@@ -1,58 +1,36 @@
 import os
 basedir = os.path.abspath(os.path.dirname(__file__))
 
-
 class Config:
-    SECRET_KEY = os.environ.get('SECRET_KEY') or 'SECRET KEY'
+    SECRET_KEY = os.environ.get('SECRET_KEY') or 'hard to guess string'
     SQLALCHEMY_COMMIT_ON_TEARDOWN = True
-    MAIL_SERVER = os.environ.get('MAIL_SERVER') or 'localhost'
-    MAIL_PORT = os.environ.get('MAIL_PORT') or 2500
-    MAIL_USE_TLS = os.environ.get('MAIL_USE_TLS') or False
+    MAIL_SERVER = 'smtp.googlemail.com'
+    MAIL_PORT = 587
+    MAIL_USE_TLS = True
     MAIL_USERNAME = os.environ.get('MAIL_USERNAME')
     MAIL_PASSWORD = os.environ.get('MAIL_PASSWORD')
-    MAIL_SUBJECT_PREFIX = '[OpenRecords]'
-    MAIL_SENDER = 'OpenRecords<openrecords@records.nyc.gov>'
-    WTF_CSRF_ENABLED = True
-
-    # Asset Paths
-    NYC_GOV_BASE = os.environ.get('NYC_GOV_BASE') or 'http://www1.nyc.gov/'
-
-    # SAML Keys
-    SAML_PATH = os.environ.get('SAML_PATH') or os.path.join(os.path.abspath(os.curdir), 'saml')
-
-    # Logging
-    LOGFILE_DIRECTORY = os.environ.get('LOGFILE_DIRECTORY') or os.path.join(os.path.dirname(os.path.abspath(__file__)), 'logs')
+    FLASKY_MAIL_SUBJECT_PREFIX = '[OpenRecords]'
+    FLASKY_MAIL_SENDER = 'Admin <openrecordsk@doris.com>'
+    FLASKY_ADMIN = os.environ.get('ADMIN')
 
     @staticmethod
     def init_app(app):
         pass
 
-
 class DevelopmentConfig(Config):
     DEBUG = True
     SQLALCHEMY_DATABASE_URI = os.environ.get('DATABASE_URL') or \
         'postgresql://localhost:5432/openrecords_v2_0_dev'
-<<<<<<< HEAD
-    NYC_GOV_BASE = 'http://nyc-stg-web.csc.nycnet/'
-=======
->>>>>>> d70185c5
 
 class TestingConfig(Config):
     TESTING = True
-    SQLALCHEMY_DATABASE_URI = os.environ.get('DATABASE_URL') or \
-        'postgresql://localhost:5432/openrecords_v2_0_dev'
-    NYC_GOV_BASE = 'http://nyc-stg-web.csc.nycnet/'
-
 
 class ProductionConfig(Config):
-    SQLALCHEMY_DATABASE_URI = os.environ.get('DATABASE_URL') or \
-        'postgresql://localhost:5432/openrecords_v2_0_dev'
-    NYC_GOV_BASE = 'http://www1.nyc.gov/'
+    pass
 
 config = {
     'development': DevelopmentConfig,
     'testing': TestingConfig,
     'production': ProductionConfig,
-
     'default': DevelopmentConfig
 }