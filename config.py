import os

from dotenv import load_dotenv

basedir = os.path.abspath(os.path.dirname(__file__))

<<<<<<< HEAD
dotenv_path = os.path.join(basedir, '.env')
load_dotenv(dotenv_path)

=======
>>>>>>> befb9c14

class Config:
    WTF_CSRF_ENABLED = True
    SECRET_KEY = os.environ.get('SECRET_KEY') or 'hard to guess string'
    SAML_PATH = os.environ.get('SAML_PATH') or os.path.join(os.path.abspath(os.curdir), 'saml')
    AGENCY_DATA = os.environ.get('AGENCY_DATA') or os.path.join(os.path.join(os.path.abspath(os.curdir), 'data'),
                                                                'agencies.csv')
    LOGFILE_DIRECTORY = os.environ.get('LOGFILE_DIRECTORY') or os.path.join(os.path.abspath(os.curdir), 'logs/')
    SQLALCHEMY_COMMIT_ON_TEARDOWN = True
    MAIL_SERVER = 'smtp.googlemail.com'
    MAIL_PORT = 587
    MAIL_USE_TLS = True
    MAIL_USERNAME = os.environ.get('MAIL_USERNAME')
    MAIL_PASSWORD = os.environ.get('MAIL_PASSWORD')
    FLASKY_MAIL_SUBJECT_PREFIX = '[OpenRecords]'
    FLASKY_MAIL_SENDER = 'Admin <openrecordsk@doris.com>'
    FLASKY_ADMIN = os.environ.get('ADMIN')

    @staticmethod
    def init_app(app):
        pass


class DevelopmentConfig(Config):
    DEBUG = True
    SQLALCHEMY_DATABASE_URI = os.environ.get('DATABASE_URL') or \
                              'postgresql://localhost:5432/openrecords_v2_0_dev'



class TestingConfig(Config):
    TESTING = True


class ProductionConfig(Config):
    pass


config = {
    'development': DevelopmentConfig,
    'testing': TestingConfig,
    'production': ProductionConfig,
    'default': DevelopmentConfig
}<|MERGE_RESOLUTION|>--- conflicted
+++ resolved
@@ -4,12 +4,9 @@
 
 basedir = os.path.abspath(os.path.dirname(__file__))
 
-<<<<<<< HEAD
 dotenv_path = os.path.join(basedir, '.env')
 load_dotenv(dotenv_path)
 
-=======
->>>>>>> befb9c14
 
 class Config:
     WTF_CSRF_ENABLED = True
@@ -39,7 +36,6 @@
                               'postgresql://localhost:5432/openrecords_v2_0_dev'
 
 
-
 class TestingConfig(Config):
     TESTING = True
 
